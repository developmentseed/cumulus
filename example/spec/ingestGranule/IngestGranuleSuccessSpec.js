--- conflicted
+++ resolved
@@ -8,16 +8,8 @@
   models: { Execution, Granule }
 } = require('@cumulus/api');
 const {
-<<<<<<< HEAD
   aws: { s3, s3ObjectExists },
   stringUtils: { globalReplace }
-=======
-  aws: {
-    getS3Object,
-    s3,
-    s3ObjectExists
-  }
->>>>>>> cf5ac3ca
 } = require('@cumulus/common');
 const {
   buildAndExecuteWorkflow,
@@ -211,15 +203,8 @@
 
     beforeAll(async () => {
       lambdaOutput = await lambdaStep.getStepOutput(workflowExecution.executionArn, 'PostToCmr');
-<<<<<<< HEAD
-=======
       if (lambdaOutput === null) throw new Error(`Failed to get the PostToCmr step's output for ${workflowExecution.executionArn}`);
 
-      if (lambdaOutput.replace) {
-        const msg = await getS3Object(lambdaOutput.replace.Bucket, lambdaOutput.replace.Key);
-        lambdaOutput = JSON.parse(msg.Body.toString());
-      }
->>>>>>> cf5ac3ca
       files = lambdaOutput.payload.granules[0].files;
       cmrLink = lambdaOutput.payload.granules[0].cmrLink;
       cmrResource = await getOnlineResources(cmrLink);
