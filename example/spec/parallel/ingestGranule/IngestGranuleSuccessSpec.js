--- conflicted
+++ resolved
@@ -919,12 +919,9 @@
 
           expect(moveGranuleResponse.statusCode).toEqual(200);
 
-<<<<<<< HEAD
-          await waitForS3ObjectToExist(config.bucket, destinationKey);
-=======
-          fileExists = await s3ObjectExists({ Bucket: config.bucket, Key: destinationKey });
-          expect(fileExists).toBeTrue();
->>>>>>> bbe84d8b
+          await expectAsync(
+            waitForS3ObjectToExist(config.bucket, destinationKey)
+          ).toBeResolved();
         });
       });
 
