'use strict';

const get = require('lodash.get');
const got = require('got');
const querystring = require('querystring');
const log = require('@cumulus/common/log');
const { aws } = require('@cumulus/common');
const { URL } = require('url');

/**
 * An AWS API Gateway function that either requests authentication,
 * or if authentication is found then redirects to an S3 file for download
 *
 * There are three main conditionals that control the UX flow,
 * following the patterns laid out in the EarthData Login OAuth specs:
 * https://urs.earthdata.nasa.gov/sso_client_impl
 *
 * 1. If the user does not have a token in their cookies, nor a
 * code in their querystring, then redirect them to the EarthData
 * Login page, where they enter their credentials and are redirected
 * with a code in their querystring
 *
 * 2. If the user has a code, then check that it is valid by making
 * a request to the EarthData servers. If the check is successful,
 * this will yield a username and token, which are stored in cookies
 *
 * 3. If the user has a username and auth token in their cookies,
 * then authorize them to access the requested file from the S3 bucket
 */
function handler(event, context, cb) {
  const EARTHDATA_CLIENT_ID = process.env.EARTHDATA_CLIENT_ID;
  const EARTHDATA_CLIENT_PASSWORD = process.env.EARTHDATA_CLIENT_PASSWORD;
  const DEPLOYMENT_ENDPOINT = process.env.DEPLOYMENT_ENDPOINT;

  const EARTHDATA_BASE_URL = process.env.EARTHDATA_BASE_URL || 'https://uat.urs.earthdata.nasa.gov';
  const EARTHDATA_GET_CODE_URL = `${EARTHDATA_BASE_URL}/oauth/authorize`;
  const EARTHDATA_CHECK_CODE_URL = `${EARTHDATA_BASE_URL}/oauth/token`;

  let granuleKey = null;
  let query = {};

  if (event.pathParameters) {
    granuleKey = event.pathParameters.granuleId;
  }

  if (event.queryStringParameters) {
    query = event.queryStringParameters;
    granuleKey = query.state;
  }

  // code means that this is a redirect back from
  // earthData login
  if (query.code) {
    // we send the code to another endpoint to verify
    return got.post(EARTHDATA_CHECK_CODE_URL, {
      json: true,
      form: true,
      body: {
        grant_type: 'authorization_code',
        code: query.code,
        redirect_url: DEPLOYMENT_ENDPOINT
      },
      auth: `${EARTHDATA_CLIENT_ID}:${EARTHDATA_CLIENT_PASSWORD}`
    }).then((r) => {
      const tokenInfo = r.body;
      const accessToken = tokenInfo.access_token;

      // if no access token is given, then the code is wrong
      if (typeof accessToken === 'undefined') {
        return cb(null, {
          statusCode: '400',
          body: '{"error": "Failed to get EarthData token"}'
        });
      }

      const user = tokenInfo.endpoint.replace('/api/users/', '');

      // otherwise we get the temp url and provide it to the user
      const signedUrl = aws.s3().getSignedUrl('getObject', {
        Bucket: process.env.protected,
        Key: granuleKey
      });

      // Add earthdataLoginUsername to signed url
      const parsedSignedUrl = new URL(signedUrl);
      const signedUrlParams = parsedSignedUrl.searchParams;
      signedUrlParams.set('x-EarthdataLoginUsername', user);
      parsedSignedUrl.search = signedUrlParams.toString();

      // now that we have the URL we have to save user's info
      log.info({
        userName: user,
        accessDate: Date.now(),
        file: granuleKey,
        bucket: process.env.protected,
        sourceIp: get(event, 'requestContext.identity.sourceIp', '0.0.0.0')
      });

      return cb(null, {
        statusCode: '302',
        body: 'redirecting',
        headers: {
<<<<<<< HEAD
          Location: url,
=======
          Location: parsedSignedUrl.toString(),
>>>>>>> b30973b6
          'Strict-Transport-Security': 'max-age=31536000'
        }
      });
    }).catch((e) => cb(e));
  }

  // ending up here means that user was not login
  // with earthdata and has to login
  const qs = {
    response_type: 'code',
    client_id: EARTHDATA_CLIENT_ID,
    redirect_uri: DEPLOYMENT_ENDPOINT,
    // For EarthData OAuth, we can use the `state` to remember which granule is being requested
    state: granuleKey
  };
  const response = {
    statusCode: '302',
    body: 'Redirect',
    headers: {
      Location: `${EARTHDATA_GET_CODE_URL}?${querystring.stringify(qs)}`,
      'Strict-Transport-Security': 'max-age=31536000'
    }
  };

  return cb(null, response);
}

module.exports = handler;<|MERGE_RESOLUTION|>--- conflicted
+++ resolved
@@ -100,11 +100,7 @@
         statusCode: '302',
         body: 'redirecting',
         headers: {
-<<<<<<< HEAD
-          Location: url,
-=======
           Location: parsedSignedUrl.toString(),
->>>>>>> b30973b6
           'Strict-Transport-Security': 'max-age=31536000'
         }
       });
