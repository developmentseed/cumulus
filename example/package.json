{
  "name": "cumulus-integration-tests",
  "version": "1.0.0",
  "description": "Cumulus Integration Test Deployment",
  "main": "index.js",
  "scripts": {
    "test": "jasmine"
  },
  "author": "Cumulus Authors",
  "license": "Apache-2.0",
  "babel": {
    "presets": [
      [
        "env",
        {
          "targets": {
            "node": "6.10"
          }
        }
      ]
    ]
  },
  "dependencies": {
    "@cumulus/api": "^1.5.3",
    "@cumulus/common": "^1.5.3",
    "@cumulus/deployment": "^1.5.3",
    "@cumulus/discover-granules": "^1.5.3",
    "@cumulus/discover-pdrs": "^1.5.3",
    "@cumulus/hello-world": "^1.5.3",
    "@cumulus/integration-tests": "^1.5.3",
    "@cumulus/parse-pdr": "^1.5.3",
    "@cumulus/pdr-status-check": "^1.5.3",
    "@cumulus/post-to-cmr": "^1.5.3",
    "@cumulus/queue-granules": "^1.5.3",
    "@cumulus/queue-pdrs": "^1.5.3",
    "@cumulus/sf-sns-report": "^1.5.3",
    "@cumulus/sync-granule": "^1.5.3",
<<<<<<< HEAD
    "aws-sdk": "^2.247.1"
  },
  "devDependencies": {
    "eslint": "^4.19.1",
    "eslint-plugin-jsdoc": "^3.7.1",
=======
    "aws-sdk": "^2.245.1"
  },
  "devDependencies": {
    "eslint": "^4.19.1",
    "eslint-plugin-jsdoc": "^3.7.0",
    "got": "^7.1.0",
>>>>>>> bc9b3461
    "jasmine": "^3.1.0",
    "jasmine-console-reporter": "^2.0.1",
    "js-yaml": "^3.11.0",
    "kes": "^2.2.2",
    "lodash": "^4.17.10",
    "moment": "^2.22.1",
    "node-forge": "^0.7.5",
    "url-join": "^1.1.0"
  }
}<|MERGE_RESOLUTION|>--- conflicted
+++ resolved
@@ -35,20 +35,12 @@
     "@cumulus/queue-pdrs": "^1.5.3",
     "@cumulus/sf-sns-report": "^1.5.3",
     "@cumulus/sync-granule": "^1.5.3",
-<<<<<<< HEAD
-    "aws-sdk": "^2.247.1"
-  },
-  "devDependencies": {
-    "eslint": "^4.19.1",
-    "eslint-plugin-jsdoc": "^3.7.1",
-=======
     "aws-sdk": "^2.245.1"
   },
   "devDependencies": {
     "eslint": "^4.19.1",
     "eslint-plugin-jsdoc": "^3.7.0",
     "got": "^7.1.0",
->>>>>>> bc9b3461
     "jasmine": "^3.1.0",
     "jasmine-console-reporter": "^2.0.1",
     "js-yaml": "^3.11.0",
