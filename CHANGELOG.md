# Changelog
All notable changes to this project will be documented in this file.

The format is based on [Keep a Changelog](http://keepachangelog.com/en/1.0.0/)
and this project adheres to [Semantic Versioning](http://semver.org/spec/v2.0.0.html).

## [Unreleased]
### Added
- **CUMULUS-535** - EMS Ingest, Archive, Archive Delete reports
  - Add lambda EmsReport to create daily EMS Ingest, Archive, Archive Delete reports
  - ems.provider property added to `@cumulus/deployment/app/config.yml`. 
    To change the provider name, please add `ems: provider` property to `app/config.yml`.

## [v1.5.3] - 2018-05-18

### Fixed
- **CUMULUS-557 - "Add dataType to DiscoverGranules output"**
  - Granules discovered by the DiscoverGranules task now include dataType
  - dataType is now a required property for granules used as input to the
    QueueGranules task
- **CUMULUS-550** Update deployment app/config.yml to force elasticsearch updates for deleted granules

### Added
- **CUMULUS-461** Support use of metadata date and other components in `url_path` property 

### Changed
- **CUMULUS-477** Update bucket configuration to support multiple buckets of the same type:
  - Change IAM deployment configuration
  - Replace instances where buckets.internal is relied upon to either use the system bucket or a configured bucket

## [v1.5.2] - 2018-05-15

### Fixed
- **CUMULUS-514 - "Unable to Delete the Granules"**
  - updated cmrjs.deleteConcept to return success if the record is not found
    in CMR.

### Added
- **CUMULUS-547** - The distribution API now includes an
  "earthdataLoginUsername" query parameter when it returns a signed S3 URL
- **CUMULUS-527 - "parse-pdr queues up all granules and ignores regex"**
  - Add an optional config property to the ParsePdr task called
    "granuleIdFilter". This property is a regular expression that is applied
    against the filename of the first file of each granule contained in the
    PDR. If the regular expression matches, then the granule is included in
    the output. Defaults to '.', which will match all granules in the PDR.
- File checksums in PDRs now support MD5
- Deployment support to subscribe to an SNS topic that already exists
- **CUMULUS-470, CUMULUS-471** In-region S3 Policy lambda added to API to update bucket policy for in-region access.
- **CUMULUS-533** Added fields to granule indexer to support EMS ingest and archive record creation
- **CUMULUS-534** Track deleted granules
  - added `deletedgranule` type to `cumulus` index.
<<<<<<< HEAD
  - **Important Note:** Force custom bootstrap to re-run by adding this to
    app/config.yml `es: elasticSearchMapping: 7`
- You can now deploy cumulus without ElasticSearch. Just add `es: null` to your `app/config.yml` file. This is only useful for debugging purposes. Cumulus still requires ElasticSearch to properly operate.
- `@cumulus/integration-tests` includes and exports the `addRules` function, which seeds rules into the DynamoDB table.
- Added capability to support EFS in cloud formation template. Also added optional capability to ssh to your instance and privileged lambda functions.
- Added support to force discovery of PDRs that have already been processed and filtering of selected data types
- `@cumulus/cmrjs` uses an environment variable `USER_IP_ADDRESS` or fallback IP address of `10.0.0.0` when a public IP address is not available. This supports lambda functions deployed into a VPC's private subnet, where no public IP address is available.

=======
- Added capability to support EFS in cloud formation template. Also added
  optional capability to ssh to your instance and privileged lambda functions.
- Added support to force discovery of PDRs that have already been processed
  and filtering of selected data types
- `@cumulus/cmrjs` uses an environment variable `USER_IP_ADDRESS` or fallback
  IP address of `10.0.0.0` when a public IP address is not available. This
  supports lambda functions deployed into a VPC's private subnet, where no
  public IP address is available.
>>>>>>> 31d92e47

### Changed
- **CUMULUS-550** Custom bootstrap automatically adds new types to index on
  deployment

## [v1.5.1] - 2018-04-23
### Fixed
- add the missing dist folder to the hello-world task
- disable uglifyjs on the built version of the pdr-status-check (read: https://github.com/webpack-contrib/uglifyjs-webpack-plugin/issues/264)

## [v1.5.0] - 2018-04-23
### Changed
- Removed babel from all tasks and packages and increased minimum node requirements to version 8.10
- Lambda functions created by @cumulus/deployment will use node8.10 by default
- Moved [cumulus-integration-tests](https://github.com/cumulus-nasa/cumulus-integration-tests) to the `example` folder CUMULUS-512
- Streamlined all packages dependencies (e.g. remove redundant dependencies and make sure versions are the same across packages)
- **CUMULUS-352:** Update Cumulus Elasticsearch indices to use [index aliases](https://www.elastic.co/guide/en/elasticsearch/reference/current/indices-aliases.html).
- **CUMULUS-519:** ECS tasks are no longer restarted after each CF deployment unless `ecs.restartTasksOnDeploy` is set to true
- **CUMULUS-298:** Updated log filterPattern to include all CloudWatch logs in ElasticSearch
- **CUMULUS-518:** Updates to the SyncGranule config schema
  - `granuleIdExtraction` is no longer a property
  - `process` is now an optional property
  - `provider_path` is no longer a property

### Fixed
- **CUMULUS-455 "Kes deployments using only an updated message adapter do not get automatically deployed"**
  - prepended the hash value of cumulus-message-adapter.zip file to the zip file name of lambda which uses message adapter.
  - the lambda function will be redeployed when message adapter or lambda function are updated
- Fixed a bug in the bootstrap lambda function where it stuck during update process
- Fixed a bug where the sf-sns-report task did not return the payload of the incoming message as the output of the task [CUMULUS-441]

### Added
- **CUMULUS-352:** Add reindex CLI to the API package.
- **CUMULUS-465:** Added mock http/ftp/sftp servers to the integration tests
- Added a `delete` method to the `@common/CollectionConfigStore` class
- **CUMULUS-467 "@cumulus/integration-tests or cumulus-integration-tests should seed provider and collection in deployed DynamoDB"**
  - `example` integration-tests populates providers and collections to database
  - `example` workflow messages are populated from workflow templates in s3, provider and collection information in database, and input payloads.  Input templates are removed.
  - added `https` protocol to provider schema

## [v1.4.1] - 2018-04-11

### Fixed
- Sync-granule install

## [v1.4.0] - 2018-04-09

### Fixed
- **CUMULUS-392 "queue-granules not returning the sfn-execution-arns queued"**
  - updated queue-granules to return the sfn-execution-arns queued and pdr if exists.
  - added pdr to ingest message meta.pdr instead of payload, so the pdr information doesn't get lost in the ingest workflow, and ingested granule in elasticsearch has pdr name.
  - fixed sf-sns-report schema, remove the invalid part
  - fixed pdr-status-check schema, the failed execution contains arn and reason
- **CUMULUS-206** make sure homepage and repository urls exist in package.json files of tasks and packages

### Added
- Example folder with a cumulus deployment example

### Changed
- [CUMULUS-450](https://bugs.earthdata.nasa.gov/browse/CUMULUS-450) - Updated
  the config schema of the **queue-granules** task
  - The config no longer takes a "collection" property
  - The config now takes an "internalBucket" property
  - The config now takes a "stackName" property
- [CUMULUS-450](https://bugs.earthdata.nasa.gov/browse/CUMULUS-450) - Updated
  the config schema of the **parse-pdr** task
  - The config no longer takes a "collection" property
  - The "stack", "provider", and "bucket" config properties are now
    required
- **CUMULUS-469** Added a lambda to the API package to prototype creating an S3 bucket policy for direct, in-region S3 access for the prototype bucket

### Removed
- Removed the `findTmpTestDataDirectory()` function from
  `@cumulus/common/test-utils`

### Fixed
- [CUMULUS-450](https://bugs.earthdata.nasa.gov/browse/CUMULUS-450)
  - The **queue-granules** task now enqueues a **sync-granule** task with the
    correct collection config for that granule based on the granule's
    data-type. It had previously been using the collection config from the
    config of the **queue-granules** task, which was a problem if the granules
    being queued belonged to different data-types.
  - The **parse-pdr** task now handles the case where a PDR contains granules
    with different data types, and uses the correct granuleIdExtraction for
    each granule.

### Added
- **CUMULUS-448** Add code coverage checking using [nyc](https://github.com/istanbuljs/nyc).

## [v1.3.0] - 2018-03-29

### Deprecated
- discover-s3-granules is deprecated. The functionality is provided by the discover-granules task
### Fixed
- **CUMULUS-331:** Fix aws.downloadS3File to handle non-existent key
- Using test ftp provider for discover-granules testing [CUMULUS-427]
- **CUMULUS-304: "Add AWS API throttling to pdr-status-check task"** Added concurrency limit on SFN API calls.  The default concurrency is 10 and is configurable through Lambda environment variable CONCURRENCY.
- **CUMULUS-414: "Schema validation not being performed on many tasks"** revised npm build scripts of tasks that use cumulus-message-adapter to place schema directories into dist directories.
- **CUMULUS-301:** Update all tests to use test-data package for testing data.
- **CUMULUS-271: "Empty response body from rules PUT endpoint"** Added the updated rule to response body.
- Increased memory allotment for `CustomBootstrap` lambda function. Resolves failed deployments where `CustomBootstrap` lambda function was failing with error `Process exited before completing request`. This was causing deployments to stall, fail to update and fail to rollback. This error is thrown when the lambda function tries to use more memory than it is allotted.
- Cumulus repository folders structure updated:
  - removed the `cumulus` folder altogether
  - moved `cumulus/tasks` to `tasks` folder at the root level
  - moved the tasks that are not converted to use CMA to `tasks/.not_CMA_compliant`
  - updated paths where necessary

### Added
- `@cumulus/integration-tests` - Added support for testing the output of an ECS activity as well as a Lambda function.

## [v1.2.0] - 2018-03-20

### Fixed
- Update vulnerable npm packages [CUMULUS-425]
- `@cumulus/api`: `kinesis-consumer.js` uses `sf-scheduler.js#schedule` instead of placing a message directly on the `startSF` SQS queue. This is a fix for [CUMULUS-359](https://bugs.earthdata.nasa.gov/browse/CUMULUS-359) because `sf-scheduler.js#schedule` looks up the provider and collection data in DynamoDB and adds it to the `meta` object of the enqueued message payload.
- `@cumulus/api`: `kinesis-consumer.js` catches and logs errors instead of doing an error callback. Before this change, `kinesis-consumer` was failing to process new records when an existing record caused an error because it would call back with an error and stop processing additional records. It keeps trying to process the record causing the error because it's "position" in the stream is unchanged. Catching and logging the errors is part 1 of the fix. Proposed part 2 is to enqueue the error and the message on a "dead-letter" queue so it can be processed later ([CUMULUS-413](https://bugs.earthdata.nasa.gov/browse/CUMULUS-413)).
- **CUMULUS-260: "PDR page on dashboard only shows zeros."** The PDR stats in LPDAAC are all 0s, even if the dashboard has been fixed to retrieve the correct fields.  The current version of pdr-status-check has a few issues.
  - pdr is not included in the input/output schema.  It's available from the input event.  So the pdr status and stats are not updated when the ParsePdr workflow is complete.  Adding the pdr to the input/output of the task will fix this.
  - pdr-status-check doesn't update pdr stats which prevent the real time pdr progress from showing up in the dashboard. To solve this, added lambda function sf-sns-report which is copied from @cumulus/api/lambdas/sf-sns-broadcast with modification, sf-sns-report can be used to report step function status anywhere inside a step function.  So add step sf-sns-report after each pdr-status-check, we will get the PDR status progress at real time.
  - It's possible an execution is still in the queue and doesn't exist in sfn yet.  Added code to handle 'ExecutionDoesNotExist' error when checking the execution status.
- Fixed `aws.cloudwatchevents()` typo in `packages/ingest/aws.js`. This typo was the root cause of the error: `Error: Could not process scheduled_ingest, Error: : aws.cloudwatchevents is not a constructor` seen when trying to update a rule.


### Removed

- `@cumulus/ingest/aws`: Remove queueWorkflowMessage which is no longer being used by `@cumulus/api`'s `kinesis-consumer.js`.

## [v1.1.4] - 2018-03-15

### Added
- added flag `useList` to parse-pdr [CUMULUS-404]

### Fixed

- Pass encrypted password to the ApiGranule Lambda function [CUMULUS-424]


## [v1.1.3] - 2018-03-14
### Fixed
- Changed @cumulus/deployment package install behavior. The build process will happen after installation

## [v1.1.2] - 2018-03-14

### Added
- added tools to @cumulus/integration-tests for local integration testing
- added end to end testing for discovering and parsing of PDRs
- `yarn e2e` command is available for end to end testing
### Fixed

- **CUMULUS-326: "Occasionally encounter "Too Many Requests" on deployment"** The api gateway calls will handle throttling errors
- **CUMULUS-175: "Dashboard providers not in sync with AWS providers."** The root cause of this bug - DynamoDB operations not showing up in Elasticsearch - was shared by collections and rules. The fix was to update providers', collections' and rules; POST, PUT and DELETE endpoints to operate on DynamoDB and using DynamoDB streams to update Elasticsearch. The following packages were made:
  - `@cumulus/deployment` deploys DynamoDB streams for the Collections, Providers and Rules tables as well as a new lambda function called `dbIndexer`. The `dbIndexer` lambda has an event source mapping which listens to each of the DynamoDB streams. The dbIndexer lambda receives events referencing operations on the DynamoDB table and updates the elasticsearch cluster accordingly.
  - The `@cumulus/api` endpoints for collections, providers and rules _only_ query DynamoDB, with the exception of LIST endpoints and the collections' GET endpoint.

### Updated
- Broke up `kes.override.js` of @cumulus/deployment to multiple modules and moved to a new location
- Expanded @cumulus/deployment test coverage
- all tasks were updated to use cumulus-message-adapter-js 1.0.1
- added build process to integration-tests package to babelify it before publication
- Update @cumulus/integration-tests lambda.js `getLambdaOutput` to return the entire lambda output. Previously `getLambdaOutput` returned only the payload.

## [v1.1.1] - 2018-03-08

### Removed
- Unused queue lambda in api/lambdas [CUMULUS-359]

### Fixed
- Kinesis message content is passed to the triggered workflow [CUMULUS-359]
- Kinesis message queues a workflow message and does not write to rules table [CUMULUS-359]

## [v1.1.0] - 2018-03-05

### Added

- Added a `jlog` function to `common/test-utils` to aid in test debugging
- Integration test package with command line tool [CUMULUS-200] by @laurenfrederick
- Test for FTP `useList` flag [CUMULUS-334] by @kkelly51

### Updated
- The `queue-pdrs` task now uses the [cumulus-message-adapter-js](https://github.com/cumulus-nasa/cumulus-message-adapter-js)
  library
- Updated the `queue-pdrs` JSON schemas
- The test-utils schema validation functions now throw an error if validation
  fails
- The `queue-granules` task now uses the [cumulus-message-adapter-js](https://github.com/cumulus-nasa/cumulus-message-adapter-js)
  library
- Updated the `queue-granules` JSON schemas

### Removed
- Removed the `getSfnExecutionByName` function from `common/aws`
- Removed the `getGranuleStatus` function from `common/aws`

## [v1.0.1] - 2018-02-27

### Added
- More tests for discover-pdrs, dicover-granules by @yjpa7145
- Schema validation utility for tests by @yjpa7145

### Changed
- Fix an FTP listing bug for servers that do not support STAT [CUMULUS-334] by @kkelly51

## [v1.0.0] - 2018-02-23

[Unreleased]: https://github.com/cumulus-nasa/cumulus/compare/v1.5.3...HEAD
[v1.5.3]: https://github.com/cumulus-nasa/cumulus/compare/v1.5.2...v1.5.3
[v1.5.2]: https://github.com/cumulus-nasa/cumulus/compare/v1.5.1...v1.5.2
[v1.5.1]: https://github.com/cumulus-nasa/cumulus/compare/v1.5.0...v1.5.1
[v1.5.0]: https://github.com/cumulus-nasa/cumulus/compare/v1.4.1...v1.5.0
[v1.4.1]: https://github.com/cumulus-nasa/cumulus/compare/v1.4.0...v1.4.1
[v1.4.0]: https://github.com/cumulus-nasa/cumulus/compare/v1.3.0...v1.4.0
[v1.3.0]: https://github.com/cumulus-nasa/cumulus/compare/v1.2.0...v1.3.0
[v1.2.0]: https://github.com/cumulus-nasa/cumulus/compare/v1.1.4...v1.2.0
[v1.1.4]: https://github.com/cumulus-nasa/cumulus/compare/v1.1.3...v1.1.4
[v1.1.3]: https://github.com/cumulus-nasa/cumulus/compare/v1.1.2...v1.1.3
[v1.1.2]: https://github.com/cumulus-nasa/cumulus/compare/v1.1.1...v1.1.2
[v1.1.1]: https://github.com/cumulus-nasa/cumulus/compare/v1.0.1...v1.1.1
[v1.1.0]: https://github.com/cumulus-nasa/cumulus/compare/v1.0.1...v1.1.0
[v1.0.1]: https://github.com/cumulus-nasa/cumulus/compare/v1.0.0...v1.0.1
[v1.0.0]: https://github.com/cumulus-nasa/cumulus/compare/pre-v1-release...v1.0.0<|MERGE_RESOLUTION|>--- conflicted
+++ resolved
@@ -50,16 +50,10 @@
 - **CUMULUS-533** Added fields to granule indexer to support EMS ingest and archive record creation
 - **CUMULUS-534** Track deleted granules
   - added `deletedgranule` type to `cumulus` index.
-<<<<<<< HEAD
   - **Important Note:** Force custom bootstrap to re-run by adding this to
     app/config.yml `es: elasticSearchMapping: 7`
 - You can now deploy cumulus without ElasticSearch. Just add `es: null` to your `app/config.yml` file. This is only useful for debugging purposes. Cumulus still requires ElasticSearch to properly operate.
 - `@cumulus/integration-tests` includes and exports the `addRules` function, which seeds rules into the DynamoDB table.
-- Added capability to support EFS in cloud formation template. Also added optional capability to ssh to your instance and privileged lambda functions.
-- Added support to force discovery of PDRs that have already been processed and filtering of selected data types
-- `@cumulus/cmrjs` uses an environment variable `USER_IP_ADDRESS` or fallback IP address of `10.0.0.0` when a public IP address is not available. This supports lambda functions deployed into a VPC's private subnet, where no public IP address is available.
-
-=======
 - Added capability to support EFS in cloud formation template. Also added
   optional capability to ssh to your instance and privileged lambda functions.
 - Added support to force discovery of PDRs that have already been processed
@@ -68,7 +62,6 @@
   IP address of `10.0.0.0` when a public IP address is not available. This
   supports lambda functions deployed into a VPC's private subnet, where no
   public IP address is available.
->>>>>>> 31d92e47
 
 ### Changed
 - **CUMULUS-550** Custom bootstrap automatically adds new types to index on
