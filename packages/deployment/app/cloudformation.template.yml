--- conflicted
+++ resolved
@@ -891,64 +891,6 @@
     {{/if}}
       UserData:
         Fn::Base64:
-<<<<<<< HEAD
-          Fn::Sub: |
-            Content-Type: multipart/mixed; boundary="==BOUNDARY=="
-            MIME-Version: 1.0
-
-            --==BOUNDARY==
-            Content-Type: text/cloud-boothook; charset="us-ascii"
-
-            sed -i '/^\s*DOCKER_STORAGE_OPTIONS=/d' /etc/sysconfig/docker-storage
-            echo 'DOCKER_STORAGE_OPTIONS="--storage-driver {{ecs.docker.storageDriver}}"' >> /etc/sysconfig/docker-storage
-
-            {{#ifEquals ecs.docker.storageDriver "devicemapper"}}
-            sed -i '/^\s*OPTIONS=/d' /etc/sysconfig/docker
-            echo 'OPTIONS="--storage-opt dm.basesize={{ecs.volumeSize}}G"' >> /etc/sysconfig/docker
-            {{/ifEquals}}
-
-            {{# if ecs.efs.mount }}
-            yum install -y nfs-utils
-
-            mkdir -p {{ecs.efs.mount}}
-            mount -t nfs4 -o nfsvers=4.1,rsize=1048576,wsize=1048576,hard,timeo=600,retrans=2 {{prefix}}-EFSFileSystemId.efs.${AWS::Region}.amazonaws.com:/ {{ecs.efs.mount}}
-            chmod 777 {{ecs.efs.mount}}
-
-            echo '{{prefix}}-EFSFileSystemId.efs.${AWS::Region}.amazonaws.com:/ {{ecs.efs.mount}} nfs4 nfsvers=4.1,rsize=1048576,wsize=1048576,hard,timeo=600,retrans=2 0 0' | tee -a /etc/fstab
-            mount -a
-            {{/if}}
-
-            --==BOUNDARY==
-            Content-Type: text/x-shellscript; charset="us-ascii"
-
-            cat <<'EOF' >> /etc/ecs/ecs.config
-            ECS_CLUSTER=${CumulusECSCluster}
-            ECS_ENGINE_TASK_CLEANUP_WAIT_DURATION=1m
-            ECS_CONTAINER_STOP_TIMEOUT={{ecs.container_stop_timeout}}
-            EOF
-
-            {{#ifEquals ecs.docker.registry "dockerhub"}}
-            echo ECS_ENGINE_AUTH_TYPE=docker >> /etc/ecs/ecs.config
-            echo 'ECS_ENGINE_AUTH_DATA={"https://index.docker.io/v1/":{"username":"{{ecs.docker.username}}","password": "${DockerPassword}","email":"${DockerEmail}"}}' >> /etc/ecs/ecs.config
-            {{/ifEquals}}
-
-            yum install -y jq unzip
-            curl "https://s3.amazonaws.com/aws-cli/awscli-bundle.zip" -o "awscli-bundle.zip"
-            unzip awscli-bundle.zip
-            ./awscli-bundle/install -i /usr/local/aws -b /usr/local/bin/aws
-            rm -rf ./awscli-bundle awscli-bundle.zip
-
-            aws s3 cp s3://{{bucket}}/{{stackName}}/deployment-staging/task-reaper.sh /usr/local/bin/task-reaper.sh
-            chmod +x /usr/local/bin/task-reaper.sh
-
-            cat <<'EOF' >> /etc/cron.d/task-reaper
-            PATH=/bin:/usr/local/bin
-            AWS_DEFAULT_REGION=${AWS::Region}
-            * * * * * root /usr/local/bin/task-reaper.sh >> /var/log/task-reaper.log 2>&1
-            EOF
-
-            --==BOUNDARY==--
-=======
           Fn::Sub:
             - |
               Content-Type: multipart/mixed; boundary="==BOUNDARY=="
@@ -993,10 +935,24 @@
               echo 'ECS_ENGINE_AUTH_DATA={"https://index.docker.io/v1/":{"username":"{{ecs.docker.username}}","password": "${DockerPassword}","email":"${DockerEmail}"}}' >> /etc/ecs/ecs.config
               {{/ifEquals}}
 
-              --==BOUNDARY==--
+              yum install -y jq unzip
+              curl "https://s3.amazonaws.com/aws-cli/awscli-bundle.zip" -o "awscli-bundle.zip"
+              unzip awscli-bundle.zip
+              ./awscli-bundle/install -i /usr/local/aws -b /usr/local/bin/aws
+              rm -rf ./awscli-bundle awscli-bundle.zip
+
+              aws s3 cp s3://{{bucket}}/{{stackName}}/deployment-staging/task-reaper.sh /usr/local/bin/task-reaper.sh
+              chmod +x /usr/local/bin/task-reaper.sh
+
+              cat <<'EOF' >> /etc/cron.d/task-reaper
+              PATH=/bin:/usr/local/bin
+              AWS_DEFAULT_REGION=${AWS::Region}
+              * * * * * root /usr/local/bin/task-reaper.sh >> /var/log/task-reaper.log 2>&1
+              EOF
+
+            --==BOUNDARY==--
             - EFSFileSystemId:
                 Fn::ImportValue: "{{stackName}}-EFSFileSystemId"
->>>>>>> 96badf6b
 
   CumulusECSAutoScalingGroup:
     Type: AWS::AutoScaling::AutoScalingGroup
