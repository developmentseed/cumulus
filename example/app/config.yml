
default:
  prefix: change-me 
  stackName: '{{prefix}}-integration'
  # stackNameNoDash: TestCumulusIntegration
  shared_data_bucket: cumulus-data-shared
  params:
    - name: CmrPassword
      value: '{{CMR_PASSWORD}}'
    - name: DockerEmail
      value: '{{DOCKER_EMAIL}}'
    - name: DockerPassword
      value: '{{DOCKER_PASS}}'

  apiStage: dev

  vpc:
    vpcId: '{{VPC_ID}}' 
    subnets:
      - '{{AWS_SUBNET}}'

  ecs:
    instanceType: t2.small
    desiredInstances: 1
    availabilityZone: us-east-1b
    amiid: ami-a7a242da
    publicIp: true
    restartTasksOnDeploy: true
    docker:
      username: cumulususer
    services:
      EcsTaskHelloWorld:
        image: cumuluss/cumulus-ecs-task:1.1.1
        cpu: 400
        memory: 700
        count: 1
        envs:
          AWS_DEFAULT_REGION:
            function: Fn::Sub
            value: '${AWS::Region}'
        commands:
          - cumulus-ecs-task
          - '--activityArn'
          - function: Ref
            value: EcsTaskHelloWorldActivity
          - '--lambdaArn'
          - function: Ref
            value: HelloWorldLambdaFunction

  activities:
    - name: EcsTaskHelloWorld

  system_bucket: cumulus-test-sandbox-internal

  buckets:
    internal: cumulus-test-sandbox-internal
    private: cumulus-test-sandbox-private
    protected: cumulus-test-sandbox-protected
    public: cumulus-test-sandbox-public

  cmr:
    username: '{{CMR_USERNAME}}'
    provider: CUMULUS
    clientId: CUMULUS
    password: '{{CMR_PASSWORD}}'

  iams:
    ecsRoleArn: 'arn:aws:iam::{{AWS_ACCOUNT_ID}}:role/{{prefix}}-integration-ecs'
    lambdaApiGatewayRoleArn: 'arn:aws:iam::{{AWS_ACCOUNT_ID}}:role/{{prefix}}-integration-lambda-api-gateway'
    lambdaProcessingRoleArn: 'arn:aws:iam::{{AWS_ACCOUNT_ID}}:role/{{prefix}}-integration-lambda-processing'
    stepRoleArn: 'arn:aws:iam::{{AWS_ACCOUNT_ID}}:role/{{prefix}}-integration-steprole'
    instanceProfile: 'arn:aws:iam::{{AWS_ACCOUNT_ID}}:instance-profile/{{prefix}}-integration-ecs'

  sns:
    inregions3:
      subscriptions:
        lambda:
          endpoint:
            function: Fn::GetAtt
            array:
              - InRegionS3PolicyLambdaFunction
              - Arn
    AmazonIpSpaceChanged:
      arn: arn:aws:sns:us-east-1:806199016981:AmazonIpSpaceChanged
      subscriptions:
        lambda:
          endpoint:
            function: Fn::GetAtt
            array:
              - InRegionS3PolicyLambdaFunction
              - Arn

  urs_url: https://uat.urs.earthdata.nasa.gov/ #make sure to include the trailing slash

    # if not specified the value of the apigateway backend endpoint is used
    # api_backend_url: https://apigateway-url-to-api-backend/ #make sure to include the trailing slash

    # if not specified the value of the apigateway dist url is used
    # api_distribution_url: https://apigateway-url-to-distribution-app/ #make sure to include the trailing slash

  # URS users who should have access to the dashboard application.
  users:
    - username: testuser

cumulus-from-npm:
  prefix: test-npm # used by the integration repo
  stackNameNoDash: TestNpmIntegration

cumulus-from-source:
  prefix: test-src # used by the cumulus repo
  stackNameNoDash: TestSourceIntegration

<<<<<<< HEAD
aj:
  prefix: aj
  stackNameNoDash: AjIntegration

=======
>>>>>>> 6fddfdc0
lf:
  stackName: lf-cumulus
  stackNameNoDash: lfCumulus

  es: 
    elasticSearchMapping: 7

  iams:
    ecsRoleArn: 'arn:aws:iam::{{AWS_ACCOUNT_ID}}:role/lf-cumulus-ecs'
    lambdaApiGatewayRoleArn: 'arn:aws:iam::{{AWS_ACCOUNT_ID}}:role/lf-cumulus-lambda-api-gateway'
    lambdaProcessingRoleArn: 'arn:aws:iam::{{AWS_ACCOUNT_ID}}:role/lf-cumulus-lambda-processing'
    stepRoleArn: 'arn:aws:iam::{{AWS_ACCOUNT_ID}}:role/lf-cumulus-steprole'
    instanceProfile: 'arn:aws:iam::{{AWS_ACCOUNT_ID}}:instance-profile/lf-cumulus-ecs'<|MERGE_RESOLUTION|>--- conflicted
+++ resolved
@@ -110,13 +110,10 @@
   prefix: test-src # used by the cumulus repo
   stackNameNoDash: TestSourceIntegration
 
-<<<<<<< HEAD
 aj:
   prefix: aj
   stackNameNoDash: AjIntegration
 
-=======
->>>>>>> 6fddfdc0
 lf:
   stackName: lf-cumulus
   stackNameNoDash: lfCumulus
