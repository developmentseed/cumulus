# Changelog

All notable changes to this project will be documented in this file.

The format is based on [Keep a Changelog](http://keepachangelog.com/en/1.0.0/).

## [Unreleased]
### BREAKING CHANGES

- **CUMULUS-1698**
  - - Change variable `saml_launchpad_metadata_path` to `saml_launchpad_metadata_url` in the `tf-modules/cumulus` Terraform module.

### Fixed

- **CUMULUS-1698**
  - Change variable `saml_launchpad_metadata_path` to `saml_launchpad_metadata_url` in the `tf-modules/cumulus` Terraform module.
  - Updated `@cumulus/api/launchpadSaml` to download launchpad IDP metadata from configured location when the metadata in s3 is not valid, and to work with updated IDP metadata and SAML response.

### BREAKING CHANGES

- **CUMULUS-1686**
  - `ecs_cluster_instance_image_id` is now a *required* variable of the `cumulus` module, instead of optional.

<<<<<<< HEAD
- **CUMULUS-1622**
  - Mutex class has been removed from `@cumulus/common/concurrency`
=======
- **CUMULUS-1703**
  - Remove the unused `forceDownload` option from the `sync-granule` tasks's config
  - Remove the `@cumulus/ingest/granule.Discover` class
  - Remove the `@cumulus/ingest/granule.Granule` class
  - Remove the `@cumulus/ingest/pdr.Discover` class
  - Remove the `@cumulus/ingest/pdr.Granule` class
  - Remove the `@cumulus/ingest/parse-pdr.parsePdr` function
>>>>>>> 3f7bb450

### Added

- **CUMULUS-1703**
  - Add `@cumulus/aws-client/S3.createBucket` function
  - Add `@cumulus/aws-client/S3.putFile` function
  - Add `@cumulus/common/string.isNonEmptyString` function
  - Add `@cumulus/ingest/FtpProviderClient` class
  - Add `@cumulus/ingest/HttpProviderClient` class
  - Add `@cumulus/ingest/S3ProviderClient` class
  - Add `@cumulus/ingest/SftpProviderClient` class
  - Add `@cumulus/ingest/providerClientUtils.buildProviderClient` function
  - Add `@cumulus/ingest/providerClientUtils.fetchTextFile` function

- **CUMULUS-1040**
  - Added `@cumulus/aws-client` package to provide utilities for working with AWS services and the Node.js AWS SDK
  - Added `@cumulus/errors` package which exports error classes for use in Cumulus workflow code

- **CUMULUS-1697**
  - Added the `@cumulus/tf-inventory` package that provides command line utilities for managing Terraform resources in your AWS account

### Changed

- **CUMULUS-1040**
  - `@cumulus/common/errors` is now deprecated. Please use `@cumulus/errors` instead.
  - The AWS service classes and utilities in `@cumulus/common` have been deprecated and moved to `@cumulus/aws-client`, including:
    - `@cumulus/common/CloudFormationGateway`
    - `@cumulus/common/DynamoDb`
    - `@cumulus/common/StepFunctions`
    - All of the exported functions in `@cumulus/commmon/aws`
    - `@cumulus/common/string/unicodeEscape`
    - `@cumulus/common/test-utils/inTestMode`
    - `@cumulus/common/util/setErrorStack`

- **CUMULUS-1686**
  - Changed `ecs_cluster_instance_image_id` to be a required variable of the `cumulus` module and removed the default value.
    The default was not available across accounts and regions, nor outside of NGAP and therefore not particularly useful.

- **CUMULUS-1688**
  - Updated `@cumulus/aws.receiveSQSMessages` not to replace `message.Body` with a parsed object. This behavior was undocumented and confusing as received messages appeared to contradict AWS docs that state `message.Body` is always a string.
  - Replaced `sf_watcher` CloudWatch rule from `cloudwatch-events.tf` with an EventSourceMapping on `sqs2sf` mapped to the `start_sf` SQS queue (in `event-sources.tf`).
  - Updated `sqs2sf` with an EventSourceMapping handler and unit test.

### Fixed

- **CUMULUS-1664**
  - Updated `dbIndexer` Lambda to remove hardcoded references to DynamoDB table names.

### Removed

- **CUMULUS-1481**
  - removed `process` config and output from PostToCmr as it was not required by the task nor downstream steps, and should still be in the output message's `meta` regardless.

## [v1.17.0] - 2019-12-31

### BREAKING CHANGES

- **CUMULUS-1498**
  - The `@cumulus/cmrjs.publish2CMR` function expects that the value of its
    `creds.password` parameter is a plaintext password.
  - Rather than using an encrypted password from the `cmr_password` environment
    variable, the `@cumulus/cmrjs.updateCMRMetadata` function now looks for an
    environment variable called `cmr_password_secret_name` and fetches the CMR
    password from that secret in AWS Secrets Manager.
  - The `@cumulus/post-to-cmr` task now expects a
    `config.cmr.passwordSecretName` value, rather than `config.cmr.password`.
    The CMR password will be fetched from that secret in AWS Secrets Manager.

### Added

- **CUMULUS-630**
  - Added support for replaying Kinesis records on a stream into the Cumulus Kinesis workflow triggering mechanism: either all the records, or some time slice delimited by start and end timestamps.
  - Added `/replays` endpoint to the operator API for triggering replays.
  - Added `Replay Kinesis Messages` documentation to Operator Docs.
  - Added `manualConsumer` lambda function to consume a Kinesis stream. Used by the replay AsyncOperation.

- **CUMULUS-1687**
  - Added new API endpoint for listing async operations at `/asyncOperations`
  - All asyncOperations now include the fields `description` and `operationType`. `operationType` can be one of the following. [`Bulk Delete`, `Bulk Granules`, `ES Index`, `Kinesis Replay`]

### Changed

- **CUMULUS-1626**
  - Updates Cumulus to use node10/CMA 1.1.2 for all of its internal lambdas in prep for AWS node 8 EOL

- **CUMULUS-1498**
  - Remove the DynamoDB Users table. The list of OAuth users who are allowed to
    use the API is now stored in S3.
  - The CMR password and Launchpad passphrase are now stored in Secrets Manager

## [v1.16.1] - 2019-12-6

**Please note**:

- The `region` argument to the `cumulus` Terraform module has been removed. You may see a warning or error if you have that variable populated.
- Your workflow tasks should use the following versions of the CMA libraries to utilize new granule, parentArn, asyncOperationId, and stackName fields on the logs:
  - `cumulus-message-adapter-js` version 1.0.10+
  - `cumulus-message-adapter-python` version 1.1.1+
  - `cumulus-message-adapter-java` version 1.2.11+
- The `data-persistence` module no longer manages the creation of an Elasticsearch service-linked role for deploying Elasticsearch to a VPC. Follow the [deployment instructions on preparing your VPC](https://nasa.github.io/cumulus/docs/deployment/deployment-readme#vpc-subnets-and-security-group) for guidance on how to create the Elasticsearch service-linked role manually.
- There is now a `distribution_api_gateway_stage` variable for the `tf-modules/cumulus` Terraform module that will be used as the API gateway stage name used for the distribution API (Thin Egress App)
- Default value for the `urs_url` variable is now `https://uat.urs.earthdata.nasa.gov/` in the `tf-modules/cumulus` and `tf-modules/archive` Terraform modules. So deploying the `cumulus` module without a `urs_url` variable set will integrate your Cumulus deployment with the UAT URS environment.

### Added

- **CUMULUS-1563**
  - Added `custom_domain_name` variable to `tf-modules/data-persistence` module

- **CUMULUS-1654**
  - Added new helpers to `@cumulus/common/execution-history`:
    - `getStepExitedEvent()` returns the `TaskStateExited` event in a workflow execution history after the given step completion/failure event
    - `getTaskExitedEventOutput()` returns the output message for a `TaskStateExited` event in a workflow execution history

### Changed

- **CUMULUS-1578**
  - Updates SAML launchpad configuration to authorize via configured userGroup.
   [See the NASA specific documentation (protected)](https://wiki.earthdata.nasa.gov/display/CUMULUS/Cumulus+SAML+Launchpad+Integration)

- **CUMULUS-1579**
  - Elasticsearch list queries use `match` instead of `term`. `term` had been analyzing the terms and not supporting `-` in the field values.

- **CUMULUS-1619**
  - Adds 4 new keys to `@cumulus/logger` to display granules, parentArn, asyncOperationId, and stackName.
  - Depends on `cumulus-message-adapter-js` version 1.0.10+. Cumulus tasks updated to use this version.

- **CUMULUS-1654**
  - Changed `@cumulus/common/SfnStep.parseStepMessage()` to a static class method

- **CUMULUS-1641**
  - Added `meta.retries` and `meta.visibilityTimeout` properties to sqs-type rule. To create sqs-type rule, you're required to configure a dead-letter queue on your queue.
  - Added `sqsMessageRemover` lambda which removes the message from SQS queue upon successful workflow execution.
  - Updated `sqsMessageConsumer` lambda to not delete message from SQS queue, and to retry the SQS message for configured number of times.

### Removed

- Removed `create_service_linked_role` variable from `tf-modules/data-persistence` module.

- **CUMULUS-1321**
  - The `region` argument to the `cumulus` Terraform module has been removed

### Fixed

- **CUMULUS-1668** - Fixed a race condition where executions may not have been
  added to the database correctly
- **CUMULUS-1654** - Fixed issue with `publishReports` Lambda not including workflow execution error information for failed workflows with a single step
- Fixed `tf-modules/cumulus` module so that the `urs_url` variable is passed on to its invocation of the `tf-modules/archive` module

## [v1.16.0] - 2019-11-15

### Added

- **CUMULUS-1321**
  - A `deploy_distribution_s3_credentials_endpoint` variable has been added to
    the `cumulus` Terraform module. If true, the NGAP-backed S3 credentials
    endpoint will be added to the Thin Egress App's API. Default: true

- **CUMULUS-1544**
  - Updated the `/granules/bulk` endpoint to correctly query Elasticsearch when
  granule ids are not provided.

- **CUMULUS-1580**
  - Added `/granules/bulk` endpoint to `@cumulus/api` to perform bulk actions on granules given either a list of granule ids or an Elasticsearch query and the workflow to perform.

### Changed

- **CUMULUS-1561**
  - Fix the way that we are handling Terraform provider version requirements
  - Pass provider configs into child modules using the method that the
    [Terraform documentation](https://www.terraform.io/docs/configuration/modules.html#providers-within-modules)
    suggests
  - Remove the `region` input variable from the `s3_access_test` Terraform module
  - Remove the `aws_profile` and `aws_region` input variables from the
    `s3-replicator` Terraform module

- **CUMULUS-1639**
  - Because of
    [S3's Data Consistency Model](https://docs.aws.amazon.com/AmazonS3/latest/dev/Introduction.html#BasicsObjects),
    there may be situations where a GET operation for an object can temporarily
    return a `NoSuchKey` response even if that object _has_ been created. The
    `@cumulus/common/aws.getS3Object()` function has been updated to support
    retries if a `NoSuchKey` response is returned by S3. This behavior can be
    enabled by passing a `retryOptions` object to that function. Supported
    values for that object can be found here:
    <https://github.com/tim-kos/node-retry#retryoperationoptions>

### Removed

- **CUMULUS-1559**
  - `logToSharedDestination` has been migrated to the Terraform deployment as `log_api_gateway_to_cloudwatch` and will ONLY apply to egress lambdas.
  Due to the differences in the Terraform deployment model, we cannot support a global log subscription toggle for a configurable subset of lambdas.
  However, setting up your own log forwarding for a Lambda with Terraform is fairly simple, as you will only need to add SubscriptionFilters to your Terraform configuration, one per log group.
  See [the Terraform documentation](https://www.terraform.io/docs/providers/aws/r/cloudwatch_log_subscription_filter.html) for details on how to do this.
  An empty FilterPattern ("") will capture all logs in a group.

## [v1.15.0] - 2019-11-04

### BREAKING CHANGES

- **CUMULUS-1644** - When a workflow execution begins or ends, the workflow
  payload is parsed and any new or updated PDRs or granules referenced in that
  workflow are stored to the Cumulus archive. The defined interface says that a
  PDR in `payload.pdr` will be added to the archive, and any granules in
  `payload.granules` will also be added to the archive. In previous releases,
  PDRs found in `meta.pdr` and granules found in `meta.input_granules` were also
  added to the archive. This caused unexpected behavior and has been removed.
  Only PDRs from `payload.pdr` and granules from `payload.granules` will now be
  added to the Cumulus archive.

- **CUMULUS-1449** - Cumulus now uses a universal workflow template when
  starting a workflow that contains general information specific to the
  deployment, but not specific to the workflow. Workflow task configs must be
  defined using AWS step function parameters. As part of this change,
  `CumulusConfig` has been retired and task configs must now be defined under
  the `cma.task_config` key in the Parameters section of a step function
  definition.

  **Migration instructions**:

  NOTE: These instructions require the use of Cumulus Message Adapter v1.1.x+.
  Please ensure you are using a compatible version before attempting to migrate
  workflow configurations. When defining workflow steps, remove any
  `CumulusConfig` section, as shown below:

  ```yaml
  ParsePdr:
    CumulusConfig:
      provider: '{$.meta.provider}'
      bucket: '{$.meta.buckets.internal.name}'
      stack: '{$.meta.stack}'
  ```

  Instead, use AWS Parameters to pass `task_config` for the task directly into
  the Cumulus Message Adapter:

  ```yaml
  ParsePdr:
    Parameters:
      cma:
        event.$: '$'
        task_config:
          provider: '{$.meta.provider}'
          bucket: '{$.meta.buckets.internal.name}'
          stack: '{$.meta.stack}'
  ```

  In this example, the `cma` key is used to pass parameters to the message
  adapter. Using `task_config` in combination with `event.$: '$'` allows the
  message adapter to process `task_config` as the `config` passed to the Cumulus
  task. See `example/workflows/sips.yml` in the core repository for further
  examples of how to set the Parameters.

  Additionally, workflow configurations for the `QueueGranules` and `QueuePdrs`
  tasks need to be updated:
  - `queue-pdrs` config changes:
    - `parsePdrMessageTemplateUri` replaced with `parsePdrWorkflow`, which is
      the workflow name (i.e. top-level name in `config.yml`, e.g. 'ParsePdr').
    - `internalBucket` and `stackName` configs now required to look up
      configuration from the deployment. Brings the task config in line with
      that of `queue-granules`.
  - `queue-granules` config change: `ingestGranuleMessageTemplateUri` replaced
    with `ingestGranuleWorkflow`, which is the workflow name (e.g.
    'IngestGranule').

- **CUMULUS-1396** - **Workflow steps at the beginning and end of a workflow
  using the `SfSnsReport` Lambda have now been deprecated (e.g. `StartStatus`,
  `StopStatus`) and should be removed from your workflow definitions**. These
  steps were used for publishing ingest notifications and have been replaced by
  an implementation using Cloudwatch events for Step Functions to trigger a
  Lambda that publishes ingest notifications. For further detail on how ingest
  notifications are published, see the notes below on **CUMULUS-1394**. For
  examples of how to update your workflow definitions, see our
  [example workflow definitions](https://github.com/nasa/cumulus/blob/master/example/workflows/).

- **CUMULUS-1470**
  - Remove Cumulus-defined ECS service autoscaling, allowing integrators to
    better customize autoscaling to meet their needs. In order to use
    autoscaling with ECS services, appropriate
    `AWS::ApplicationAutoScaling::ScalableTarget`,
    `AWS::ApplicationAutoScaling::ScalingPolicy`, and `AWS::CloudWatch::Alarm`
    resources should be defined in a kes overrides file. See
    [this example](https://github.com/nasa/cumulus/blob/release-1.15.x/example/overrides/app/cloudformation.template.yml)
    for an example.
  - The following config parameters are no longer used:
    - ecs.services.\<NAME\>.minTasks
    - ecs.services.\<NAME\>.maxTasks
    - ecs.services.\<NAME\>.scaleInActivityScheduleTime
    - ecs.services.\<NAME\>.scaleInAdjustmentPercent
    - ecs.services.\<NAME\>.scaleOutActivityScheduleTime
    - ecs.services.\<NAME\>.scaleOutAdjustmentPercent
    - ecs.services.\<NAME\>.activityName

### Added

- **CUMULUS-1100**
  - Added 30-day retention properties to all log groups that were missing those policies.

- **CUMULUS-1396**
  - Added `@cumulus/common/sfnStep`:
    - `LambdaStep` - A class for retrieving and parsing input and output to Lambda steps in AWS Step Functions
    - `ActivityStep` - A class for retrieving and parsing input and output to ECS activity steps in AWS Step Functions

- **CUMULUS-1574**
  - Added `GET /token` endpoint for SAML authorization when cumulus is protected by Launchpad.
    This lets a user retieve a token by hand that can be presented to the API.

- **CUMULUS-1625**
  - Added `sf_start_rate` variable to the `ingest` Terraform module, equivalent to `sqs_consumer_rate` in the old model, but will not be automatically applied to custom queues as that was.

- **CUMULUS-1513**
  - Added `sqs`-type rule support in the Cumulus API `@cumulus/api`
  - Added `sqsMessageConsumer` lambda which processes messages from the SQS queues configured in the `sqs` rules.

### Changed

- **CUMULUS-1639**
  - Because of
    [S3's Data Consistency Model](https://docs.aws.amazon.com/AmazonS3/latest/dev/Introduction.html#BasicsObjects),
    there may be situations where a GET operation for an object can temporarily
    return a `NoSuchKey` response even if that object _has_ been created. The
    `@cumulus/common/aws.getS3Object()` function will now retry up to 10 times
    if a `NoSuchKey` response is returned by S3. This can behavior can be
    overridden by passing `{ retries: 0 }` as the `retryOptions` argument.

- **CUMULUS-1449**
  - `queue-pdrs` & `queue-granules` config changes. Details in breaking changes section.
  - Cumulus now uses a universal workflow template when starting workflow that contains general information specific to the deployment, but not specific to the workflow.
  - Changed the way workflow configs are defined, from `CumulusConfig` to a `task_config` AWS Parameter.

- **CUMULUS-1452**
  - Changed the default ECS docker storage drive to `devicemapper`

- **CUMULUS-1453**
  - Removed config schema for `@cumulus/sf-sns-report` task
  - Updated `@cumulus/sf-sns-report` to always assume that it is running as an intermediate step in a workflow, not as the first or last step

### Removed

- **CUMULUS-1449**
  - Retired `CumulusConfig` as part of step function definitions, as this is an artifact of the way Kes parses workflow definitions that was not possible to migrate to Terraform. Use AWS Parameters and the `task_config` key instead. See change note above.
  - Removed individual workflow templates.

### Fixed

- **CUMULUS-1620** - Fixed bug where `message_adapter_version` does not correctly inject the CMA

- **CUMULUS-1396** - Updated `@cumulus/common/StepFunctions.getExecutionHistory()` to recursively fetch execution history when `nextToken` is returned in response

- **CUMULUS-1571** - Updated `@cumulus/common/DynamoDb.get()` to throw any errors encountered when trying to get a record and the record does exist

- **CUMULUS-1452**
  - Updated the EC2 initialization scripts to use full volume size for docker storage
  - Changed the default ECS docker storage drive to `devicemapper`

## [v1.14.5] - 2019-12-30 - [BACKPORT]

### Updated

- **CUMULUS-1626**
  - Updates Cumulus to use node10/CMA 1.1.2 for all of its internal lambdas in prep for AWS node 8 EOL

## [v1.14.4] - 2019-10-28

### Fixed

- **CUMULUS-1632** - Pinned `aws-elasticsearch-connector` package in `@cumulus/api` to version `8.1.3`, since `8.2.0` includes breaking changes

## [v1.14.3] - 2019-10-18

### Fixed

- **CUMULUS-1620** - Fixed bug where `message_adapter_version` does not correctly inject the CMA

- **CUMULUS-1572** - A granule is now included in discovery results even when
none of its files has a matching file type in the associated collection
configuration. Previously, if all files for a granule were unmatched by a file
type configuration, the granule was excluded from the discovery results.
Further, added support for a `boolean` property
`ignoreFilesConfigForDiscovery`, which controls how a granule's files are
filtered at discovery time.

## [v1.14.2] - 2019-10-08

### BREAKING CHANGES

Your Cumulus Message Adapter version should be pinned to `v1.0.13` or lower in your `app/config.yml` using `message_adapter_version: v1.0.13` OR you should use the workflow migration steps below to work with CMA v1.1.1+.

- **CUMULUS-1394** - The implementation of the `SfSnsReport` Lambda requires additional environment variables for integration with the new ingest notification SNS topics. Therefore,  **you must update the definition of `SfSnsReport` in your `lambdas.yml` like so**:

```yaml
SfSnsReport:
  handler: index.handler
  timeout: 300
  source: node_modules/@cumulus/sf-sns-report/dist
  tables:
    - ExecutionsTable
  envs:
    execution_sns_topic_arn:
      function: Ref
      value: reportExecutionsSns
    granule_sns_topic_arn:
      function: Ref
      value: reportGranulesSns
    pdr_sns_topic_arn:
      function: Ref
      value: reportPdrsSns
```

- **CUMULUS-1447** -
  The newest release of the Cumulus Message Adapter (v1.1.1) requires that parameterized configuration be used for remote message functionality. Once released, Kes will automatically bring in CMA v1.1.1 without additional configuration.

  **Migration instructions**
  Oversized messages are no longer written to S3 automatically. In order to utilize remote messaging functionality, configure a `ReplaceConfig` AWS Step Function parameter on your CMA task:

  ```yaml
  ParsePdr:
    Parameters:
      cma:
        event.$: '$'
        ReplaceConfig:
          FullMessage: true
  ```

  Accepted fields in `ReplaceConfig` include `MaxSize`, `FullMessage`, `Path` and `TargetPath`.
  See https://github.com/nasa/cumulus-message-adapter/blob/master/CONTRACT.md#remote-message-configuration for full details.

  As this change is backward compatible in Cumulus Core, users wishing to utilize the previous version of the CMA may opt to transition to using a CMA lambda layer, or set `message_adapter_version` in their configuration to a version prior to v1.1.0.

### PLEASE NOTE

- **CUMULUS-1394** - Ingest notifications are now provided via 3 separate SNS topics for executions, granules, and PDRs, instead of a single `sftracker` SNS topic. Whereas the `sftracker` SNS topic received a full Cumulus execution message, the new topics all receive generated records for the given object. The new topics are only published to if the given object exists for the current execution. For a given execution/granule/PDR, **two messages will be received by each topic**: one message indicating that ingest is running and another message indicating that ingest has completed or failed. The new SNS topics are:

  - `reportExecutions` - Receives 1 message per execution
  - `reportGranules` - Receives 1 message per granule in an execution
  - `reportPdrs` - Receives 1 message per PDR

### Added

- **CUMULUS-639**
  - Adds SAML JWT and launchpad token authentication to Cumulus API (configurable)
    - **NOTE** to authenticate with Launchpad ensure your launchpad user_id is in the `<prefix>-UsersTable`
    - when Cumulus configured to protect API via Launchpad:
      - New endpoints
        - `GET /saml/login` - starting point for SAML SSO creates the login request url and redirects to the SAML Identity Provider Service (IDP)
        - `POST /saml/auth` - SAML Assertion Consumer Service.  POST receiver from SAML IDP.  Validates response, logs the user in, and returnes a SAML-based JWT.
    - Disabled endpoints
      - `POST /refresh`
      - Changes authorization worklow:
      - `ensureAuthorized` now presumes the bearer token is a JWT and tries to validate.  If the token is malformed, it attempts to validate the token against Launchpad.  This allows users to bring their own token as described here https://wiki.earthdata.nasa.gov/display/CUMULUS/Cumulus+API+with+Launchpad+Authentication.  But it also allows dashboard users to manually authenticate via Launchpad SAML to receive a Launchpad-based JWT.

- **CUMULUS-1394**
  - Added `Granule.generateGranuleRecord()` method to granules model to generate a granule database record from a Cumulus execution message
  - Added `Pdr.generatePdrRecord()` method to PDRs model to generate a granule database record from a Cumulus execution message
  - Added helpers to `@cumulus/common/message`:
    - `getMessageExecutionName()` - Get the execution name from a Cumulus execution message
    - `getMessageStateMachineArn()` - Get the state machine ARN from a Cumulus execution message
    - `getMessageExecutionArn()` - Get the execution ARN for a Cumulus execution message
    - `getMessageGranules()` - Get the granules from a Cumulus execution message, if any.
  - Added `@cumulus/common/cloudwatch-event/isFailedSfStatus()` to determine if a Step Function status from a Cloudwatch event is a failed status

### Changed

- **CUMULUS-1308**
  - HTTP PUT of a Collection, Provider, or Rule via the Cumulus API now
    performs full replacement of the existing object with the object supplied
    in the request payload.  Previous behavior was to perform a modification
    (partial update) by merging the existing object with the (possibly partial)
    object in the payload, but this did not conform to the HTTP standard, which
    specifies PATCH as the means for modifications rather than replacements.

- **CUMULUS-1375**
  - Migrate Cumulus from deprecated Elasticsearch JS client to new, supported one in `@cumulus/api`

- **CUMULUS-1485** Update `@cumulus/cmr-client` to return error message from CMR for validation failures.

- **CUMULUS-1394**
  - Renamed `Execution.generateDocFromPayload()` to `Execution.generateRecord()` on executions model. The method generates an execution database record from a Cumulus execution message.

- **CUMULUS-1432**
  - `logs` endpoint takes the level parameter as a string and not a number
  - Elasticsearch term query generation no longer converts numbers to boolean

- **CUMULUS-1447**
  - Consolidated all remote message handling code into @common/aws
  - Update remote message code to handle updated CMA remote message flags
  - Update example SIPS workflows to utilize Parameterized CMA configuration

- **CUMULUS-1448** Refactor workflows that are mutating cumulus_meta to utilize meta field

- **CUMULUS-1451**
  - Elasticsearch cluster setting `auto_create_index` will be set to false. This had been causing issues in the bootstrap lambda on deploy.

- **CUMULUS-1456**
  - `@cumulus/api` endpoints default error handler uses `boom` package to format errors, which is consistent with other API endpoint errors.

### Fixed

- **CUMULUS-1432** `logs` endpoint filter correctly filters logs by level
- **CUMULUS-1484**  `useMessageAdapter` now does not set CUMULUS_MESSAGE_ADAPTER_DIR when `true`

### Removed

- **CUMULUS-1394**
  - Removed `sfTracker` SNS topic. Replaced by three new SNS topics for granule, execution, and PDR ingest notifications.
  - Removed unused functions from `@cumulus/common/aws`:
    - `getGranuleS3Params()`
    - `setGranuleStatus()`

## [v1.14.1] - 2019-08-29

### Fixed

- **CUMULUS-1455**
  - CMR token links updated to point to CMR legacy services rather than echo

- **CUMULUS-1211**
  - Errors thrown during granule discovery are no longer swallowed and ignored.
    Rather, errors are propagated to allow for proper error-handling and
    meaningful messaging.

## [v1.14.0] - 2019-08-22

### PLEASE NOTE

- We have encountered transient lambda service errors in our integration testing. Please handle transient service errors following [these guidelines](https://docs.aws.amazon.com/step-functions/latest/dg/bp-lambda-serviceexception.html). The workflows in the `example/workflows` folder have been updated with retries configured for these errors.

- **CUMULUS-799** added additional IAM permissions to support reading CloudWatch and API Gateway, so **you will have to redeploy your IAM stack.**

- **CUMULUS-800** Several items:

  - **Delete existing API Gateway stages**: To allow enabling of API Gateway logging, Cumulus now creates and manages a Stage resource during deployment. Before upgrading Cumulus, it is necessary to delete the API Gateway stages on both the Backend API and the Distribution API.  Instructions are included in the documenation under [Delete API Gateway Stages](https://nasa.github.io/cumulus/docs/additional-deployment-options/delete-api-gateway-stages).

  - **Set up account permissions for API Gateway to write to CloudWatch**: In a one time operation for your AWS account, to enable CloudWatch Logs for API Gateway, you must first grant the API Gateway permission to read and write logs to CloudWatch for your account. The `AmazonAPIGatewayPushToCloudWatchLogs` managed policy (with an ARN of `arn:aws:iam::aws:policy/service-role/AmazonAPIGatewayPushToCloudWatchLogs`) has all the required permissions. You can find a simple how to in the documentation under [Enable API Gateway Logging.](https://nasa.github.io/cumulus/docs/additional-deployment-options/enable-gateway-logging-permissions)

  - **Configure API Gateway to write logs to CloudWatch** To enable execution logging for the distribution API set `config.yaml` `apiConfigs.distribution.logApigatewayToCloudwatch` value to `true`.  More information [Enable API Gateway Logs](https://nasa.github.io/cumulus/docs/additional-deployment-options/enable-api-logs)

  - **Configure CloudWatch log delivery**: It is possible to deliver CloudWatch API execution and access logs to a cross-account shared AWS::Logs::Destination. An operator does this by adding the key `logToSharedDestination` to the `config.yml` at the default level with a value of a writable log destination.  More information in the documenation under [Configure CloudWatch Logs Delivery.](https://nasa.github.io/cumulus/docs/additional-deployment-options/configure-cloudwatch-logs-delivery)

  - **Additional Lambda Logging**: It is now possible to configure any lambda to deliver logs to a shared subscriptions by setting  `logToSharedDestination` to the ARN of a writable location (either an AWS::Logs::Destination or a Kinesis Stream) on any lambda config. Documentation for [Lambda Log Subscriptions](https://nasa.github.io/cumulus/docs/additional-deployment-options/additional-lambda-logging)

  - **Configure S3 Server Access Logs**:  If you are running Cumulus in an NGAP environment you may [configure S3 Server Access Logs](https://nasa.github.io/cumulus/docs/next/deployment/server_access_logging) to be delivered to a shared bucket where the Metrics Team will ingest the logs into their ELK stack.  Contact the Metrics team for permission and location.

- **CUMULUS-1368** The Cumulus distribution API has been deprecated and is being replaced by ASF's Thin Egress App. By default, the distribution API will not deploy. Please follow [the instructions for deploying and configuring Thin Egress](https://nasa.github.io/cumulus/docs/deployment/thin_egress_app).

To instead continue to deploy and use the legacy Cumulus distribution app, add the following to your `config.yml`:

```yaml
deployDistributionApi: true
```

If you deploy with no distribution app your deployment will succeed but you may encounter errors in your workflows, particularly in the `MoveGranule` task.

- **CUMULUS-1418** Users who are packaging the CMA in their Lambdas outside of Cumulus may need to update their Lambda configuration.    Please see `BREAKING CHANGES` below for details.

### Added

- **CUMULUS-642**
  - Adds Launchpad as an authentication option for the Cumulus API.
  - Updated deployment documentation and added [instructions to setup Cumulus API Launchpad authentication](https://wiki.earthdata.nasa.gov/display/CUMULUS/Cumulus+API+with+Launchpad+Authentication)
- **CUMULUS-1418**
  - Adds usage docs/testing of lambda layers (introduced in PR1125), updates Core example tasks to use the updated `cumulus-ecs-task` and a CMA layer instead of kes CMA injection.
  - Added Terraform module to publish CMA as layer to user account.
- **PR1125** - Adds `layers` config option to support deploying Lambdas with layers
- **PR1128** - Added `useXRay` config option to enable AWS X-Ray for Lambdas.
- **CUMULUS-1345**
  - Adds new variables to the app deployment under `cmr`.
  - `cmrEnvironment` values are `SIT`, `UAT`, or `OPS` with `UAT` as the default.
  - `cmrLimit` and `cmrPageSize` have been added as configurable options.
- **CUMULUS-1273**
  - Added lambda function EmsProductMetadataReport to generate EMS Product Metadata report
- **CUMULUS-1226**
  - Added API endpoint `elasticsearch/index-from-database` to index to an Elasticsearch index from the database for recovery purposes and `elasticsearch/indices-status` to check the status of Elasticsearch indices via the API.
- **CUMULUS-824**
  - Added new Collection parameter `reportToEms` to configure whether the collection is reported to EMS
- **CUMULUS-1357**
  - Added new BackendApi endpoint `ems` that generates EMS reports.
- **CUMULUS-1241**
  - Added information about queues with maximum execution limits defined to default workflow templates (`meta.queueExecutionLimits`)
- **CUMULUS-1311**
  - Added `@cumulus/common/message` with various message parsing/preparation helpers
- **CUMULUS-812**
  - Added support for limiting the number of concurrent executions started from a queue. [See the data cookbook](https://nasa.github.io/cumulus/docs/data-cookbooks/throttling-queued-executions) for more information.

- **CUMULUS-1337**
  - Adds `cumulus.stackName` value to the `instanceMetadata` endpoint.

- **CUMULUS-1368**
  - Added `cmrGranuleUrlType` to the `@cumulus/move-granules` task. This determines what kind of links go in the CMR files. The options are `distribution`, `s3`, or `none`, with the default being distribution. If there is no distribution API being used with Cumulus, you must set the value to `s3` or `none`.

- Added `packages/s3-replicator` Terraform module to allow same-region s3 replication to metrics bucket.

- **CUMULUS-1392**
  - Added `tf-modules/report-granules` Terraform module which processes granule ingest notifications received via SNS and stores granule data to a database. The module includes:
    - SNS topic for publishing granule ingest notifications
    - Lambda to process granule notifications and store data
    - IAM permissions for the Lambda
    - Subscription for the Lambda to the SNS topic

- **CUMULUS-1393**
  - Added `tf-modules/report-pdrs` Terraform module which processes PDR ingest notifications received via SNS and stores PDR data to a database. The module includes:
    - SNS topic for publishing PDR ingest notifications
    - Lambda to process PDR notifications and store data
    - IAM permissions for the Lambda
    - Subscription for the Lambda to the SNS topic
  - Added unit tests for `@cumulus/api/models/pdrs.createPdrFromSns()`

- **CUMULUS-1400**
  - Added `tf-modules/report-executions` Terraform module which processes workflow execution information received via SNS and stores it to a database. The module includes:
    - SNS topic for publishing execution data
    - Lambda to process and store execution data
    - IAM permissions for the Lambda
    - Subscription for the Lambda to the SNS topic
  - Added `@cumulus/common/sns-event` which contains helpers for SNS events:
    - `isSnsEvent()` returns true if event is from SNS
    - `getSnsEventMessage()` extracts and parses the message from an SNS event
    - `getSnsEventMessageObject()` extracts and parses message object from an SNS event
  - Added `@cumulus/common/cloudwatch-event` which contains helpers for Cloudwatch events:
    - `isSfExecutionEvent()` returns true if event is from Step Functions
    - `isTerminalSfStatus()` determines if a Step Function status from a Cloudwatch event is a terminal status
    - `getSfEventStatus()` gets the Step Function status from a Cloudwatch event
    - `getSfEventDetailValue()` extracts a Step Function event detail field from a Cloudwatch event
    - `getSfEventMessageObject()` extracts and parses Step Function detail object from a Cloudwatch event

- **CUMULUS-1429**
  - Added `tf-modules/data-persistence` Terraform module which includes resources for data persistence in Cumulus:
    - DynamoDB tables
    - Elasticsearch with optional support for VPC
    - Cloudwatch alarm for number of Elasticsearch nodes

- **CUMULUS-1379** CMR Launchpad Authentication
  - Added `launchpad` configuration to `@cumulus/deployment/app/config.yml`, and cloudformation templates, workflow message, lambda configuration, api endpoint configuration
  - Added `@cumulus/common/LaunchpadToken` and `@cumulus/common/launchpad` to provide methods to get token and validate token
  - Updated lambdas to use Launchpad token for CMR actions (ingest and delete granules)
  - Updated deployment documentation and added [instructions to setup CMR client for Launchpad authentication] (https://wiki.earthdata.nasa.gov/display/CUMULUS/CMR+Launchpad+Authentication)

## Changed

- **CUMULUS-1232**
  - Added retries to update `@cumulus/cmr-client` `updateToken()`

- **CUMULUS-1245 CUMULUS-795**
  - Added additional `ems` configuration parameters for sending the ingest reports to EMS
  - Added functionality to send daily ingest reports to EMS

- **CUMULUS-1241**
  - Removed the concept of "priority levels" and added ability to define a number of maximum concurrent executions per SQS queue
  - Changed mapping of Cumulus message properties for the `sqs2sfThrottle` lambda:
    - Queue name is read from `cumulus_meta.queueName`
    - Maximum executions for the queue is read from `meta.queueExecutionLimits[queueName]`, where `queueName` is `cumulus_meta.queueName`
  - Changed `sfSemaphoreDown` lambda to only attempt decrementing semaphores when:
    - the message is for a completed/failed/aborted/timed out workflow AND
    - `cumulus_meta.queueName` exists on the Cumulus message AND
    - An entry for the queue name (`cumulus_meta.queueName`) exists in the the object `meta.queueExecutionLimits` on the Cumulus message

- **CUMULUS-1338**
  - Updated `sfSemaphoreDown` lambda to be triggered via AWS Step Function Cloudwatch events instead of subscription to `sfTracker` SNS topic

- **CUMULUS-1311**
  - Updated `@cumulus/queue-granules` to set `cumulus_meta.queueName` for queued execution messages
  - Updated `@cumulus/queue-pdrs` to set `cumulus_meta.queueName` for queued execution messages
  - Updated `sqs2sfThrottle` lambda to immediately decrement queue semaphore value if dispatching Step Function execution throws an error

- **CUMULUS-1362**
  - Granule `processingStartTime` and `processingEndTime` will be set to the execution start time and end time respectively when there is no sync granule or post to cmr task present in the workflow

- **CUMULUS-1400**
  - Deprecated `@cumulus/ingest/aws/getExecutionArn`. Use `@cumulus/common/aws/getExecutionArn` instead.

### Fixed

- **CUMULUS-1439**
  - Fix bug with rule.logEventArn deletion on Kinesis rule update and fix unit test to verify

- **CUMULUS-796**
  - Added production information (collection ShortName and Version, granuleId) to EMS distribution report
  - Added functionality to send daily distribution reports to EMS

- **CUMULUS-1319**
  - Fixed a bug where granule ingest times were not being stored to the database

- **CUMULUS-1356**
  - The `Collection` model's `delete` method now _removes_ the specified item
    from the collection config store that was inserted by the `create` method.
    Previously, this behavior was missing.

- **CUMULUS-1374**
  - Addressed audit concerns (https://www.npmjs.com/advisories/782) in api package

### BREAKING CHANGES

### Changed

- **CUMULUS-1418**
  - Adding a default `cmaDir` key to configuration will cause `CUMULUS_MESSAGE_ADAPTER_DIR` to be set by default to `/opt` for any Lambda not setting `useCma` to true, or explicitly setting the CMA environment variable.  In lambdas that package the CMA independently of the Cumulus packaging.    Lambdas manually packaging the CMA should have their  Lambda configuration updated to set the CMA path, or alternately if not using the CMA as a Lambda layer in this deployment set `cmaDir` to `./cumulus-message-adapter`.

### Removed

- **CUMULUS-1337**
  - Removes the S3 Access Metrics package added in CUMULUS-799

- **PR1130**
  - Removed code deprecated since v1.11.1:
    - Removed `@cumulus/common/step-functions`. Use `@cumulus/common/StepFunctions` instead.
    - Removed `@cumulus/api/lib/testUtils.fakeFilesFactory`. Use `@cumulus/api/lib/testUtils.fakeFileFactory` instead.
    - Removed `@cumulus/cmrjs/cmr` functions: `searchConcept`, `ingestConcept`, `deleteConcept`. Use the functions in `@cumulus/cmr-client` instead.
    - Removed `@cumulus/ingest/aws.getExecutionHistory`. Use `@cumulus/common/StepFunctions.getExecutionHistory` instead.

## [v1.13.5] - 2019-08-29 - [BACKPORT]

### Fixed

- **CUMULUS-1455** - CMR token links updated to point to CMR legacy services rather than echo

## [v1.13.4] - 2019-07-29

- **CUMULUS-1411** - Fix deployment issue when using a template override

## [v1.13.3] - 2019-07-26

- **CUMULUS-1345** Full backport of CUMULUS-1345 features
	  - Adds new variables to the app deployment under `cmr`.
    - `cmrEnvironment` values are `SIT`, `UAT`, or `OPS` with `UAT` as the default.
    - `cmrLimit` and `cmrPageSize` have been added as configurable options.

## [v1.13.2] - 2019-07-25

- Re-release of v1.13.1 to fix broken npm packages.

## [v1.13.1] - 2019-07-22

- **CUMULUS-1374** - Resolve audit compliance with lodash version for api package subdependency
- **CUMULUS-1412** - Resolve audit compliance with googleapi package
- **CUMULUS-1345** - Backported CMR environment setting in getUrl to address immediate user need.   CMR_ENVIRONMENT can now be used to set the CMR environment to OPS/SIT

## [v1.13.0] - 2019-5-20

### PLEASE NOTE

**CUMULUS-802** added some additional IAM permissions to support ECS autoscaling, so **you will have to redeploy your IAM stack.**
As a result of the changes for **CUMULUS-1193**, **CUMULUS-1264**, and **CUMULUS-1310**, **you must delete your existing stacks (except IAM) before deploying this version of Cumulus.**
If running Cumulus within a VPC and extended downtime is acceptable, we recommend doing this at the end of the day to allow AWS backend resources and network interfaces to be cleaned up overnight.

### BREAKING CHANGES

- **CUMULUS-1228**
  - The default AMI used by ECS instances is now an NGAP-compliant AMI. This
    will be a breaking change for non-NGAP deployments. If you do not deploy to
    NGAP, you will need to find the AMI ID of the
    [most recent Amazon ECS-optimized AMI](https://docs.aws.amazon.com/AmazonECS/latest/developerguide/ecs-optimized_AMI.html),
    and set the `ecs.amiid` property in your config. Instructions for finding
    the most recent NGAP AMI can be found using
    [these instructions](https://wiki.earthdata.nasa.gov/display/ESKB/Select+an+NGAP+Created+AMI).

- **CUMULUS-1310**
  - Database resources (DynamoDB, ElasticSearch) have been moved to an independent `db` stack.
    Migrations for this version will need to be user-managed. (e.g. [elasticsearch](https://docs.aws.amazon.com/elasticsearch-service/latest/developerguide/es-version-migration.html#snapshot-based-migration) and [dynamoDB](https://docs.aws.amazon.com/datapipeline/latest/DeveloperGuide/dp-template-exports3toddb.html)).
    Order of stack deployment is `iam` -> `db` -> `app`.
  - All stacks can now be deployed using a single `config.yml` file, i.e.: `kes cf deploy --kes-folder app --template node_modules/@cumulus/deployment/[iam|db|app] [...]`
    Backwards-compatible. For development, please re-run `npm run bootstrap` to build new `kes` overrides.
    Deployment docs have been updated to show how to deploy a single-config Cumulus instance.
  - `params` have been moved: Nest `params` fields under `app`, `db` or `iam` to override all Parameters for a particular stack's cloudformation template. Backwards-compatible with multi-config setups.
  - `stackName` and `stackNameNoDash` have been retired. Use `prefix` and `prefixNoDash` instead.
  - The `iams` section in `app/config.yml` IAM roles has been deprecated as a user-facing parameter,
    *unless* your IAM role ARNs do not match the convention shown in `@cumulus/deployment/app/config.yml`
  - The `vpc.securityGroup` will need to be set with a pre-existing security group ID to use Cumulus in a VPC. Must allow inbound HTTP(S) (Port 443).

- **CUMULUS-1212**
  - `@cumulus/post-to-cmr` will now fail if any granules being processed are missing a metadata file. You can set the new config option `skipMetaCheck` to `true` to pass post-to-cmr without a metadata file.

- **CUMULUS-1232**
  - `@cumulus/sync-granule` will no longer silently pass if no checksum data is provided. It will use input
  from the granule object to:
    - Verify checksum if `checksumType` and `checksumValue` are in the file record OR a checksum file is provided
      (throws `InvalidChecksum` on fail), else log warning that no checksum is available.
    - Then, verify synced S3 file size if `file.size` is in the file record (throws `UnexpectedFileSize` on fail),
      else log warning that no file size is available.
    - Pass the step.

- **CUMULUS-1264**
  - The Cloudformation templating and deployment configuration has been substantially refactored.
    - `CumulusApiDefault` nested stack resource has been renamed to `CumulusApiDistribution`
    - `CumulusApiV1` nested stack resource has been renamed to `CumulusApiBackend`
  - The `urs: true` config option for when defining your lambdas (e.g. in `lambdas.yml`) has been deprecated. There are two new options to replace it:
    - `urs_redirect: 'token'`: This will expose a `TOKEN_REDIRECT_ENDPOINT` environment variable to your lambda that references the `/token` endpoint on the Cumulus backend API
    - `urs_redirect: 'distribution'`: This will expose a `DISTRIBUTION_REDIRECT_ENDPOINT` environment variable to your lambda that references the `/redirect` endpoint on the Cumulus distribution API

- **CUMULUS-1193**
  - The elasticsearch instance is moved behind the VPC.
  - Your account will need an Elasticsearch Service Linked role. This is a one-time setup for the account. You can follow the instructions to use the AWS console or AWS CLI [here](https://docs.aws.amazon.com/IAM/latest/UserGuide/using-service-linked-roles.html) or use the following AWS CLI command: `aws iam create-service-linked-role --aws-service-name es.amazonaws.com`

- **CUMULUS-802**
  - ECS `maxInstances` must be greater than `minInstances`. If you use defaults, no change is required.

- **CUMULUS-1269**
  - Brought Cumulus data models in line with CNM JSON schema:
    - Renamed file object `fileType` field to `type`
    - Renamed file object `fileSize` field to `size`
    - Renamed file object `checksumValue` field to `checksum` where not already done.
    - Added `ancillary` and `linkage` type support to file objects.

### Added

- **CUMULUS-799**
  - Added an S3 Access Metrics package which will take S3 Server Access Logs and
    write access metrics to CloudWatch

- **CUMULUS-1242** - Added `sqs2sfThrottle` lambda. The lambda reads SQS messages for queued executions and uses semaphores to only start new executions if the maximum number of executions defined for the priority key (`cumulus_meta.priorityKey`) has not been reached. Any SQS messages that are read but not used to start executions remain in the queue.

- **CUMULUS-1240**
  - Added `sfSemaphoreDown` lambda. This lambda receives SNS messages and for each message it decrements the semaphore used to track the number of running executions if:
    - the message is for a completed/failed workflow AND
    - the message contains a level of priority (`cumulus_meta.priorityKey`)
  - Added `sfSemaphoreDown` lambda as a subscriber to the `sfTracker` SNS topic

- **CUMULUS-1265**
  - Added `apiConfigs` configuration option to configure API Gateway to be private
  - All internal lambdas configured to run inside the VPC by default
  - Removed references to `NoVpc` lambdas from documentation and `example` folder.

- **CUMULUS-802**
  - Adds autoscaling of ECS clusters
  - Adds autoscaling of ECS services that are handling StepFunction activities

## Changed

- Updated `@cumulus/ingest/http/httpMixin.list()` to trim trailing spaces on discovered filenames

- **CUMULUS-1310**
  - Database resources (DynamoDB, ElasticSearch) have been moved to an independent `db` stack.
    This will enable future updates to avoid affecting database resources or requiring migrations.
    Migrations for this version will need to be user-managed.
    (e.g. [elasticsearch](https://docs.aws.amazon.com/elasticsearch-service/latest/developerguide/es-version-migration.html#snapshot-based-migration) and [dynamoDB](https://docs.aws.amazon.com/datapipeline/latest/DeveloperGuide/dp-template-exports3toddb.html)).
    Order of stack deployment is `iam` -> `db` -> `app`.
  - All stacks can now be deployed using a single `config.yml` file, i.e.: `kes cf deploy --kes-folder app --template node_modules/@cumulus/deployment/[iam|db|app] [...]`
    Backwards-compatible. Please re-run `npm run bootstrap` to build new `kes` overrides.
    Deployment docs have been updated to show how to deploy a single-config Cumulus instance.
  - `params` fields should now be nested under the stack key (i.e. `app`, `db` or `iam`) to provide Parameters for a particular stack's cloudformation template,
    for use with single-config instances. Keys *must* match the name of the deployment package folder (`app`, `db`, or `iam`).
    Backwards-compatible with multi-config setups.
  - `stackName` and `stackNameNoDash` have been retired as user-facing config parameters. Use `prefix` and `prefixNoDash` instead.
    This will be used to create stack names for all stacks in a single-config use case.
    `stackName` may still be used as an override in multi-config usage, although this is discouraged.
    Warning: overriding the `db` stack's `stackName` will require you to set `dbStackName` in your `app/config.yml`.
    This parameter is required to fetch outputs from the `db` stack to reference in the `app` stack.
  - The `iams` section in `app/config.yml` IAM roles has been retired as a user-facing parameter,
    *unless* your IAM role ARNs do not match the convention shown in `@cumulus/deployment/app/config.yml`
    In that case, overriding `iams` in your own config is recommended.
  - `iam` and `db` `cloudformation.yml` file names will have respective prefixes (e.g `iam.cloudformation.yml`).
  - Cumulus will now only attempt to create reconciliation reports for buckets of the `private`, `public` and `protected` types.
  - Cumulus will no longer set up its own security group.
    To pass a pre-existing security group for in-VPC deployments as a parameter to the Cumulus template, populate `vpc.securityGroup` in `config.yml`.
    This security group must allow inbound HTTP(S) traffic (Port 443). SSH traffic (Port 22) must be permitted for SSH access to ECS instances.
  - Deployment docs have been updated with examples for the new deployment model.

- **CUMULUS-1236**
  - Moves access to public files behind the distribution endpoint.  Authentication is not required, but direct http access has been disallowed.

- **CUMULUS-1223**
  - Adds unauthenticated access for public bucket files to the Distribution API.  Public files should be requested the same way as protected files, but for public files a redirect to a self-signed S3 URL will happen without requiring authentication with Earthdata login.

- **CUMULUS-1232**
  - Unifies duplicate handling in `ingest/granule.handleDuplicateFile` for maintainability.
  - Changed `ingest/granule.ingestFile` and `move-granules/index.moveFileRequest` to use new function.
  - Moved file versioning code to `ingest/granule.moveGranuleFileWithVersioning`
  - `ingest/granule.verifyFile` now also tests `file.size` for verification if it is in the file record and throws
    `UnexpectedFileSize` error for file size not matching input.
  - `ingest/granule.verifyFile` logs warnings if checksum and/or file size are not available.

- **CUMULUS-1193**
  - Moved reindex CLI functionality to an API endpoint. See [API docs](https://nasa.github.io/cumulus-api/#elasticsearch-1)

- **CUMULUS-1207**
  - No longer disable lambda event source mappings when disabling a rule

### Fixed

- Updated Lerna publish script so that published Cumulus packages will pin their dependencies on other Cumulus packages to exact versions (e.g. `1.12.1` instead of `^1.12.1`)

- **CUMULUS-1203**
  - Fixes IAM template's use of intrinsic functions such that IAM template overrides now work with kes

- **CUMULUS-1268**
  - Deployment will not fail if there are no ES alarms or ECS services

## [v1.12.1] - 2019-4-8

## [v1.12.0] - 2019-4-4

Note: There was an issue publishing 1.12.0. Upgrade to 1.12.1.

### BREAKING CHANGES

- **CUMULUS-1139**
  - `granule.applyWorkflow`  uses the new-style granule record as input to workflows.

- **CUMULUS-1171**
  - Fixed provider handling in the API to make it consistent between protocols.
    NOTE: This is a breaking change. When applying this upgrade, users will need to:
    1. Disable all workflow rules
    2. Update any `http` or `https` providers so that the host field only
       contains a valid hostname or IP address, and the port field contains the
       provider port.
    3. Perform the deployment
    4. Re-enable workflow rules

- **CUMULUS-1176**:
  - `@cumulus/move-granules` input expectations have changed. `@cumulus/files-to-granules` is a new intermediate task to perform input translation in the old style.
    See the Added and Changed sections of this release changelog for more information.

- **CUMULUS-670**
  - The behavior of ParsePDR and related code has changed in this release.  PDRs with FILE_TYPEs that do not conform to the PDR ICD (+ TGZ) (https://cdn.earthdata.nasa.gov/conduit/upload/6376/ESDS-RFC-030v1.0.pdf) will fail to parse.

- **CUMULUS-1208**
  - The granule object input to `@cumulus/queue-granules` will now be added to ingest workflow messages **as is**. In practice, this means that if you are using `@cumulus/queue-granules` to trigger ingest workflows and your granule objects input have invalid properties, then your ingest workflows will fail due to schema validation errors.

### Added

- **CUMULUS-777**
  - Added new cookbook entry on configuring Cumulus to track ancillary files.
- **CUMULUS-1183**
  - Kes overrides will now abort with a warning if a workflow step is configured without a corresponding
    lambda configuration
- **CUMULUS-1223**
  - Adds convenience function `@cumulus/common/bucketsConfigJsonObject` for fetching stack's bucket configuration as an object.

- **CUMULUS-853**
  - Updated FakeProcessing example lambda to include option to generate fake browse
  - Added feature documentation for ancillary metadata export, a new cookbook entry describing a workflow with ancillary metadata generation(browse), and related task definition documentation
- **CUMULUS-805**
  - Added a CloudWatch alarm to check running ElasticSearch instances, and a CloudWatch dashboard to view the health of ElasticSearch
  - Specify `AWS_REGION` in `.env` to be used by deployment script
- **CUMULUS-803**
  - Added CloudWatch alarms to check running tasks of each ECS service, and add the alarms to CloudWatch dashboard
- **CUMULUS-670**
  - Added Ancillary Metadata Export feature (see https://nasa.github.io/cumulus/docs/features/ancillary_metadata for more information)
  - Added new Collection file parameter "fileType" that allows configuration of workflow granule file fileType
- **CUMULUS-1184** - Added kes logging output to ensure we always see the state machine reference before failures due to configuration
- **CUMULUS-1105** - Added a dashboard endpoint to serve the dashboard from an S3 bucket
- **CUMULUS-1199** - Moves `s3credentials` endpoint from the backend to the distribution API.
- **CUMULUS-666**
  - Added `@api/endpoints/s3credentials` to allow EarthData Login authorized users to retrieve temporary security credentials for same-region direct S3 access.
- **CUMULUS-671**
  - Added `@packages/integration-tests/api/distribution/getDistributionApiS3SignedUrl()` to return the S3 signed URL for a file protected by the distribution API
- **CUMULUS-672**
  - Added `cmrMetadataFormat` and `cmrConceptId` to output for individual granules from `@cumulus/post-to-cmr`. `cmrMetadataFormat` will be read from the `cmrMetadataFormat` generated for each granule in `@cumulus/cmrjs/publish2CMR()`
  - Added helpers to `@packages/integration-tests/api/distribution`:
    - `getDistributionApiFileStream()` returns a stream to download files protected by the distribution API
    - `getDistributionFileUrl()` constructs URLs for requesting files from the distribution API
- **CUMULUS-1185** `@cumulus/api/models/Granule.removeGranuleFromCmrByGranule` to replace `@cumulus/api/models/Granule.removeGranuleFromCmr` and use the Granule UR from the CMR metadata to remove the granule from CMR

- **CUMULUS-1101**
  - Added new `@cumulus/checksum` package. This package provides functions to calculate and validate checksums.
  - Added new checksumming functions to `@cumulus/common/aws`: `calculateS3ObjectChecksum` and `validateS3ObjectChecksum`, which depend on the `checksum` package.

- CUMULUS-1171
  - Added `@cumulus/common` API documentation to `packages/common/docs/API.md`
  - Added an `npm run build-docs` task to `@cumulus/common`
  - Added `@cumulus/common/string#isValidHostname()`
  - Added `@cumulus/common/string#match()`
  - Added `@cumulus/common/string#matches()`
  - Added `@cumulus/common/string#toLower()`
  - Added `@cumulus/common/string#toUpper()`
  - Added `@cumulus/common/URLUtils#buildURL()`
  - Added `@cumulus/common/util#isNil()`
  - Added `@cumulus/common/util#isNull()`
  - Added `@cumulus/common/util#isUndefined()`
  - Added `@cumulus/common/util#negate()`

- **CUMULUS-1176**
  - Added new `@cumulus/files-to-granules` task to handle converting file array output from `cumulus-process` tasks into granule objects.
    Allows simplification of `@cumulus/move-granules` and `@cumulus/post-to-cmr`, see Changed section for more details.

- CUMULUS-1151 Compare the granule holdings in CMR with Cumulus' internal data store
- CUMULUS-1152 Compare the granule file holdings in CMR with Cumulus' internal data store

### Changed

- **CUMULUS-1216** - Updated `@cumulus/ingest/granule/ingestFile` to download files to expected staging location.
- **CUMULUS-1208** - Updated `@cumulus/ingest/queue/enqueueGranuleIngestMessage()` to not transform granule object passed to it when building an ingest message
- **CUMULUS-1198** - `@cumulus/ingest` no longer enforces any expectations about whether `provider_path` contains a leading slash or not.
- **CUMULUS-1170**
  - Update scripts and docs to use `npm` instead of `yarn`
  - Use `package-lock.json` files to ensure matching versions of npm packages
  - Update CI builds to use `npm ci` instead of `npm install`
- **CUMULUS-670**
  - Updated ParsePDR task to read standard PDR types+ (+ tgz as an external customer requirement) and add a fileType to granule-files on Granule discovery
  - Updated ParsePDR to fail if unrecognized type is used
  - Updated all relevant task schemas to include granule->files->filetype as a string value
  - Updated tests/test fixtures to include the fileType in the step function/task inputs and output validations as needed
  - Updated MoveGranules task to handle incoming configuration with new "fileType" values and to add them as appropriate to the lambda output.
  - Updated DiscoverGranules step/related workflows to read new Collection file parameter fileType that will map a discovered file to a workflow fileType
  - Updated CNM parser to add the fileType to the defined granule file fileType on ingest and updated integration tests to verify/validate that behavior
  - Updated generateEcho10XMLString in cmr-utils.js to use a map/related library to ensure order as CMR requires ordering for their online resources.
  - Updated post-to-cmr task to appropriately export CNM filetypes to CMR in echo10/UMM exports
- **CUMULUS-1139** - Granules stored in the API contain a `files` property. That schema has been greatly
  simplified and now better matches the CNM format.
  - The `name` property has been renamed to `fileName`.
  - The `filepath` property has been renamed to `key`.
  - The `checksumValue` property has been renamed to `checksum`.
  - The `path` property has been removed.
  - The `url_path` property has been removed.
  - The `filename` property (which contained an `s3://` URL) has been removed, and the `bucket`
    and `key` properties should be used instead. Any requests sent to the API containing a `granule.files[].filename`
    property will be rejected, and any responses coming back from the API will not contain that
    `filename` property.
  - A `source` property has been added, which is a URL indicating the original source of the file.
  - `@cumulus/ingest/granule.moveGranuleFiles()` no longer includes a `filename` field in its
    output. The `bucket` and `key` fields should be used instead.
- **CUMULUS-672**
  - Changed `@cumulus/integration-tests/api/EarthdataLogin.getEarthdataLoginRedirectResponse` to `@cumulus/integration-tests/api/EarthdataLogin.getEarthdataAccessToken`. The new function returns an access response from Earthdata login, if successful.
  - `@cumulus/integration-tests/cmr/getOnlineResources` now accepts an object of options, including `cmrMetadataFormat`. Based on the `cmrMetadataFormat`, the function will correctly retrieve the online resources for each metadata format (ECHO10, UMM-G)

- **CUMULUS-1101**
  - Moved `@cumulus/common/file/getFileChecksumFromStream` into `@cumulus/checksum`, and renamed it to `generateChecksumFromStream`.
    This is a breaking change for users relying on `@cumulus/common/file/getFileChecksumFromStream`.
  - Refactored `@cumulus/ingest/Granule` to depend on new `common/aws` checksum functions and remove significantly present checksumming code.
    - Deprecated `@cumulus/ingest/granule.validateChecksum`. Replaced with `@cumulus/ingest/granule.verifyFile`.
    - Renamed `granule.getChecksumFromFile` to `granule.retrieveSuppliedFileChecksumInformation` to be more accurate.
  - Deprecated `@cumulus/common/aws.checksumS3Objects`. Use `@cumulus/common/aws.calculateS3ObjectChecksum` instead.

- CUMULUS-1171
  - Fixed provider handling in the API to make it consistent between protocols.
    Before this change, FTP providers were configured using the `host` and
    `port` properties. HTTP providers ignored `port` and `protocol`, and stored
    an entire URL in the `host` property. Updated the API to only accept valid
    hostnames or IP addresses in the `provider.host` field. Updated ingest code
    to properly build HTTP and HTTPS URLs from `provider.protocol`,
    `provider.host`, and `provider.port`.
  - The default provider port was being set to 21, no matter what protocol was
    being used. Removed that default.

- **CUMULUS-1176**
  - `@cumulus/move-granules` breaking change:
    Input to `move-granules` is now expected to be in the form of a granules object (i.e. `{ granules: [ { ... }, { ... } ] }`);
    For backwards compatibility with array-of-files outputs from processing steps, use the new `@cumulus/files-to-granules` task as an intermediate step.
    This task will perform the input translation. This change allows `move-granules` to be simpler and behave more predictably.
     `config.granuleIdExtraction` and `config.input_granules` are no longer needed/used by `move-granules`.
  - `@cumulus/post-to-cmr`: `config.granuleIdExtraction` is no longer needed/used by `post-to-cmr`.

- CUMULUS-1174
  - Better error message and stacktrace for S3KeyPairProvider error reporting.

### Fixed

- **CUMULUS-1218** Reconciliation report will now scan only completed granules.
- `@cumulus/api` files and granules were not getting indexed correctly because files indexing was failing in `db-indexer`
- `@cumulus/deployment` A bug in the Cloudformation template was preventing the API from being able to be launched in a VPC, updated the IAM template to give the permissions to be able to run the API in a VPC

### Deprecated

- `@cumulus/api/models/Granule.removeGranuleFromCmr`, instead use `@cumulus/api/models/Granule.removeGranuleFromCmrByGranule`
- `@cumulus/ingest/granule.validateChecksum`, instead use `@cumulus/ingest/granule.verifyFile`
- `@cumulus/common/aws.checksumS3Objects`, instead use `@cumulus/common/aws.calculateS3ObjectChecksum`
- `@cumulus/cmrjs`: `getGranuleId` and `getCmrFiles` are deprecated due to changes in input handling.

## [v1.11.3] - 2019-3-5

### Added

- **CUMULUS-1187** - Added `@cumulus/ingest/granule/duplicateHandlingType()` to determine how duplicate files should be handled in an ingest workflow

### Fixed

- **CUMULUS-1187** - workflows not respecting the duplicate handling value specified in the collection
- Removed refreshToken schema requirement for OAuth

## [v1.11.2] - 2019-2-15

### Added

- CUMULUS-1169
  - Added a `@cumulus/common/StepFunctions` module. It contains functions for querying the AWS
    StepFunctions API. These functions have the ability to retry when a ThrottlingException occurs.
  - Added `@cumulus/common/aws.retryOnThrottlingException()`, which will wrap a function in code to
    retry on ThrottlingExceptions.
  - Added `@cumulus/common/test-utils.throttleOnce()`, which will cause a function to return a
    ThrottlingException the first time it is called, then return its normal result after that.
- CUMULUS-1103 Compare the collection holdings in CMR with Cumulus' internal data store
- CUMULUS-1099 Add support for UMMG JSON metadata versions > 1.4.
    - If a version is found in the metadata object, that version is used for processing and publishing to CMR otherwise, version 1.4 is assumed.
- CUMULUS-678
    - Added support for UMMG json v1.4 metadata files.
  `reconcileCMRMetadata` added to `@cumulus/cmrjs` to update metadata record with new file locations.
  `@cumulus/common/errors` adds two new error types `CMRMetaFileNotFound` and `InvalidArgument`.
  `@cumulus/common/test-utils` adds new function `randomId` to create a random string with id to help in debugging.
  `@cumulus/common/BucketsConfig` adds a new helper class `BucketsConfig` for working with bucket stack configuration and bucket names.
  `@cumulus/common/aws` adds new function `s3PutObjectTagging` as a convenience for the aws  [s3().putObjectTagging](https://docs.aws.amazon.com/AWSJavaScriptSDK/latest/AWS/S3.html#putObjectTagging-property) function.
  `@cumulus/cmrjs` Adds:
        - `isCMRFile` - Identify an echo10(xml) or UMMG(json) metadata file.
        - `metadataObjectFromCMRFile` Read and parse CMR XML file from s3.
        - `updateCMRMetadata` Modify a cmr metadata (xml/json) file with updated information.
        - `publish2CMR` Posts XML or UMMG CMR data to CMR service.
        - `reconcileCMRMetadata` Reconciles cmr metadata file after a file moves.
- Adds some ECS and other permissions to StepRole to enable running ECS tasks from a workflow
- Added Apache logs to cumulus api and distribution lambdas
- **CUMULUS-1119** - Added `@cumulus/integration-tests/api/EarthdataLogin.getEarthdataLoginRedirectResponse` helper for integration tests to handle login with Earthdata and to return response from redirect to Cumulus API
- **CUMULUS-673** Added `@cumulus/common/file/getFileChecksumFromStream` to get file checksum from a readable stream

### Fixed

- CUMULUS-1123
  - Cloudformation template overrides now work as expected

### Changed

- CUMULUS-1169
  - Deprecated the `@cumulus/common/step-functions` module.
  - Updated code that queries the StepFunctions API to use the retry-enabled functions from
    `@cumulus/common/StepFunctions`
- CUMULUS-1121
  - Schema validation is now strongly enforced when writing to the database.
    Additional properties are not allowed and will result in a validation error.
- CUMULUS-678
  `tasks/move-granules` simplified and refactored to use functionality from cmrjs.
  `ingest/granules.moveGranuleFiles` now just moves granule files and returns a list of the updated files. Updating metadata now handled by `@cumulus/cmrjs/reconcileCMRMetadata`.
  `move-granules.updateGranuleMetadata` refactored and bugs fixed in the case of a file matching multiple collection.files.regexps.
  `getCmrXmlFiles` simplified and now only returns an object with the cmrfilename and the granuleId.
  `@cumulus/test-processing` - test processing task updated to generate UMM-G metadata

- CUMULUS-1043
  - `@cumulus/api` now uses [express](http://expressjs.com/) as the API engine.
  - All `@cumulus/api` endpoints on ApiGateway are consolidated to a single endpoint the uses `{proxy+}` definition.
  - All files under `packages/api/endpoints` along with associated tests are updated to support express's request and response objects.
  - Replaced environment variables `internal`, `bucket` and `systemBucket` with `system_bucket`.
  - Update `@cumulus/integration-tests` to work with updated cumulus-api express endpoints

- `@cumulus/integration-tests` - `buildAndExecuteWorkflow` and `buildWorkflow` updated to take a `meta` param to allow for additional fields to be added to the workflow `meta`

- **CUMULUS-1049** Updated `Retrieve Execution Status API` in `@cumulus/api`: If the execution doesn't exist in Step Function API, Cumulus API returns the execution status information from the database.

- **CUMULUS-1119**
  - Renamed `DISTRIBUTION_URL` environment variable to `DISTRIBUTION_ENDPOINT`
  - Renamed `DEPLOYMENT_ENDPOINT` environment variable to `DISTRIBUTION_REDIRECT_ENDPOINT`
  - Renamed `API_ENDPOINT` environment variable to `TOKEN_REDIRECT_ENDPOINT`

### Removed

- Functions deprecated before 1.11.0:
  - @cumulus/api/models/base: static Manager.createTable() and static Manager.deleteTable()
  - @cumulus/ingest/aws/S3
  - @cumulus/ingest/aws/StepFunction.getExecution()
  - @cumulus/ingest/aws/StepFunction.pullEvent()
  - @cumulus/ingest/consumer.Consume
  - @cumulus/ingest/granule/Ingest.getBucket()

### Deprecated

`@cmrjs/ingestConcept`, instead use the CMR object methods. `@cmrjs/CMR.ingestGranule` or `@cmrjs/CMR.ingestCollection`
`@cmrjs/searchConcept`, instead use the CMR object methods. `@cmrjs/CMR.searchGranules` or `@cmrjs/CMR.searchCollections`
`@cmrjs/deleteConcept`, instead use the CMR object methods. `@cmrjs/CMR.deleteGranule` or `@cmrjs/CMR.deleteCollection`

## [v1.11.1] - 2018-12-18

**Please Note**
- Ensure your `app/config.yml` has a `clientId` specified in the `cmr` section. This will allow CMR to identify your requests for better support and metrics.
  - For an example, please see [the example config](https://github.com/nasa/cumulus/blob/1c7e2bf41b75da9f87004c4e40fbcf0f39f56794/example/app/config.yml#L128).

### Added

- Added a `/tokenDelete` endpoint in `@cumulus/api` to delete access token records

### Changed

- CUMULUS-678
`@cumulus/ingest/crypto` moved and renamed to `@cumulus/common/key-pair-provider`
`@cumulus/ingest/aws` function:  `KMSDecryptionFailed` and class: `KMS` extracted and moved to `@cumulus/common` and `KMS` is exported as `KMSProvider` from `@cumulus/common/key-pair-provider`
`@cumulus/ingest/granule` functions: `publish`, `getGranuleId`, `getXMLMetadataAsString`, `getMetadataBodyAndTags`, `parseXmlString`, `getCmrXMLFiles`, `postS3Object`, `contructOnlineAccessUrls`, `updateMetadata`, extracted and moved to `@cumulus/cmrjs`
`getGranuleId`, `getCmrXMLFiles`, `publish`, `updateMetadata` removed from `@cumulus/ingest/granule` and added to `@cumulus/cmrjs`;
`updateMetadata` renamed `updateCMRMetadata`.
`@cumulus/ingest` test files renamed.
- **CUMULUS-1070**
  - Add `'Client-Id'` header to all `@cumulus/cmrjs` requests (made via `searchConcept`, `ingestConcept`, and `deleteConcept`).
  - Updated `cumulus/example/app/config.yml` entry for `cmr.clientId` to use stackName for easier CMR-side identification.

## [v1.11.0] - 2018-11-30

**Please Note**
- Redeploy IAM roles:
  - CUMULUS-817 includes a migration that requires reconfiguration/redeployment of IAM roles.  Please see the [upgrade instructions](https://nasa.github.io/cumulus/docs/upgrade/1.11.0) for more information.
  - CUMULUS-977 includes a few new SNS-related permissions added to the IAM roles that will require redeployment of IAM roles.
- `cumulus-message-adapter` v1.0.13+ is required for `@cumulus/api` granule reingest API to work properly.  The latest version should be downloaded automatically by kes.
- A `TOKEN_SECRET` value (preferably 256-bit for security) must be added to `.env` to securely sign JWTs used for authorization in `@cumulus/api`

### Changed

- **CUUMULUS-1000** - Distribution endpoint now persists logins, instead of
  redirecting to Earthdata Login on every request
- **CUMULUS-783 CUMULUS-790** - Updated `@cumulus/sync-granule` and `@cumulus/move-granules` tasks to always overwrite existing files for manually-triggered reingest.
- **CUMULUS-906** - Updated `@cumulus/api` granule reingest API to
  - add `reingestGranule: true` and `forceDuplicateOverwrite: true` to Cumulus message `cumulus_meta.cumulus_context` field to indicate that the workflow is a manually triggered re-ingest.
  - return warning message to operator when duplicateHandling is not `replace`
  - `cumulus-message-adapter` v1.0.13+ is required.
- **CUMULUS-793** - Updated the granule move PUT request in `@cumulus/api` to reject the move with a 409 status code if one or more of the files already exist at the destination location
- Updated `@cumulus/helloworld` to use S3 to store state for pass on retry tests
- Updated `@cumulus/ingest`:
  - [Required for MAAP] `http.js#list` will now find links with a trailing whitespace
  - Removed code from `granule.js` which looked for files in S3 using `{ Bucket: discoveredFile.bucket, Key: discoveredFile.name }`. This is obsolete since `@cumulus/ingest` uses a `file-staging` and `constructCollectionId()` directory prefixes by default.
- **CUMULUS-989**
  - Updated `@cumulus/api` to use [JWT (JSON Web Token)](https://jwt.io/introduction/) as the transport format for API authorization tokens and to use JWT verification in the request authorization
  - Updated `/token` endpoint in `@cumulus/api` to return tokens as JWTs
  - Added a `/refresh` endpoint in `@cumulus/api` to request new access tokens from the OAuth provider using the refresh token
  - Added `refreshAccessToken` to `@cumulus/api/lib/EarthdataLogin` to manage refresh token requests with the Earthdata OAuth provider

### Added
- **CUMULUS-1050**
  - Separated configuration flags for originalPayload/finalPayload cleanup such that they can be set to different retention times
- **CUMULUS-798**
  - Added daily Executions cleanup CloudWatch event that triggers cleanExecutions lambda
  - Added cleanExecutions lambda that removes finalPayload/originalPayload field entries for records older than configured timeout value (execution_payload_retention_period), with a default of 30 days
- **CUMULUS-815/816**
  - Added 'originalPayload' and 'finalPayload' fields to Executions table
  - Updated Execution model to populate originalPayload with the execution payload on record creation
  - Updated Execution model code to populate finalPayload field with the execution payload on execution completion
  - Execution API now exposes the above fields
- **CUMULUS-977**
  - Rename `kinesisConsumer` to `messageConsumer` as it handles both Kinesis streams and SNS topics as of this version.
  - Add `sns`-type rule support. These rules create a subscription between an SNS topic and the `messageConsumer`.
    When a message is received, `messageConsumer` is triggered and passes the SNS message (JSON format expected) in
    its entirety to the workflow in the `payload` field of the Cumulus message. For more information on sns-type rules,
    see the [documentation](https://nasa.github.io/cumulus/docs/data-cookbooks/setup#rules).
- **CUMULUS-975**
  - Add `KinesisInboundEventLogger` and `KinesisOutboundEventLogger` API lambdas.  These lambdas
    are utilized to dump incoming and outgoing ingest workflow kinesis streams
    to cloudwatch for analytics in case of AWS/stream failure.
  - Update rules model to allow tracking of log_event ARNs related to
    Rule event logging.    Kinesis rule types will now automatically log
    incoming events via a Kinesis event triggered lambda.
 CUMULUS-975-migration-4
  - Update migration code to require explicit migration names per run
  - Added migration_4 to migrate/update exisitng Kinesis rules to have a log event mapping
  - Added new IAM policy for migration lambda
- **CUMULUS-775**
  - Adds a instance metadata endpoint to the `@cumulus/api` package.
  - Adds a new convenience function `hostId` to the `@cumulus/cmrjs` to help build environment specific cmr urls.
  - Fixed `@cumulus/cmrjs.searchConcept` to search and return CMR results.
  - Modified `@cumulus/cmrjs.CMR.searchGranule` and `@cumulus/cmrjs.CMR.searchCollection` to include CMR's provider as a default parameter to searches.
- **CUMULUS-965**
  - Add `@cumulus/test-data.loadJSONTestData()`,
    `@cumulus/test-data.loadTestData()`, and
    `@cumulus/test-data.streamTestData()` to safely load test data. These
    functions should be used instead of using `require()` to load test data,
    which could lead to tests interferring with each other.
  - Add a `@cumulus/common/util/deprecate()` function to mark a piece of code as
    deprecated
- **CUMULUS-986**
  - Added `waitForTestExecutionStart` to `@cumulus/integration-tests`
- **CUMULUS-919**
  - In `@cumulus/deployment`, added support for NGAP permissions boundaries for IAM roles with `useNgapPermissionBoundary` flag in `iam/config.yml`. Defaults to false.

### Fixed
- Fixed a bug where FTP sockets were not closed after an error, keeping the Lambda function active until it timed out [CUMULUS-972]
- **CUMULUS-656**
  - The API will no longer allow the deletion of a provider if that provider is
    referenced by a rule
  - The API will no longer allow the deletion of a collection if that collection
    is referenced by a rule
- Fixed a bug where `@cumulus/sf-sns-report` was not pulling large messages from S3 correctly.

### Deprecated
- `@cumulus/ingest/aws/StepFunction.pullEvent()`. Use `@cumulus/common/aws.pullStepFunctionEvent()`.
- `@cumulus/ingest/consumer.Consume` due to unpredictable implementation. Use `@cumulus/ingest/consumer.Consumer`.
Call `Consumer.consume()` instead of `Consume.read()`.

## [v1.10.4] - 2018-11-28

### Added
- **CUMULUS-1008**
  - New `config.yml` parameter for SQS consumers: `sqs_consumer_rate: (default 500)`, which is the maximum number of
  messages the consumer will attempt to process per execution. Currently this is only used by the sf-starter consumer,
  which runs every minute by default, making this a messages-per-minute upper bound. SQS does not guarantee the number
  of messages returned per call, so this is not a fixed rate of consumption, only attempted number of messages received.

### Deprecated
- `@cumulus/ingest/consumer.Consume` due to unpredictable implementation. Use `@cumulus/ingest/consumer.Consumer`.

### Changed
- Backported update of `packages/api` dependency `@mapbox/dyno` to `1.4.2` to mitigate `event-stream` vulnerability.

## [v1.10.3] - 2018-10-31

### Added
- **CUMULUS-817**
  - Added AWS Dead Letter Queues for lambdas that are scheduled asynchronously/such that failures show up only in cloudwatch logs.
- **CUMULUS-956**
  - Migrated developer documentation and data-cookbooks to Docusaurus
    - supports versioning of documentation
  - Added `docs/docs-how-to.md` to outline how to do things like add new docs or locally install for testing.
  - Deployment/CI scripts have been updated to work with the new format
- **CUMULUS-811**
  - Added new S3 functions to `@cumulus/common/aws`:
    - `aws.s3TagSetToQueryString`: converts S3 TagSet array to querystring (for use with upload()).
    - `aws.s3PutObject`: Returns promise of S3 `putObject`, which puts an object on S3
    - `aws.s3CopyObject`: Returns promise of S3 `copyObject`, which copies an object in S3 to a new S3 location
    - `aws.s3GetObjectTagging`: Returns promise of S3 `getObjectTagging`, which returns an object containing an S3 TagSet.
  - `@/cumulus/common/aws.s3PutObject` defaults to an explicit `ACL` of 'private' if not overridden.
  - `@/cumulus/common/aws.s3CopyObject` defaults to an explicit `TaggingDirective` of 'COPY' if not overridden.

### Deprecated
- **CUMULUS-811**
  - Deprecated `@cumulus/ingest/aws.S3`. Member functions of this class will now
    log warnings pointing to similar functionality in `@cumulus/common/aws`.

## [v1.10.2] - 2018-10-24

### Added
- **CUMULUS-965**
  - Added a `@cumulus/logger` package
- **CUMULUS-885**
  - Added 'human readable' version identifiers to Lambda Versioning lambda aliases
- **CUMULUS-705**
  - Note: Make sure to update the IAM stack when deploying this update.
  - Adds an AsyncOperations model and associated DynamoDB table to the
    `@cumulus/api` package
  - Adds an /asyncOperations endpoint to the `@cumulus/api` package, which can
    be used to fetch the status of an AsyncOperation.
  - Adds a /bulkDelete endpoint to the `@cumulus/api` package, which performs an
    asynchronous bulk-delete operation. This is a stub right now which is only
    intended to demonstration how AsyncOperations work.
  - Adds an AsyncOperation ECS task to the `@cumulus/api` package, which will
    fetch an Lambda function, run it in ECS, and then store the result to the
    AsyncOperations table in DynamoDB.
- **CUMULUS-851** - Added workflow lambda versioning feature to allow in-flight workflows to use lambda versions that were in place when a workflow was initiated
    - Updated Kes custom code to remove logic that used the CMA file key to determine template compilation logic.  Instead, utilize a `customCompilation` template configuration flag to indicate a template should use Cumulus's kes customized methods instead of 'core'.
    - Added `useWorkflowLambdaVersions` configuration option to enable the lambdaVersioning feature set.   **This option is set to true by default** and should be set to false to disable the feature.
    - Added uniqueIdentifier configuration key to S3 sourced lambdas to optionally support S3 lambda resource versioning within this scheme. This key must be unique for each modified version of the lambda package and must be updated in configuration each time the source changes.
    - Added a new nested stack template that will create a `LambdaVersions` stack that will take lambda parameters from the base template, generate lambda versions/aliases and return outputs with references to the most 'current' lambda alias reference, and updated 'core' template to utilize these outputs (if `useWorkflowLambdaVersions` is enabled).

- Created a `@cumulus/api/lib/OAuth2` interface, which is implemented by the
  `@cumulus/api/lib/EarthdataLogin` and `@cumulus/api/lib/GoogleOAuth2` classes.
  Endpoints that need to handle authentication will determine which class to use
  based on environment variables. This also greatly simplifies testing.
- Added `@cumulus/api/lib/assertions`, containing more complex AVA test assertions
- Added PublishGranule workflow to publish a granule to CMR without full reingest. (ingest-in-place capability)

- `@cumulus/integration-tests` new functionality:
  - `listCollections` to list collections from a provided data directory
  - `deleteCollection` to delete list of collections from a deployed stack
  - `cleanUpCollections` combines the above in one function.
  - `listProviders` to list providers from a provided data directory
  - `deleteProviders` to delete list of providers from a deployed stack
  - `cleanUpProviders` combines the above in one function.
  - `@cumulus/integrations-tests/api.js`: `deleteGranule` and `deletePdr` functions to make `DELETE` requests to Cumulus API
  - `rules` API functionality for posting and deleting a rule and listing all rules
  - `wait-for-deploy` lambda for use in the redeployment tests
- `@cumulus/ingest/granule.js`: `ingestFile` inserts new `duplicate_found: true` field in the file's record if a duplicate file already exists on S3.
- `@cumulus/api`: `/execution-status` endpoint requests and returns complete execution output if  execution output is stored in S3 due to size.
- Added option to use environment variable to set CMR host in `@cumulus/cmrjs`.
- **CUMULUS-781** - Added integration tests for `@cumulus/sync-granule` when `duplicateHandling` is set to `replace` or `skip`
- **CUMULUS-791** - `@cumulus/move-granules`: `moveFileRequest` inserts new `duplicate_found: true` field in the file's record if a duplicate file already exists on S3. Updated output schema to document new `duplicate_found` field.

### Removed

- Removed `@cumulus/common/fake-earthdata-login-server`. Tests can now create a
  service stub based on `@cumulus/api/lib/OAuth2` if testing requires handling
  authentication.

### Changed

- **CUMULUS-940** - modified `@cumulus/common/aws` `receiveSQSMessages` to take a parameter object instead of positional parameters.  All defaults remain the same, but now access to long polling is available through `options.waitTimeSeconds`.
- **CUMULUS-948** - Update lambda functions `CNMToCMA` and `CnmResponse` in the `cumulus-data-shared` bucket and point the default stack to them.
- **CUMULUS-782** - Updated `@cumulus/sync-granule` task and `Granule.ingestFile` in `@cumulus/ingest` to keep both old and new data when a destination file with different checksum already exists and `duplicateHandling` is `version`
- Updated the config schema in `@cumulus/move-granules` to include the `moveStagedFiles` param.
- **CUMULUS-778** - Updated config schema and documentation in `@cumulus/sync-granule` to include `duplicateHandling` parameter for specifying how duplicate filenames should be handled
- **CUMULUS-779** - Updated `@cumulus/sync-granule` to throw `DuplicateFile` error when destination files already exist and `duplicateHandling` is `error`
- **CUMULUS-780** - Updated `@cumulus/sync-granule` to use `error` as the default for `duplicateHandling` when it is not specified
- **CUMULUS-780** - Updated `@cumulus/api` to use `error` as the default value for `duplicateHandling` in the `Collection` model
- **CUMULUS-785** - Updated the config schema and documentation in `@cumulus/move-granules` to include `duplicateHandling` parameter for specifying how duplicate filenames should be handled
- **CUMULUS-786, CUMULUS-787** - Updated `@cumulus/move-granules` to throw `DuplicateFile` error when destination files already exist and `duplicateHandling` is `error` or not specified
- **CUMULUS-789** - Updated `@cumulus/move-granules` to keep both old and new data when a destination file with different checksum already exists and `duplicateHandling` is `version`

### Fixed

- `getGranuleId` in `@cumulus/ingest` bug: `getGranuleId` was constructing an error using `filename` which was undefined. The fix replaces `filename` with the `uri` argument.
- Fixes to `del` in `@cumulus/api/endpoints/granules.js` to not error/fail when not all files exist in S3 (e.g. delete granule which has only 2 of 3 files ingested).
- `@cumulus/deployment/lib/crypto.js` now checks for private key existence properly.

## [v1.10.1] - 2018-09-4

### Fixed

- Fixed cloudformation template errors in `@cumulus/deployment/`
  - Replaced references to Fn::Ref: with Ref:
  - Moved long form template references to a newline

## [v1.10.0] - 2018-08-31

### Removed

- Removed unused and broken code from `@cumulus/common`
  - Removed `@cumulus/common/test-helpers`
  - Removed `@cumulus/common/task`
  - Removed `@cumulus/common/message-source`
  - Removed the `getPossiblyRemote` function from `@cumulus/common/aws`
  - Removed the `startPromisedSfnExecution` function from `@cumulus/common/aws`
  - Removed the `getCurrentSfnTask` function from `@cumulus/common/aws`

### Changed

- **CUMULUS-839** - In `@cumulus/sync-granule`, 'collection' is now an optional config parameter

### Fixed

- **CUMULUS-859** Moved duplicate code in `@cumulus/move-granules` and `@cumulus/post-to-cmr` to `@cumulus/ingest`. Fixed imports making assumptions about directory structure.
- `@cumulus/ingest/consumer` correctly limits the number of messages being received and processed from SQS. Details:
  - **Background:** `@cumulus/api` includes a lambda `<stack-name>-sqs2sf` which processes messages from the `<stack-name>-startSF` SQS queue every minute. The `sqs2sf` lambda uses `@cumulus/ingest/consumer` to receive and process messages from SQS.
  - **Bug:** More than `messageLimit` number of messages were being consumed and processed from the `<stack-name>-startSF` SQS queue. Many step functions were being triggered simultaneously by the lambda `<stack-name>-sqs2sf` (which consumes every minute from the `startSF` queue) and resulting in step function failure with the error: `An error occurred (ThrottlingException) when calling the GetExecutionHistory`.
  - **Fix:** `@cumulus/ingest/consumer#processMessages` now processes messages until `timeLimit` has passed _OR_ once it receives up to `messageLimit` messages. `sqs2sf` is deployed with a [default `messageLimit` of 10](https://github.com/nasa/cumulus/blob/670000c8a821ff37ae162385f921c40956e293f7/packages/deployment/app/config.yml#L147).
  - **IMPORTANT NOTE:** `consumer` will actually process up to `messageLimit * 2 - 1` messages. This is because sometimes `receiveSQSMessages` will return less than `messageLimit` messages and thus the consumer will continue to make calls to `receiveSQSMessages`. For example, given a `messageLimit` of 10 and subsequent calls to `receiveSQSMessages` returns up to 9 messages, the loop will continue and a final call could return up to 10 messages.


## [v1.9.1] - 2018-08-22

**Please Note** To take advantage of the added granule tracking API functionality, updates are required for the message adapter and its libraries. You should be on the following versions:
- `cumulus-message-adapter` 1.0.9+
- `cumulus-message-adapter-js` 1.0.4+
- `cumulus-message-adapter-java` 1.2.7+
- `cumulus-message-adapter-python` 1.0.5+

### Added

- **CUMULUS-687** Added logs endpoint to search for logs from a specific workflow execution in `@cumulus/api`. Added integration test.
- **CUMULUS-836** - `@cumulus/deployment` supports a configurable docker storage driver for ECS. ECS can be configured with either `devicemapper` (the default storage driver for AWS ECS-optimized AMIs) or `overlay2` (the storage driver used by the NGAP 2.0 AMI). The storage driver can be configured in `app/config.yml` with `ecs.docker.storageDriver: overlay2 | devicemapper`. The default is `overlay2`.
  - To support this configuration, a [Handlebars](https://handlebarsjs.com/) helper `ifEquals` was added to `packages/deployment/lib/kes.js`.
- **CUMULUS-836** - `@cumulus/api` added IAM roles required by the NGAP 2.0 AMI. The NGAP 2.0 AMI runs a script `register_instances_with_ssm.py` which requires the ECS IAM role to include `ec2:DescribeInstances` and `ssm:GetParameter` permissions.

### Fixed
- **CUMULUS-836** - `@cumulus/deployment` uses `overlay2` driver by default and does not attempt to write `--storage-opt dm.basesize` to fix [this error](https://github.com/moby/moby/issues/37039).
- **CUMULUS-413** Kinesis processing now captures all errrors.
  - Added kinesis fallback mechanism when errors occur during record processing.
  - Adds FallbackTopicArn to `@cumulus/api/lambdas.yml`
  - Adds fallbackConsumer lambda to `@cumulus/api`
  - Adds fallbackqueue option to lambda definitions capture lambda failures after three retries.
  - Adds kinesisFallback SNS topic to signal incoming errors from kinesis stream.
  - Adds kinesisFailureSQS to capture fully failed events from all retries.
- **CUMULUS-855** Adds integration test for kinesis' error path.
- **CUMULUS-686** Added workflow task name and version tracking via `@cumulus/api` executions endpoint under new `tasks` property, and under `workflow_tasks` in step input/output.
  - Depends on `cumulus-message-adapter` 1.0.9+, `cumulus-message-adapter-js` 1.0.4+, `cumulus-message-adapter-java` 1.2.7+ and `cumulus-message-adapter-python` 1.0.5+
- **CUMULUS-771**
  - Updated sync-granule to stream the remote file to s3
  - Added integration test for ingesting granules from ftp provider
  - Updated http/https integration tests for ingesting granules from http/https providers
- **CUMULUS-862** Updated `@cumulus/integration-tests` to handle remote lambda output
- **CUMULUS-856** Set the rule `state` to have default value `ENABLED`

### Changed

- In `@cumulus/deployment`, changed the example app config.yml to have additional IAM roles

## [v1.9.0] - 2018-08-06

**Please note** additional information and upgrade instructions [here](https://nasa.github.io/cumulus/docs/upgrade/1.9.0)

### Added
- **CUMULUS-712** - Added integration tests verifying expected behavior in workflows
- **GITC-776-2** - Add support for versioned collections

### Fixed
- **CUMULUS-832**
  - Fixed indentation in example config.yml in `@cumulus/deployment`
  - Fixed issue with new deployment using the default distribution endpoint in `@cumulus/deployment` and `@cumulus/api`

## [v1.8.1] - 2018-08-01

**Note** IAM roles should be re-deployed with this release.

- **Cumulus-726**
  - Added function to `@cumulus/integration-tests`: `sfnStep` includes `getStepInput` which returns the input to the schedule event of a given step function step.
  - Added IAM policy `@cumulus/deployment`: Lambda processing IAM role includes `kinesis::PutRecord` so step function lambdas can write to kinesis streams.
- **Cumulus Community Edition**
  - Added Google OAuth authentication token logic to `@cumulus/api`. Refactored token endpoint to use environment variable flag `OAUTH_PROVIDER` when determining with authentication method to use.
  - Added API Lambda memory configuration variable `api_lambda_memory` to `@cumulus/api` and `@cumulus/deployment`.

### Changed

- **Cumulus-726**
  - Changed function in `@cumulus/api`: `models/rules.js#addKinesisEventSource` was modified to call to `deleteKinesisEventSource` with all required parameters (rule's name, arn and type).
  - Changed function in `@cumulus/integration-tests`: `getStepOutput` can now be used to return output of failed steps. If users of this function want the output of a failed event, they can pass a third parameter `eventType` as `'failure'`. This function will work as always for steps which completed successfully.

### Removed

- **Cumulus-726**
  - Configuration change to `@cumulus/deployment`: Removed default auto scaling configuration for Granules and Files DynamoDB tables.

- **CUMULUS-688**
  - Add integration test for ExecutionStatus
  - Function addition to `@cumulus/integration-tests`: `api` includes `getExecutionStatus` which returns the execution status from the Cumulus API

## [v1.8.0] - 2018-07-23

### Added

- **CUMULUS-718** Adds integration test for Kinesis triggering a workflow.

- **GITC-776-3** Added more flexibility for rules.  You can now edit all fields on the rule's record
We may need to update the api documentation to reflect this.

- **CUMULUS-681** - Add ingest-in-place action to granules endpoint
    - new applyWorkflow action at PUT /granules/{granuleid} Applying a workflow starts an execution of the provided workflow and passes the granule record as payload.
      Parameter(s):
        - workflow - the workflow name

- **CUMULUS-685** - Add parent exeuction arn to the execution which is triggered from a parent step function

### Changed
- **CUMULUS-768** - Integration tests get S3 provider data from shared data folder

### Fixed
- **CUMULUS-746** - Move granule API correctly updates record in dynamo DB and cmr xml file
- **CUMULUS-766** - Populate database fileSize field from S3 if value not present in Ingest payload

## [v1.7.1] - 2018-07-27 - [BACKPORT]

### Fixed
- **CUMULUS-766** - Backport from 1.8.0 - Populate database fileSize field from S3 if value not present in Ingest payload

## [v1.7.0] - 2018-07-02

### Please note: [Upgrade Instructions](https://nasa.github.io/cumulus/docs/upgrade/1.7.0)

### Added
- **GITC-776-2** - Add support for versioned collectons
- **CUMULUS-491** - Add granule reconciliation API endpoints.
- **CUMULUS-480** Add suport for backup and recovery:
  - Add DynamoDB tables for granules, executions and pdrs
  - Add ability to write all records to S3
  - Add ability to download all DynamoDB records in form json files
  - Add ability to upload records to DynamoDB
  - Add migration scripts for copying granule, pdr and execution records from ElasticSearch to DynamoDB
  - Add IAM support for batchWrite on dynamoDB
-
- **CUMULUS-508** - `@cumulus/deployment` cloudformation template allows for lambdas and ECS clusters to have multiple AZ availability.
    - `@cumulus/deployment` also ensures docker uses `devicemapper` storage driver.
- **CUMULUS-755** - `@cumulus/deployment` Add DynamoDB autoscaling support.
    - Application developers can add autoscaling and override default values in their deployment's `app/config.yml` file using a `{TableName}Table:` key.

### Fixed
- **CUMULUS-747** - Delete granule API doesn't delete granule files in s3 and granule in elasticsearch
    - update the StreamSpecification DynamoDB tables to have StreamViewType: "NEW_AND_OLD_IMAGES"
    - delete granule files in s3
- **CUMULUS-398** - Fix not able to filter executions by workflow
- **CUMULUS-748** - Fix invalid lambda .zip files being validated/uploaded to AWS
- **CUMULUS-544** - Post to CMR task has UAT URL hard-coded
  - Made configurable: PostToCmr now requires CMR_ENVIRONMENT env to be set to 'SIT' or 'OPS' for those CMR environments. Default is UAT.

### Changed
- **GITC-776-4** - Changed Discover-pdrs to not rely on collection but use provider_path in config. It also has an optional filterPdrs regex configuration parameter

- **CUMULUS-710** - In the integration test suite, `getStepOutput` returns the output of the first successful step execution or last failed, if none exists

## [v1.6.0] - 2018-06-06

### Please note: [Upgrade Instructions](https://nasa.github.io/cumulus/docs/upgrade/1.6.0)

### Fixed
- **CUMULUS-602** - Format all logs sent to Elastic Search.
  - Extract cumulus log message and index it to Elastic Search.

### Added
- **CUMULUS-556** - add a mechanism for creating and running migration scripts on deployment.
- **CUMULUS-461** Support use of metadata date and other components in `url_path` property

### Changed
- **CUMULUS-477** Update bucket configuration to support multiple buckets of the same type:
  - Change the structure of the buckets to allow for  more than one bucket of each type. The bucket structure is now:
    bucket-key:
      name: <bucket-name>
      type: <type> i.e. internal, public, etc.
  - Change IAM and app deployment configuration to support new bucket structure
  - Update tasks and workflows to support new bucket structure
  - Replace instances where buckets.internal is relied upon to either use the system bucket or a configured bucket
  - Move IAM template to the deployment package. NOTE: You now have to specify '--template node_modules/@cumulus/deployment/iam' in your IAM deployment
  - Add IAM cloudformation template support to filter buckets by type

## [v1.5.5] - 2018-05-30

### Added
- **CUMULUS-530** - PDR tracking through Queue-granules
  - Add optional `pdr` property to the sync-granule task's input config and output payload.
- **CUMULUS-548** - Create a Lambda task that generates EMS distribution reports
  - In order to supply EMS Distribution Reports, you must enable S3 Server
    Access Logging on any S3 buckets used for distribution. See [How Do I Enable Server Access Logging for an S3 Bucket?](https://docs.aws.amazon.com/AmazonS3/latest/user-guide/server-access-logging.html)
    The "Target bucket" setting should point at the Cumulus internal bucket.
    The "Target prefix" should be
    "<STACK_NAME>/ems-distribution/s3-server-access-logs/", where "STACK_NAME"
    is replaced with the name of your Cumulus stack.

### Fixed
- **CUMULUS-546 - Kinesis Consumer should catch and log invalid JSON**
  - Kinesis Consumer lambda catches and logs errors so that consumer doesn't get stuck in a loop re-processing bad json records.
- EMS report filenames are now based on their start time instead of the time
  instead of the time that the report was generated
- **CUMULUS-552 - Cumulus API returns different results for the same collection depending on query**
  - The collection, provider and rule records in elasticsearch are now replaced with records from dynamo db when the dynamo db records are updated.

### Added
- `@cumulus/deployment`'s default cloudformation template now configures storage for Docker to match the configured ECS Volume. The template defines Docker's devicemapper basesize (`dm.basesize`) using `ecs.volumeSize`. This addresses ECS default of limiting Docker containers to 10GB of storage ([Read more](https://aws.amazon.com/premiumsupport/knowledge-center/increase-default-ecs-docker-limit/)).

## [v1.5.4] - 2018-05-21

### Added
- **CUMULUS-535** - EMS Ingest, Archive, Archive Delete reports
  - Add lambda EmsReport to create daily EMS Ingest, Archive, Archive Delete reports
  - ems.provider property added to `@cumulus/deployment/app/config.yml`.
    To change the provider name, please add `ems: provider` property to `app/config.yml`.
- **CUMULUS-480** Use DynamoDB to store granules, pdrs and execution records
  - Activate PointInTime feature on DynamoDB tables
  - Increase test coverage on api package
  - Add ability to restore metadata records from json files to DynamoDB
- **CUMULUS-459** provide API endpoint for moving granules from one location on s3 to another

## [v1.5.3] - 2018-05-18

### Fixed
- **CUMULUS-557 - "Add dataType to DiscoverGranules output"**
  - Granules discovered by the DiscoverGranules task now include dataType
  - dataType is now a required property for granules used as input to the
    QueueGranules task
- **CUMULUS-550** Update deployment app/config.yml to force elasticsearch updates for deleted granules

## [v1.5.2] - 2018-05-15

### Fixed
- **CUMULUS-514 - "Unable to Delete the Granules"**
  - updated cmrjs.deleteConcept to return success if the record is not found
    in CMR.

### Added
- **CUMULUS-547** - The distribution API now includes an
  "earthdataLoginUsername" query parameter when it returns a signed S3 URL
- **CUMULUS-527 - "parse-pdr queues up all granules and ignores regex"**
  - Add an optional config property to the ParsePdr task called
    "granuleIdFilter". This property is a regular expression that is applied
    against the filename of the first file of each granule contained in the
    PDR. If the regular expression matches, then the granule is included in
    the output. Defaults to '.', which will match all granules in the PDR.
- File checksums in PDRs now support MD5
- Deployment support to subscribe to an SNS topic that already exists
- **CUMULUS-470, CUMULUS-471** In-region S3 Policy lambda added to API to update bucket policy for in-region access.
- **CUMULUS-533** Added fields to granule indexer to support EMS ingest and archive record creation
- **CUMULUS-534** Track deleted granules
  - added `deletedgranule` type to `cumulus` index.
  - **Important Note:** Force custom bootstrap to re-run by adding this to
    app/config.yml `es: elasticSearchMapping: 7`
- You can now deploy cumulus without ElasticSearch. Just add `es: null` to your `app/config.yml` file. This is only useful for debugging purposes. Cumulus still requires ElasticSearch to properly operate.
- `@cumulus/integration-tests` includes and exports the `addRules` function, which seeds rules into the DynamoDB table.
- Added capability to support EFS in cloud formation template. Also added
  optional capability to ssh to your instance and privileged lambda functions.
- Added support to force discovery of PDRs that have already been processed
  and filtering of selected data types
- `@cumulus/cmrjs` uses an environment variable `USER_IP_ADDRESS` or fallback
  IP address of `10.0.0.0` when a public IP address is not available. This
  supports lambda functions deployed into a VPC's private subnet, where no
  public IP address is available.

### Changed
- **CUMULUS-550** Custom bootstrap automatically adds new types to index on
  deployment

## [v1.5.1] - 2018-04-23
### Fixed
- add the missing dist folder to the hello-world task
- disable uglifyjs on the built version of the pdr-status-check (read: https://github.com/webpack-contrib/uglifyjs-webpack-plugin/issues/264)

## [v1.5.0] - 2018-04-23
### Changed
- Removed babel from all tasks and packages and increased minimum node requirements to version 8.10
- Lambda functions created by @cumulus/deployment will use node8.10 by default
- Moved [cumulus-integration-tests](https://github.com/nasa/cumulus-integration-tests) to the `example` folder CUMULUS-512
- Streamlined all packages dependencies (e.g. remove redundant dependencies and make sure versions are the same across packages)
- **CUMULUS-352:** Update Cumulus Elasticsearch indices to use [index aliases](https://www.elastic.co/guide/en/elasticsearch/reference/current/indices-aliases.html).
- **CUMULUS-519:** ECS tasks are no longer restarted after each CF deployment unless `ecs.restartTasksOnDeploy` is set to true
- **CUMULUS-298:** Updated log filterPattern to include all CloudWatch logs in ElasticSearch
- **CUMULUS-518:** Updates to the SyncGranule config schema
  - `granuleIdExtraction` is no longer a property
  - `process` is now an optional property
  - `provider_path` is no longer a property

### Fixed
- **CUMULUS-455 "Kes deployments using only an updated message adapter do not get automatically deployed"**
  - prepended the hash value of cumulus-message-adapter.zip file to the zip file name of lambda which uses message adapter.
  - the lambda function will be redeployed when message adapter or lambda function are updated
- Fixed a bug in the bootstrap lambda function where it stuck during update process
- Fixed a bug where the sf-sns-report task did not return the payload of the incoming message as the output of the task [CUMULUS-441]

### Added
- **CUMULUS-352:** Add reindex CLI to the API package.
- **CUMULUS-465:** Added mock http/ftp/sftp servers to the integration tests
- Added a `delete` method to the `@common/CollectionConfigStore` class
- **CUMULUS-467 "@cumulus/integration-tests or cumulus-integration-tests should seed provider and collection in deployed DynamoDB"**
  - `example` integration-tests populates providers and collections to database
  - `example` workflow messages are populated from workflow templates in s3, provider and collection information in database, and input payloads.  Input templates are removed.
  - added `https` protocol to provider schema

## [v1.4.1] - 2018-04-11

### Fixed
- Sync-granule install

## [v1.4.0] - 2018-04-09

### Fixed
- **CUMULUS-392 "queue-granules not returning the sfn-execution-arns queued"**
  - updated queue-granules to return the sfn-execution-arns queued and pdr if exists.
  - added pdr to ingest message meta.pdr instead of payload, so the pdr information doesn't get lost in the ingest workflow, and ingested granule in elasticsearch has pdr name.
  - fixed sf-sns-report schema, remove the invalid part
  - fixed pdr-status-check schema, the failed execution contains arn and reason
- **CUMULUS-206** make sure homepage and repository urls exist in package.json files of tasks and packages

### Added
- Example folder with a cumulus deployment example

### Changed
- [CUMULUS-450](https://bugs.earthdata.nasa.gov/browse/CUMULUS-450) - Updated
  the config schema of the **queue-granules** task
  - The config no longer takes a "collection" property
  - The config now takes an "internalBucket" property
  - The config now takes a "stackName" property
- [CUMULUS-450](https://bugs.earthdata.nasa.gov/browse/CUMULUS-450) - Updated
  the config schema of the **parse-pdr** task
  - The config no longer takes a "collection" property
  - The "stack", "provider", and "bucket" config properties are now
    required
- **CUMULUS-469** Added a lambda to the API package to prototype creating an S3 bucket policy for direct, in-region S3 access for the prototype bucket

### Removed
- Removed the `findTmpTestDataDirectory()` function from
  `@cumulus/common/test-utils`

### Fixed
- [CUMULUS-450](https://bugs.earthdata.nasa.gov/browse/CUMULUS-450)
  - The **queue-granules** task now enqueues a **sync-granule** task with the
    correct collection config for that granule based on the granule's
    data-type. It had previously been using the collection config from the
    config of the **queue-granules** task, which was a problem if the granules
    being queued belonged to different data-types.
  - The **parse-pdr** task now handles the case where a PDR contains granules
    with different data types, and uses the correct granuleIdExtraction for
    each granule.

### Added
- **CUMULUS-448** Add code coverage checking using [nyc](https://github.com/istanbuljs/nyc).

## [v1.3.0] - 2018-03-29

### Deprecated
- discover-s3-granules is deprecated. The functionality is provided by the discover-granules task
### Fixed
- **CUMULUS-331:** Fix aws.downloadS3File to handle non-existent key
- Using test ftp provider for discover-granules testing [CUMULUS-427]
- **CUMULUS-304: "Add AWS API throttling to pdr-status-check task"** Added concurrency limit on SFN API calls.  The default concurrency is 10 and is configurable through Lambda environment variable CONCURRENCY.
- **CUMULUS-414: "Schema validation not being performed on many tasks"** revised npm build scripts of tasks that use cumulus-message-adapter to place schema directories into dist directories.
- **CUMULUS-301:** Update all tests to use test-data package for testing data.
- **CUMULUS-271: "Empty response body from rules PUT endpoint"** Added the updated rule to response body.
- Increased memory allotment for `CustomBootstrap` lambda function. Resolves failed deployments where `CustomBootstrap` lambda function was failing with error `Process exited before completing request`. This was causing deployments to stall, fail to update and fail to rollback. This error is thrown when the lambda function tries to use more memory than it is allotted.
- Cumulus repository folders structure updated:
  - removed the `cumulus` folder altogether
  - moved `cumulus/tasks` to `tasks` folder at the root level
  - moved the tasks that are not converted to use CMA to `tasks/.not_CMA_compliant`
  - updated paths where necessary

### Added
- `@cumulus/integration-tests` - Added support for testing the output of an ECS activity as well as a Lambda function.

## [v1.2.0] - 2018-03-20

### Fixed
- Update vulnerable npm packages [CUMULUS-425]
- `@cumulus/api`: `kinesis-consumer.js` uses `sf-scheduler.js#schedule` instead of placing a message directly on the `startSF` SQS queue. This is a fix for [CUMULUS-359](https://bugs.earthdata.nasa.gov/browse/CUMULUS-359) because `sf-scheduler.js#schedule` looks up the provider and collection data in DynamoDB and adds it to the `meta` object of the enqueued message payload.
- `@cumulus/api`: `kinesis-consumer.js` catches and logs errors instead of doing an error callback. Before this change, `kinesis-consumer` was failing to process new records when an existing record caused an error because it would call back with an error and stop processing additional records. It keeps trying to process the record causing the error because it's "position" in the stream is unchanged. Catching and logging the errors is part 1 of the fix. Proposed part 2 is to enqueue the error and the message on a "dead-letter" queue so it can be processed later ([CUMULUS-413](https://bugs.earthdata.nasa.gov/browse/CUMULUS-413)).
- **CUMULUS-260: "PDR page on dashboard only shows zeros."** The PDR stats in LPDAAC are all 0s, even if the dashboard has been fixed to retrieve the correct fields.  The current version of pdr-status-check has a few issues.
  - pdr is not included in the input/output schema.  It's available from the input event.  So the pdr status and stats are not updated when the ParsePdr workflow is complete.  Adding the pdr to the input/output of the task will fix this.
  - pdr-status-check doesn't update pdr stats which prevent the real time pdr progress from showing up in the dashboard. To solve this, added lambda function sf-sns-report which is copied from @cumulus/api/lambdas/sf-sns-broadcast with modification, sf-sns-report can be used to report step function status anywhere inside a step function.  So add step sf-sns-report after each pdr-status-check, we will get the PDR status progress at real time.
  - It's possible an execution is still in the queue and doesn't exist in sfn yet.  Added code to handle 'ExecutionDoesNotExist' error when checking the execution status.
- Fixed `aws.cloudwatchevents()` typo in `packages/ingest/aws.js`. This typo was the root cause of the error: `Error: Could not process scheduled_ingest, Error: : aws.cloudwatchevents is not a constructor` seen when trying to update a rule.


### Removed

- `@cumulus/ingest/aws`: Remove queueWorkflowMessage which is no longer being used by `@cumulus/api`'s `kinesis-consumer.js`.

## [v1.1.4] - 2018-03-15

### Added
- added flag `useList` to parse-pdr [CUMULUS-404]

### Fixed

- Pass encrypted password to the ApiGranule Lambda function [CUMULUS-424]


## [v1.1.3] - 2018-03-14
### Fixed
- Changed @cumulus/deployment package install behavior. The build process will happen after installation

## [v1.1.2] - 2018-03-14

### Added
- added tools to @cumulus/integration-tests for local integration testing
- added end to end testing for discovering and parsing of PDRs
- `yarn e2e` command is available for end to end testing
### Fixed

- **CUMULUS-326: "Occasionally encounter "Too Many Requests" on deployment"** The api gateway calls will handle throttling errors
- **CUMULUS-175: "Dashboard providers not in sync with AWS providers."** The root cause of this bug - DynamoDB operations not showing up in Elasticsearch - was shared by collections and rules. The fix was to update providers', collections' and rules; POST, PUT and DELETE endpoints to operate on DynamoDB and using DynamoDB streams to update Elasticsearch. The following packages were made:
  - `@cumulus/deployment` deploys DynamoDB streams for the Collections, Providers and Rules tables as well as a new lambda function called `dbIndexer`. The `dbIndexer` lambda has an event source mapping which listens to each of the DynamoDB streams. The dbIndexer lambda receives events referencing operations on the DynamoDB table and updates the elasticsearch cluster accordingly.
  - The `@cumulus/api` endpoints for collections, providers and rules _only_ query DynamoDB, with the exception of LIST endpoints and the collections' GET endpoint.

### Updated
- Broke up `kes.override.js` of @cumulus/deployment to multiple modules and moved to a new location
- Expanded @cumulus/deployment test coverage
- all tasks were updated to use cumulus-message-adapter-js 1.0.1
- added build process to integration-tests package to babelify it before publication
- Update @cumulus/integration-tests lambda.js `getLambdaOutput` to return the entire lambda output. Previously `getLambdaOutput` returned only the payload.

## [v1.1.1] - 2018-03-08

### Removed
- Unused queue lambda in api/lambdas [CUMULUS-359]

### Fixed
- Kinesis message content is passed to the triggered workflow [CUMULUS-359]
- Kinesis message queues a workflow message and does not write to rules table [CUMULUS-359]

## [v1.1.0] - 2018-03-05

### Added

- Added a `jlog` function to `common/test-utils` to aid in test debugging
- Integration test package with command line tool [CUMULUS-200] by @laurenfrederick
- Test for FTP `useList` flag [CUMULUS-334] by @kkelly51

### Updated
- The `queue-pdrs` task now uses the [cumulus-message-adapter-js](https://github.com/nasa/cumulus-message-adapter-js)
  library
- Updated the `queue-pdrs` JSON schemas
- The test-utils schema validation functions now throw an error if validation
  fails
- The `queue-granules` task now uses the [cumulus-message-adapter-js](https://github.com/nasa/cumulus-message-adapter-js)
  library
- Updated the `queue-granules` JSON schemas

### Removed
- Removed the `getSfnExecutionByName` function from `common/aws`
- Removed the `getGranuleStatus` function from `common/aws`

## [v1.0.1] - 2018-02-27

### Added
- More tests for discover-pdrs, dicover-granules by @yjpa7145
- Schema validation utility for tests by @yjpa7145

### Changed
- Fix an FTP listing bug for servers that do not support STAT [CUMULUS-334] by @kkelly51

## [v1.0.0] - 2018-02-23

[Unreleased]: https://github.com/nasa/cumulus/compare/v1.17.0...HEAD
[v1.17.0]: https://github.com/nasa/cumulus/compare/v1.16.1...v1.17.0
[v1.16.1]: https://github.com/nasa/cumulus/compare/v1.16.0...v1.16.1
[v1.16.0]: https://github.com/nasa/cumulus/compare/v1.15.0...v1.16.0
[v1.15.0]: https://github.com/nasa/cumulus/compare/v1.14.5...v1.15.0
[v1.14.5]: https://github.com/nasa/cumulus/compare/v1.14.4...v1.14.5
[v1.14.4]: https://github.com/nasa/cumulus/compare/v1.14.3...v1.14.4
[v1.14.3]: https://github.com/nasa/cumulus/compare/v1.14.2...v1.14.3
[v1.14.2]: https://github.com/nasa/cumulus/compare/v1.14.1...v1.14.2
[v1.14.1]: https://github.com/nasa/cumulus/compare/v1.14.0...v1.14.1
[v1.14.0]: https://github.com/nasa/cumulus/compare/v1.13.5...v1.14.0
[v1.13.5]: https://github.com/nasa/cumulus/compare/v1.13.4...v1.13.5
[v1.13.4]: https://github.com/nasa/cumulus/compare/v1.13.3...v1.13.4
[v1.13.3]: https://github.com/nasa/cumulus/compare/v1.13.2...v1.13.3
[v1.13.2]: https://github.com/nasa/cumulus/compare/v1.13.1...v1.13.2
[v1.13.1]: https://github.com/nasa/cumulus/compare/v1.13.0...v1.13.1
[v1.13.0]: https://github.com/nasa/cumulus/compare/v1.12.1...v1.13.0
[v1.12.1]: https://github.com/nasa/cumulus/compare/v1.12.0...v1.12.1
[v1.12.0]: https://github.com/nasa/cumulus/compare/v1.11.3...v1.12.0
[v1.11.3]: https://github.com/nasa/cumulus/compare/v1.11.2...v1.11.3
[v1.11.2]: https://github.com/nasa/cumulus/compare/v1.11.1...v1.11.2
[v1.11.1]: https://github.com/nasa/cumulus/compare/v1.11.0...v1.11.1
[v1.11.0]: https://github.com/nasa/cumulus/compare/v1.10.4...v1.11.0
[v1.10.4]: https://github.com/nasa/cumulus/compare/v1.10.3...v1.10.4
[v1.10.3]: https://github.com/nasa/cumulus/compare/v1.10.2...v1.10.3
[v1.10.2]: https://github.com/nasa/cumulus/compare/v1.10.1...v1.10.2
[v1.10.1]: https://github.com/nasa/cumulus/compare/v1.10.0...v1.10.1
[v1.10.0]: https://github.com/nasa/cumulus/compare/v1.9.1...v1.10.0
[v1.9.1]: https://github.com/nasa/cumulus/compare/v1.9.0...v1.9.1
[v1.9.0]: https://github.com/nasa/cumulus/compare/v1.8.1...v1.9.0
[v1.8.1]: https://github.com/nasa/cumulus/compare/v1.8.0...v1.8.1
[v1.8.0]: https://github.com/nasa/cumulus/compare/v1.7.0...v1.8.0
[v1.7.0]: https://github.com/nasa/cumulus/compare/v1.6.0...v1.7.0
[v1.6.0]: https://github.com/nasa/cumulus/compare/v1.5.5...v1.6.0
[v1.5.5]: https://github.com/nasa/cumulus/compare/v1.5.4...v1.5.5
[v1.5.4]: https://github.com/nasa/cumulus/compare/v1.5.3...v1.5.4
[v1.5.3]: https://github.com/nasa/cumulus/compare/v1.5.2...v1.5.3
[v1.5.2]: https://github.com/nasa/cumulus/compare/v1.5.1...v1.5.2
[v1.5.1]: https://github.com/nasa/cumulus/compare/v1.5.0...v1.5.1
[v1.5.0]: https://github.com/nasa/cumulus/compare/v1.4.1...v1.5.0
[v1.4.1]: https://github.com/nasa/cumulus/compare/v1.4.0...v1.4.1
[v1.4.0]: https://github.com/nasa/cumulus/compare/v1.3.0...v1.4.0
[v1.3.0]: https://github.com/nasa/cumulus/compare/v1.2.0...v1.3.0
[v1.2.0]: https://github.com/nasa/cumulus/compare/v1.1.4...v1.2.0
[v1.1.4]: https://github.com/nasa/cumulus/compare/v1.1.3...v1.1.4
[v1.1.3]: https://github.com/nasa/cumulus/compare/v1.1.2...v1.1.3
[v1.1.2]: https://github.com/nasa/cumulus/compare/v1.1.1...v1.1.2
[v1.1.1]: https://github.com/nasa/cumulus/compare/v1.0.1...v1.1.1
[v1.1.0]: https://github.com/nasa/cumulus/compare/v1.0.1...v1.1.0
[v1.0.1]: https://github.com/nasa/cumulus/compare/v1.0.0...v1.0.1
[v1.0.0]: https://github.com/nasa/cumulus/compare/pre-v1-release...v1.0.0<|MERGE_RESOLUTION|>--- conflicted
+++ resolved
@@ -21,10 +21,8 @@
 - **CUMULUS-1686**
   - `ecs_cluster_instance_image_id` is now a *required* variable of the `cumulus` module, instead of optional.
 
-<<<<<<< HEAD
 - **CUMULUS-1622**
   - Mutex class has been removed from `@cumulus/common/concurrency`
-=======
 - **CUMULUS-1703**
   - Remove the unused `forceDownload` option from the `sync-granule` tasks's config
   - Remove the `@cumulus/ingest/granule.Discover` class
@@ -32,7 +30,6 @@
   - Remove the `@cumulus/ingest/pdr.Discover` class
   - Remove the `@cumulus/ingest/pdr.Granule` class
   - Remove the `@cumulus/ingest/parse-pdr.parsePdr` function
->>>>>>> 3f7bb450
 
 ### Added
 
