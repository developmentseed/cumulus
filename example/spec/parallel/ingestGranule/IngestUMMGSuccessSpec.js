'use strict';

const fs = require('fs-extra');
const path = require('path');
const {
  URL,
  resolve
} = require('url');
const mime = require('mime-types');

const {
  models: {
<<<<<<< HEAD
    Execution, Collection, Provider
=======
    AccessToken, Execution, Provider
>>>>>>> 2d527afb
  }
} = require('@cumulus/api');
const {
  getS3Object,
  s3ObjectExists,
  parseS3Uri,
  headObject
} = require('@cumulus/aws-client/S3');
const { generateChecksumFromStream } = require('@cumulus/checksum');
const { constructCollectionId } = require('@cumulus/common/collection-config-store');
const { getUrl } = require('@cumulus/cmrjs');
const {
  addCollections,
  buildAndExecuteWorkflow,
  conceptExists,
  getOnlineResources
} = require('@cumulus/integration-tests');
<<<<<<< HEAD
const apiTestUtils = require('@cumulus/integration-tests/api/api');
const granulesApiTestUtils = require('@cumulus/integration-tests/api/granules');
const {
  getDistributionFileUrl,
  getTEADistributionApiRedirect,
  getTEADistributionApiFileStream,
  getTEARequestHeaders
} = require('@cumulus/integration-tests/api/distribution');
const { LambdaStep } = require('@cumulus/integration-tests/sfnStep');
=======
const { deleteCollection } = require('@cumulus/integration-tests/api/collections');
>>>>>>> 2d527afb

const {
  loadConfig,
  uploadTestDataToBucket,
  deleteFolder,
  createTimestampedTestId,
  createTestDataPath,
  createTestSuffix,
  templateFile
} = require('../../helpers/testUtils');
const {
  setDistributionApiEnvVars
} = require('../../helpers/apiUtils');
const {
  addUniqueGranuleFilePathToGranuleFiles,
  addUrlPathToGranuleFiles,
  setupTestGranuleForIngest,
  loadFileWithUpdatedGranuleIdPathAndCollection
} = require('../../helpers/granuleUtils');

const lambdaStep = new LambdaStep();
const workflowName = 'IngestAndPublishGranule';

const granuleRegex = '^MOD09GQ\\.A[\\d]{7}\\.[\\w]{6}\\.006\\.[\\d]{13}$';

const s3data = [
  '@cumulus/test-data/granules/MOD09GQ.A2016358.h13v04.006.2016360104606.hdf.met',
  '@cumulus/test-data/granules/MOD09GQ.A2016358.h13v04.006.2016360104606.hdf',
  '@cumulus/test-data/granules/MOD09GQ.A2016358.h13v04.006.2016360104606_ndvi.jpg'
];

async function getUmmObject(fileLocation) {
  const { Bucket, Key } = parseS3Uri(fileLocation);

  const ummFile = await getS3Object(Bucket, Key);
  return JSON.parse(ummFile.Body.toString());
}

const cumulusDocUrl = 'https://nasa.github.io/cumulus/docs/cumulus-docs-readme';
const isUMMGScienceUrl = (url) => url !== cumulusDocUrl &&
  !url.endsWith('.cmr.json') &&
  !url.includes('s3credentials');

describe('The S3 Ingest Granules workflow configured to ingest UMM-G', () => {
  const inputPayloadFilename = './spec/parallel/ingestGranule/IngestGranule.input.payload.json';
  const providersDir = './data/providers/s3/';
  const collectionsDir = './data/collections/s3_MOD09GQ_006-umm';

  let workflowExecution = null;
  let inputPayload;
  let expectedPayload;
  let postToCmrOutput;
  let granule;
  let executionModel;
  let config;
  let testDataFolder;
  let collection;
  let provider;
  let providerModel;

  beforeAll(async () => {
    config = await loadConfig();

    const testId = createTimestampedTestId(config.stackName, 'IngestUMMGSuccess');
    const testSuffix = createTestSuffix(testId);
    testDataFolder = createTestDataPath(testId);

    collection = { name: `MOD09GQ${testSuffix}`, version: '006' };
    provider = { id: `s3_provider${testSuffix}` };
    const newCollectionId = constructCollectionId(collection.name, collection.version);

    process.env.GranulesTable = `${config.stackName}-GranulesTable`;
    process.env.ExecutionsTable = `${config.stackName}-ExecutionsTable`;
    executionModel = new Execution();
    process.env.system_bucket = config.bucket;
    process.env.ProvidersTable = `${config.stackName}-ProvidersTable`;
    providerModel = new Provider();

    const collectionUrlPath = '{cmrMetadata.Granule.Collection.ShortName}___{cmrMetadata.Granule.Collection.VersionId}/{substring(file.name, 0, 3)}/';
    const providerJson = JSON.parse(fs.readFileSync(`${providersDir}/s3_provider.json`, 'utf8'));
    const providerData = {
      ...providerJson,
      id: provider.id,
      host: config.bucket
    };
    // populate collections, providers and test data
    await Promise.all([
      uploadTestDataToBucket(config.bucket, s3data, testDataFolder),
      addCollections(config.stackName, config.bucket, collectionsDir, testSuffix, testId),
      apiTestUtils.addProviderApi({ prefix: config.stackName, provider: providerData })
    ]);

    const inputPayloadJson = fs.readFileSync(inputPayloadFilename, 'utf8');
    // update test data filepaths
    inputPayload = await setupTestGranuleForIngest(config.bucket, inputPayloadJson, granuleRegex, testSuffix, testDataFolder);
    const granuleId = inputPayload.granules[0].granuleId;

    const templatedOutputPayloadFilename = templateFile({
      inputTemplateFilename: './spec/parallel/ingestGranule/IngestGranule.UMM.output.payload.template.json',
      config: {
        granules: [
          {
            files: [
              {
                bucket: config.buckets.protected.name,
                filename: `s3://${config.buckets.protected.name}/MOD09GQ___006/2016/MOD/replace-me-granuleId.hdf`
              },
              {
                bucket: config.buckets.private.name,
                filename: `s3://${config.buckets.private.name}/MOD09GQ___006/MOD/replace-me-granuleId.hdf.met`
              },
              {
                bucket: config.buckets.public.name,
                filename: `s3://${config.buckets.public.name}/MOD09GQ___006/MOD/replace-me-granuleId_ndvi.jpg`
              },
              {
                bucket: config.buckets['protected-2'].name,
                filename: `s3://${config.buckets['protected-2'].name}/MOD09GQ___006/MOD/replace-me-granuleId.cmr.json`
              }
            ]
          }
        ]
      }
    });

    expectedPayload = loadFileWithUpdatedGranuleIdPathAndCollection(templatedOutputPayloadFilename, granuleId, testDataFolder, newCollectionId);
    expectedPayload.granules[0].dataType += testSuffix;
    expectedPayload.granules = addUniqueGranuleFilePathToGranuleFiles(expectedPayload.granules, testId);
    expectedPayload.granules[0].files = addUrlPathToGranuleFiles(expectedPayload.granules[0].files, testId, collectionUrlPath);

    // process.env.DISTRIBUTION_ENDPOINT needs to be set for below
    setDistributionApiEnvVars();

    workflowExecution = await buildAndExecuteWorkflow(
      config.stackName,
      config.bucket,
      workflowName,
      collection,
      provider,
      inputPayload,
      {
        cmrMetadataFormat: 'umm_json_v1_5',
        additionalUrls: [cumulusDocUrl],
        distribution_endpoint: process.env.DISTRIBUTION_ENDPOINT
      }
    );
  });

  afterAll(async () => {
    // clean up stack state added by test
    await Promise.all([
      deleteFolder(config.bucket, testDataFolder),
      deleteCollection(config.stackName, collection.name, collection.version),
      providerModel.delete(provider),
      executionModel.delete({ arn: workflowExecution.executionArn }),
      granulesApiTestUtils.removePublishedGranule({
        prefix: config.stackName,
        granuleId: inputPayload.granules[0].granuleId
      })
    ]);
  });

  it('completes execution with success status', () => {
    expect(workflowExecution.status).toEqual('SUCCEEDED');
  });

  // This is a sanity check to make sure we actually generated UMM and also
  // grab the location of the UMM file to use when testing move
  describe('the processing task creates a UMM file', () => {
    let processingTaskOutput;
    let ummFiles;

    beforeAll(async () => {
      processingTaskOutput = await lambdaStep.getStepOutput(workflowExecution.executionArn, 'FakeProcessing');
      ummFiles = processingTaskOutput.payload.filter((file) => file.includes('.cmr.json'));
    });

    it('creates a UMM JSON file', () => {
      expect(ummFiles.length).toEqual(1);
    });

    it('does not create a CMR XML file', () => {
      const xmlFiles = processingTaskOutput.payload.filter((file) => file.includes('.cmr.xml'));
      expect(xmlFiles.length).toEqual(0);
    });
  });

  describe('the MoveGranules task', () => {
    let moveGranulesTaskOutput;
    let headObjects;
    let movedFiles;
    let existCheck = [];

    beforeAll(async () => {
      moveGranulesTaskOutput = await lambdaStep.getStepOutput(workflowExecution.executionArn, 'MoveGranules');
      movedFiles = moveGranulesTaskOutput.payload.granules[0].files;
      existCheck = await Promise.all(movedFiles.map((fileObject) =>
        s3ObjectExists({ Bucket: fileObject.bucket, Key: fileObject.filepath })));
      headObjects = await Promise.all(movedFiles.map(async (fileObject) =>
        ({
          ...fileObject,
          ...await headObject(fileObject.bucket, fileObject.filepath),
          expectedMime: mime.lookup(fileObject.filepath) || 'application/octet-stream'
        })));
    });

    it('has a payload with correct buckets, filenames, sizes', () => {
      movedFiles.forEach((file) => {
        const expectedFile = expectedPayload.granules[0].files.find((f) => f.name === file.name);
        expect(file.filename).toEqual(expectedFile.filename);
        expect(file.bucket).toEqual(expectedFile.bucket);
        if (file.size) {
          expect(file.size).toEqual(expectedFile.size);
        }
      });
    });

    it('has expected ContentType values in s3', () => {
      headObjects.forEach((headObj) => expect(headObj.expectedMime).toEqual(headObj.ContentType));
    });

    it('moves files to the bucket folder based on metadata', () => {
      existCheck.forEach((check) => {
        expect(check).toEqual(true);
      });
    });
  });

  describe('the PostToCmr task', () => {
    let onlineResources;
    let files;
    let resourceURLs;
    let beforeAllError;
    let teaRequestHeaders;

    beforeAll(async () => {
      postToCmrOutput = await lambdaStep.getStepOutput(workflowExecution.executionArn, 'PostToCmr');
      if (postToCmrOutput === null) {
        beforeAllError = new Error(`Failed to get the PostToCmr step's output for ${workflowExecution.executionArn}`);
        return;
      }

      try {
        granule = postToCmrOutput.payload.granules[0];
        files = granule.files;
        process.env.CMR_ENVIRONMENT = 'UAT';
        const result = await Promise.all([
          getOnlineResources(granule),
          getTEARequestHeaders(config.stackName)
        ]);

        onlineResources = result[0];
        resourceURLs = onlineResources.map((resource) => resource.URL);

        teaRequestHeaders = result[1];
      } catch (e) {
        beforeAllError = e;
      }
    });

    beforeEach(() => {
      if (beforeAllError) fail(beforeAllError);
    });

    it('has expected payload', () => {
      expect(granule.cmrLink).toEqual(`${getUrl('search')}granules.json?concept_id=${granule.cmrConceptId}`);

      const updatedGranule = expectedPayload.granules[0];
      const updatedExpectedPayload = {
        ...expectedPayload,
        granules: [
          {
            ...updatedGranule,
            cmrConceptId: granule.cmrConceptId,
            cmrLink: granule.cmrLink,
            post_to_cmr_duration: granule.post_to_cmr_duration,
            sync_granule_duration: granule.sync_granule_duration
          }
        ]
      };
      expect(postToCmrOutput.payload).toEqual(updatedExpectedPayload);
    });

    it('publishes the granule metadata to CMR', async () => {
      const result = await conceptExists(granule.cmrLink, true);

      expect(granule.published).toEqual(true);
      expect(result).not.toEqual(false);
    });

    it('updates the CMR metadata online resources with the final metadata location', () => {
      const scienceFile = files.find((f) => f.filepath.endsWith('hdf'));
      const browseFile = files.find((f) => f.filepath.endsWith('jpg'));

      const distributionUrl = getDistributionFileUrl({
        bucket: scienceFile.bucket, key: scienceFile.filepath
      });

      const s3BrowseImageUrl = getDistributionFileUrl({
        bucket: browseFile.bucket, key: browseFile.filepath
      });

      expect(resourceURLs.includes(distributionUrl)).toBe(true);
      expect(resourceURLs.includes(s3BrowseImageUrl)).toBe(true);
    });

    it('publishes CMR metadata online resources with the correct type', () => {
      const viewRelatedInfoResource = onlineResources.filter((resource) => resource.Type === 'VIEW RELATED INFORMATION');
      const s3CredsUrl = resolve(process.env.DISTRIBUTION_ENDPOINT, 's3credentials');

      const ExpectedResources = ['GET DATA', 'GET DATA', 'GET RELATED VISUALIZATION',
        'EXTENDED METADATA', 'VIEW RELATED INFORMATION'].sort();
      expect(viewRelatedInfoResource.map((urlObj) => urlObj.URL).includes(s3CredsUrl)).toBe(true);
      expect(onlineResources.map((x) => x.Type).sort()).toEqual(ExpectedResources);
    });

    it('updates the CMR metadata online resources with s3credentials location', () => {
      const s3CredentialsURL = resolve(process.env.DISTRIBUTION_ENDPOINT, 's3credentials');
      expect(resourceURLs.includes(s3CredentialsURL)).toBe(true);
    });

    it('does not overwrite the original related url', () => {
      expect(resourceURLs.includes(cumulusDocUrl)).toBe(true);
    });

    it('includes the Earthdata login ID for requests to protected science files', async () => {
      const filepath = `/${files[0].bucket}/${files[0].filepath}`;
      const s3SignedUrl = await getTEADistributionApiRedirect(filepath, teaRequestHeaders);
      const earthdataLoginParam = new URL(s3SignedUrl).searchParams.get('A-userid');
      expect(earthdataLoginParam).toEqual(process.env.EARTHDATA_USERNAME);
    });

    it('downloads the requested science file for authorized requests', async () => {
      const scienceFileUrls = resourceURLs.filter(isUMMGScienceUrl);
      console.log('scienceFileUrls: ', scienceFileUrls);

      const checkFiles = await Promise.all(
        scienceFileUrls
          .map(async (url) => {
            const extension = path.extname(new URL(url).pathname);
            const sourceFile = s3data.find((d) => d.endsWith(extension));
            const sourceChecksum = await generateChecksumFromStream(
              'cksum',
              fs.createReadStream(require.resolve(sourceFile))
            );
            const file = files.find((f) => f.name.endsWith(extension));

            const filepath = `/${file.bucket}/${file.filepath}`;
            const fileStream = await getTEADistributionApiFileStream(filepath, teaRequestHeaders);

            // Compare checksum of downloaded file with expected checksum.
            const downloadChecksum = await generateChecksumFromStream('cksum', fileStream);
            return downloadChecksum === sourceChecksum;
          })
      );

      checkFiles.forEach((fileCheck) => {
        expect(fileCheck).toBe(true);
      });
    });
  });

  describe('When moving a granule via the Cumulus API', () => {
    let file;
    let destinationKey;
    let destinations;
    let originalUmmUrls;
    let newS3UMMJsonFileLocation;

    beforeAll(async () => {
      file = granule.files[0];

      newS3UMMJsonFileLocation = expectedPayload.granules[0].files.find((f) => f.filename.includes('.cmr.json')).filename;

      destinationKey = `${testDataFolder}/${file.filepath}`;

      destinations = [{
        regex: '.*.hdf$',
        bucket: config.buckets.protected.name,
        filepath: `${testDataFolder}/${path.dirname(file.filepath)}`
      }];

      const originalUmm = await getUmmObject(newS3UMMJsonFileLocation);
      originalUmmUrls = originalUmm.RelatedUrls.map((urlObject) => urlObject.URL);
    });

    it('returns success upon move', async () => {
      const moveGranuleResponse = await granulesApiTestUtils.moveGranule({
        prefix: config.stackName,
        granuleId: inputPayload.granules[0].granuleId,
        destinations
      });

      expect(moveGranuleResponse.statusCode).toEqual(200);
    });

    it('updates the UMM-G JSON file in S3 with new paths', async () => {
      const updatedUmm = await getUmmObject(newS3UMMJsonFileLocation);

      const changedUrls = updatedUmm.RelatedUrls
        .filter((urlObject) => urlObject.URL.match(/.*.hdf$/))
        .map((urlObject) => urlObject.URL);
      const unchangedUrls = updatedUmm.RelatedUrls
        .filter((urlObject) => !urlObject.URL.match(/.*.hdf$/))
        .map((urlObject) => urlObject.URL);

      // Only the file that was moved was updated
      expect(changedUrls.length).toEqual(1);
      expect(changedUrls[0]).toContain(destinationKey);

      const unchangedOriginalUrls = originalUmmUrls.filter((original) => !original.match(/.*.hdf$/));
      expect(unchangedOriginalUrls.length).toEqual(unchangedUrls.length);

      // Each originalUmmUrl (removing the DISTRIBUTION_ENDPOINT) should be found
      // in one of the updated URLs. We have to do this comparison because the
      // setup tests uses a fake endpoint, but it's possible that the api has
      // the actual endpoint.
      unchangedOriginalUrls.forEach((original) => {
        const base = original.replace(process.env.DISTRIBUTION_ENDPOINT, '');
        expect(unchangedUrls.filter((expected) => expected.match(base)).length).toBe(1);
      });
    });
  });
});<|MERGE_RESOLUTION|>--- conflicted
+++ resolved
@@ -8,15 +8,8 @@
 } = require('url');
 const mime = require('mime-types');
 
-const {
-  models: {
-<<<<<<< HEAD
-    Execution, Collection, Provider
-=======
-    AccessToken, Execution, Provider
->>>>>>> 2d527afb
-  }
-} = require('@cumulus/api');
+const Execution = require('@cumulus/api/models/executions');
+const Provider = require('@cumulus/api/models/providers');
 const {
   getS3Object,
   s3ObjectExists,
@@ -32,8 +25,8 @@
   conceptExists,
   getOnlineResources
 } = require('@cumulus/integration-tests');
-<<<<<<< HEAD
 const apiTestUtils = require('@cumulus/integration-tests/api/api');
+const { deleteCollection } = require('@cumulus/integration-tests/api/collections');
 const granulesApiTestUtils = require('@cumulus/integration-tests/api/granules');
 const {
   getDistributionFileUrl,
@@ -42,9 +35,6 @@
   getTEARequestHeaders
 } = require('@cumulus/integration-tests/api/distribution');
 const { LambdaStep } = require('@cumulus/integration-tests/sfnStep');
-=======
-const { deleteCollection } = require('@cumulus/integration-tests/api/collections');
->>>>>>> 2d527afb
 
 const {
   loadConfig,
