# Changelog

All notable changes to this project will be documented in this file.

The format is based on [Keep a Changelog](http://keepachangelog.com/en/1.0.0/).

## [Unreleased]

<<<<<<< HEAD
### Added
- **CUMULUS-1787**
  - Added `/active` endpoint to collections for returning collections with active granules
=======
### PLEASE NOTE

- **CUMULUS-1762**: the `messageConsumer` for `sns` and `kinesis`-type rules now fetches
  the collection information from the message. You should ensure that your rule's collection
  name and version match what is in the message for these ingest messages to be processed.
  If no matching rule is found, an error will be thrown and logged in the
  `messageConsumer` Lambda function's log group.

### Added

- **CUMULUS-1732**
  - Added Python task/activity workflow and integration test (`PythonReferenceSpec`) to test `cumulus-message-adapter-python`and `cumulus-process-py` integration.

### Changed

- **CUMULUS-1762**
  - the `messageConsumer` for `sns` and `kinesis`-type rules now fetches the collection
    information from the message.
>>>>>>> d2bd9a4c

### Removed

- **CUMULUS-1799**: Deprecated code removals
  - Removed deprecated method `@cumulus/api/models/Granule.createGranulesFromSns()`
  - Removed deprecated method `@cumulus/api/models/Granule.removeGranuleFromCmr()`
  - Removed from `@cumulus/common/aws`:
    - `apigateway()`
    - `buildS3Uri()`
    - `calculateS3ObjectChecksum()`
    - `cf()`
    - `cloudwatch()`
    - `cloudwatchevents()`
    - `cloudwatchlogs()`
    - `createAndWaitForDynamoDbTable()`
    - `createQueue()`
    - `deleteSQSMessage()`
    - `describeCfStackResources()`
    - `downloadS3File()`
    - `downloadS3Files()`
    - `DynamoDbSearchQueue` class
    - `dynamodbstreams()`
    - `ec2()`
    - `ecs()`
    - `fileExists()`
    - `findResourceArn()`
    - `fromSfnExecutionName()`
    - `getFileBucketAndKey()`
    - `getJsonS3Object()`
    - `getQueueUrl()`
    - `getObjectSize()`
    - `getS3ObjectReadStream()`
    - `getSecretString()`
    - `getStateMachineArn()`
    - `headObject()`
    - `isThrottlingException()`
    - `kinesis()`
    - `lambda()`
    - `listS3Objects()`
    - `promiseS3Upload()`
    - `publishSnsMessage()`
    - `putJsonS3Object()`
    - `receiveSQSMessages()`
    - `s3CopyObject()`
    - `s3GetObjectTagging()`
    - `s3Join()`
    - `S3ListObjectsV2Queue` class
    - `s3TagSetToQueryString()`
    - `s3PutObjectTagging()`
    - `secretsManager()`
    - `sendSQSMessage()`
    - `sfn()`
    - `sns()`
    - `sqs()`
    - `sqsQueueExists()`
    - `toSfnExecutionName()`
    - `uploadS3FileStream()`
    - `uploadS3Files()`
    - `validateS3ObjectChecksum()`
  - Removed `@cumulus/common/CloudFormationGateway` class
  - Removed `@cumulus/common/concurrency/Mutex` class
  - Removed `@cumulus/common/errors`
  - Removed `@cumulus/common/sftp`
  - Removed `@cumulus/common/string.unicodeEscape`
  - Removed `@cumulus/cmrjs/cmr-utils.getGranuleId()`
  - Removed `@cumulus/cmrjs/cmr-utils.getCmrFiles()`
  - Removed `@cumulus/cmrjs/cmr/CMR` class
  - Removed `@cumulus/cmrjs/cmr/CMRSearchConceptQueue` class
  - Removed `@cumulus/cmrjs/utils.getHost()`
  - Removed `@cumulus/cmrjs/utils.getIp()`
  - Removed `@cumulus/cmrjs/utils.hostId()`
  - Removed `@cumulus/cmrjs/utils/ummVersion()`
  - Removed `@cumulus/cmrjs/utils.updateToken()`
  - Removed `@cumulus/cmrjs/utils.validateUMMG()`
  - Removed `@cumulus/ingest/aws.getEndpoint()`
  - Removed `@cumulus/ingest/aws.getExecutionUrl()`
  - Removed `@cumulus/ingest/aws/invoke()`
  - Removed `@cumulus/ingest/aws/CloudWatch` class
  - Removed `@cumulus/ingest/aws/ECS` class
  - Removed `@cumulus/ingest/aws/Events` class
  - Removed `@cumulus/ingest/aws/SQS` class
  - Removed `@cumulus/ingest/aws/StepFunction` class
  - Removed `@cumulus/ingest/util.normalizeProviderPath()`
  - Removed `@cumulus/integration-tests/index.listCollections()`
  - Removed `@cumulus/integration-tests/index.listProviders()`
  - Removed `@cumulus/integration-tests/index.rulesList()`
  - Removed `@cumulus/integration-tests/api/api.addCollectionApi()`

## [v1.20.0] 2020-03-12

### BREAKING CHANGES

- **CUMULUS-1714**
  - Changed the format of the message sent to the granule SNS Topic. Message includes the granule record under `record` and the type of event under `event`. Messages with `deleted` events will have the record that was deleted with a `deletedAt` timestamp. Options for `event` are `Create | Update | Delete`
- **CUMULUS-1769** - `deploy_to_ngap` is now a **required** variable for the `tf-modules/cumulus` module. **For those deploying to NGAP environments, this variable should always be set to `true`.**

### Notable changes

- **CUMULUS-1739** - You can now exclude Elasticsearch from your `tf-modules/data-persistence` deployment (via `include_elasticsearch = false`) and your `tf-modules/cumulus` module will still deploy successfully.

- **CUMULUS-1769** - If you set `deploy_to_ngap = true` for the `tf-modules/archive` Terraform module, **you can only deploy your archive API gateway as `PRIVATE`**, not `EDGE`.

### Added

- Added `@cumulus/aws-client/S3.getS3ObjectReadStreamAsync()` to deal with S3 eventual consistency issues by checking for the existence an S3 object with retries before getting a readable stream for that object.
- **CUMULUS-1769**
  - Added `deploy_to_ngap` boolean variable for the `tf-modules/cumulus` and `tf-modules/archive` Terraform modules. This variable is required. **For those deploying to NGAP environments, this variable should always be set to `true`.**
- **HYRAX-70**
  - Add the hyrax-metadata-update task

### Changed

- [`AccessToken.get()`](https://github.com/nasa/cumulus/blob/master/packages/api/models/access-tokens.js) now enforces [strongly consistent reads from DynamoDB](https://docs.aws.amazon.com/amazondynamodb/latest/developerguide/HowItWorks.ReadConsistency.html)
- **CUMULUS-1739**
  - Updated `tf-modules/data-persistence` to make Elasticsearch alarm resources and outputs conditional on the `include_elasticsearch` variable
  - Updated `@cumulus/aws-client/S3.getObjectSize` to include automatic retries for any failures from `S3.headObject`
- **CUMULUS-1784**
  - Updated `@cumulus/api/lib/DistributionEvent.remoteIP()` to parse the IP address in an S3 access log from the `A-sourceip` query parameter if present, otherwise fallback to the original parsing behavior.
- **CUMULUS-1768**
  - The `stats/summary` endpoint reports the distinct collections for the number of granules reported

### Fixed

- **CUMULUS-1739** - Fixed the `tf-modules/cumulus` and `tf-modules/archive` modules to make these Elasticsearch variables truly optional:
  - `elasticsearch_domain_arn`
  - `elasticsearch_hostname`
  - `elasticsearch_security_group_id`

- **CUMULUS-1768**
  - Fixed the `stats/` endpoint so that data is correctly filtered by timestamp and `processingTime` is calculated correctly.

- **CUMULUS-1769**
  - In the `tf-modules/archive` Terraform module, the `lifecycle` block ignoring changes to the `policy` of the archive API gateway is now only enforced if `deploy_to_ngap = true`. This fixes a bug where users deploying outside of NGAP could not update their API gateway's resource policy when going from `PRIVATE` to `EDGE`, preventing their API from being accessed publicly.

- **CUMULUS-1775**
  - Fix/update api endpoint to use updated google auth endpoints such that it will work with new accounts

### Removed

- **CUMULUS-1768**
  - Removed API endpoints `stats/histogram` and `stats/average`. All advanced stats needs should be acquired from Cloud Metrics or similarly configured ELK stack.

## [v1.19.0] 2020-02-28

### BREAKING CHANGES

- **CUMULUS-1736**
  - The `@cumulus/discover-granules` task now sets the `dataType` of discovered
    granules based on the `name` of the configured collection, not the
    `dataType`.
  - The config schema of the `@cumulus/discover-granules` task now requires that
    collections contain a `version`.
  - The `@cumulus/sync-granule` task will set the `dataType` and `version` of a
    granule based on the configured collection if those fields are not already
    set on the granule. Previously it was using the `dataType` field of the
    configured collection, then falling back to the `name` field of the
    collection. This update will just use the `name` field of the collection to
    set the `dataType` field of the granule.

- **CUMULUS-1446**
  - Update the `@cumulus/integration-tests/api/executions.getExecution()`
    function to parse the response and return the execution, rather than return
    the full API response.

- **CUMULUS-1672**
  - The `cumulus` Terraform module in previous releases set a
    `Deployment = var.prefix` tag on all resources that it managed. In this
    release, a `tags` input variable has been added to the `cumulus` Terraform
    module to allow resource tagging to be customized. No default tags will be
    applied to Cumulus-managed resources. To replicate the previous behavior,
    set `tags = { Deployment: var.prefix }` as an input variable for the
    `cumulus` Terraform module.

- **CUMULUS-1684 Migration Instructions**
  - In previous releases, a provider's username and password were encrypted
    using a custom encryption library. That has now been updated to use KMS.
    This release includes a Lambda function named
    `<prefix>-ProviderSecretsMigration`, which will re-encrypt existing
    provider credentials to use KMS. After this release has been deployed, you
    will need to manually invoke that Lambda function using either the AWS CLI
    or AWS Console. It should only need to be successfully run once.
  - Future releases of Cumulus will invoke a
    `<prefix>-VerifyProviderSecretsMigration` Lambda function as part of the
    deployment, which will cause the deployment to fail if the migration
    Lambda has not been run.

- **CUMULUS-1718**
  - The `@cumulus/sf-sns-report` task for reporting mid-workflow updates has been retired.
  This task was used as the `PdrStatusReport` task in our ParsePdr example workflow.
  If you have a ParsePdr or other workflow using this task, use `@cumulus/sf-sqs-report` instead.
  Trying to deploy the old task will result in an error as the cumulus module no longer exports `sf_sns_report_task`.
  - Migration instruction: In your workflow definition, for each step using the old task change:
  `"Resource": "${module.cumulus.sf_sns_report_task.task_arn}"`
  to
  `"Resource": "${module.cumulus.sf_sqs_report_task.task_arn}"`

- **CUMULUS-1755**
  - The `thin_egress_jwt_secret_name` variable for the `tf-modules/cumulus` Terraform module is now **required**. This variable is passed on to the Thin Egress App in `tf-modules/distribution/main.tf`, which uses the keys stored in the secret to sign JWTs. See the [Thin Egress App documentation on how to create a value for this secret](https://github.com/asfadmin/thin-egress-app#setting-up-the-jwt-cookie-secrets).

### Added

- **CUMULUS-1446**
  - Add `@cumulus/common/FileUtils.readJsonFile()` function
  - Add `@cumulus/common/FileUtils.readTextFile()` function
  - Add `@cumulus/integration-tests/api/collections.createCollection()` function
  - Add `@cumulus/integration-tests/api/collections.deleteCollection()` function
  - Add `@cumulus/integration-tests/api/collections.getCollection()` function
  - Add `@cumulus/integration-tests/api/providers.getProvider()` function
  - Add `@cumulus/integration-tests/index.getExecutionOutput()` function
  - Add `@cumulus/integration-tests/index.loadCollection()` function
  - Add `@cumulus/integration-tests/index.loadProvider()` function
  - Add `@cumulus/integration-tests/index.readJsonFilesFromDir()` function

- **CUMULUS-1672**
  - Add a `tags` input variable to the `archive` Terraform module
  - Add a `tags` input variable to the `cumulus` Terraform module
  - Add a `tags` input variable to the `cumulus_ecs_service` Terraform module
  - Add a `tags` input variable to the `data-persistence` Terraform module
  - Add a `tags` input variable to the `distribution` Terraform module
  - Add a `tags` input variable to the `ingest` Terraform module
  - Add a `tags` input variable to the `s3-replicator` Terraform module

- **CUMULUS-1707**
  - Enable logrotate on ECS cluster

- **CUMULUS-1684**
  - Add a `@cumulus/aws-client/KMS` library of KMS-related functions
  - Add `@cumulus/aws-client/S3.getTextObject()`
  - Add `@cumulus/sftp-client` package
  - Create `ProviderSecretsMigration` Lambda function
  - Create `VerifyProviderSecretsMigration` Lambda function

- **CUMULUS-1548**
  - Add ability to put default Cumulus logs in Metrics' ELK stack
  - Add ability to add custom logs to Metrics' ELK Stack

- **CUMULUS-1702**
  - When logs are sent to Metrics' ELK stack, the logs endpoints will return results from there

- **CUMULUS-1459**
  - Async Operations are indexed in Elasticsearch
  - To index any existing async operations you'll need to perform an index from
    database function.

- **CUMULUS-1717**
  - Add `@cumulus/aws-client/deleteAndWaitForDynamoDbTableNotExists`, which
    deletes a DynamoDB table and waits to ensure the table no longer exists
  - Added `publishGranules` Lambda to handle publishing granule messages to SNS when granule records are written to DynamoDB
  - Added `@cumulus/api/models/Granule.storeGranulesFromCumulusMessage` to store granules from a Cumulus message to DynamoDB

- **CUMULUS-1718**
  - Added `@cumulus/sf-sqs-report` task to allow mid-workflow reporting updates.
  - Added `stepfunction_event_reporter_queue_url` and `sf_sqs_report_task` outputs to the `cumulus` module.
  - Added `publishPdrs` Lambda to handle publishing PDR messages to SNS when PDR records are written to DynamoDB.
  - Added `@cumulus/api/models/Pdr.storePdrFromCumulusMessage` to store PDRs from a Cumulus message to DynamoDB.
  - Added `@cumulus/aws-client/parseSQSMessageBody` to parse an SQS message body string into an object.

- **Ability to set custom backend API url in the archive module**
  - Add `api_url` definition in `tf-modules/cumulus/archive.tf`
  - Add `archive_api_url` variable in `tf-modules/cumulus/variables.tf`

- **CUMULUS-1741**
  - Added an optional `elasticsearch_security_group_ids` variable to the
    `data-persistence` Terraform module to allow additional security groups to
    be assigned to the Elasticsearch Domain.

- **CUMULUS-1752**
  - Added `@cumulus/integration-tests/api/distribution.invokeTEADistributionLambda` to simulate a request to the [Thin Egress App](https://github.com/asfadmin/thin-egress-app) by invoking the Lambda and getting a response payload.
  - Added `@cumulus/integration-tests/api/distribution.getTEARequestHeaders` to generate necessary request headers for a request to the Thin Egress App
  - Added `@cumulus/integration-tests/api/distribution.getTEADistributionApiFileStream` to get a response stream for a file served by Thin Egress App
  - Added `@cumulus/integration-tests/api/distribution.getTEADistributionApiRedirect` to get a redirect response from the Thin Egress App

- **CUMULUS-1755**
  - Added `@cumulus/aws-client/CloudFormation.describeCfStack()` to describe a Cloudformation stack
  - Added `@cumulus/aws-client/CloudFormation.getCfStackParameterValues()` to get multiple parameter values for a Cloudformation stack

### Changed

- **CUMULUS-1736**
  - The `collections` model in the API package now determines the name of a
    collection based on the `name` property, rather than using `dataType` and
    then falling back to `name`.
  - The `@cumulus/integration-tests.loadCollection()` function no longer appends
    the postfix to the end of the collection's `dataType`.
  - The `@cumulus/integration-tests.addCollections()` function no longer appends
    the postfix to the end of the collection's `dataType`.

- **CUMULUS-1672**
  - Add a `retryOptions` parameter to the `@cumulus/aws-client/S3.headObject`
     function, which will retry if the object being queried does not exist.

- **CUMULUS-1446**
  - Mark the `@cumulus/integration-tests/api.addCollectionApi()` function as
    deprecated
  - Mark the `@cumulus/integration-tests/index.listCollections()` function as
    deprecated
  - Mark the `@cumulus/integration-tests/index.listProviders()` function as
    deprecated
  - Mark the `@cumulus/integration-tests/index.rulesList()` function as
    deprecated

- **CUMULUS-1672**
  - Previously, the `cumulus` module defaulted to setting a
    `Deployment = var.prefix` tag on all resources that it managed. In this
    release, the `cumulus` module will now accept a `tags` input variable that
    defines the tags to be assigned to all resources that it manages.
  - Previously, the `data-persistence` module defaulted to setting a
    `Deployment = var.prefix` tag on all resources that it managed. In this
    release, the `data-persistence` module will now accept a `tags` input
    variable that defines the tags to be assigned to all resources that it
    manages.
  - Previously, the `distribution` module defaulted to setting a
    `Deployment = var.prefix` tag on all resources that it managed. In this
    release, the `distribution` module will now accept a `tags` input variable
    that defines the tags to be assigned to all resources that it manages.
  - Previously, the `ingest` module defaulted to setting a
    `Deployment = var.prefix` tag on all resources that it managed. In this
    release, the `ingest` module will now accept a `tags` input variable that
    defines the tags to be assigned to all resources that it manages.
  - Previously, the `s3-replicator` module defaulted to setting a
    `Deployment = var.prefix` tag on all resources that it managed. In this
    release, the `s3-replicator` module will now accept a `tags` input variable
    that defines the tags to be assigned to all resources that it manages.

- **CUMULUS-1684**
  - Update the API package to encrypt provider credentials using KMS instead of
    using RSA keys stored in S3

- **CUMULUS-1717**
  - Changed name of `cwSfExecutionEventToDb` Lambda to `cwSfEventToDbRecords`
  - Updated `cwSfEventToDbRecords` to write granule records to DynamoDB from the incoming Cumulus message

- **CUMULUS-1718**
  - Renamed `cwSfEventToDbRecords` to `sfEventSqsToDbRecords` due to architecture change to being a consumer of an SQS queue of Step Function Cloudwatch events.
  - Updated `sfEventSqsToDbRecords` to write PDR records to DynamoDB from the incoming Cumulus message
  - Moved `data-cookbooks/sns.md` to `data-cookbooks/ingest-notifications.md` and updated it to reflect recent changes.

- **CUMULUS-1748**
  - (S)FTP discovery tasks now use the provider-path as-is instead of forcing it to a relative path.
  - Improved error handling to catch permission denied FTP errors better and log them properly. Workflows will still fail encountering this error and we intend to consider that approach in a future ticket.

- **CUMULUS-1752**
  - Moved class for parsing distribution events to its own file: `@cumulus/api/lib/DistributionEvent.js`
    - Updated `DistributionEvent` to properly parse S3 access logs generated by requests from the [Thin Egress App](https://github.com/asfadmin/thin-egress-app)

- **CUMULUS-1753** - Changes to `@cumulus/ingest/HttpProviderClient.js`:
  - Removed regex filter in `HttpProviderClient.list()` that was used to return only files with an extension between 1 and 4 characters long. `HttpProviderClient.list()` will now return all files linked from the HTTP provider host.

- **CUMULUS-1755**
  - Updated the Thin Egress App module used in `tf-modules/distribution/main.tf` to build 61. [See the release notes](https://github.com/asfadmin/thin-egress-app/releases/tag/tea-build.61).

- **CUMULUS-1757**
  - Update @cumulus/cmr-client CMRSearchConceptQueue to take optional cmrEnvironment parameter

### Deprecated

- **CUMULUS-1684**
  - Deprecate `@cumulus/common/key-pair-provider/S3KeyPairProvider`
  - Deprecate `@cumulus/common/key-pair-provider/S3KeyPairProvider.encrypt()`
  - Deprecate `@cumulus/common/key-pair-provider/S3KeyPairProvider.decrypt()`
  - Deprecate `@cumulus/common/kms/KMS`
  - Deprecate `@cumulus/common/kms/KMS.encrypt()`
  - Deprecate `@cumulus/common/kms/KMS.decrypt()`
  - Deprecate `@cumulus/common/sftp.Sftp`

- **CUMULUS-1717**
  - Deprecate `@cumulus/api/models/Granule.createGranulesFromSns`

- **CUMULUS-1718**
  - Deprecate `@cumulus/sf-sns-report`.
    - This task has been updated to always throw an error directing the user to use `@cumulus/sf-sqs-report` instead. This was done because there is no longer an SNS topic to which to publish, and no consumers to listen to it.

- **CUMULUS-1748**
  - Deprecate `@cumulus/ingest/util.normalizeProviderPath`

- **CUMULUS-1752**
  - Deprecate `@cumulus/integration-tests/api/distribution.getDistributionApiFileStream`
  - Deprecate `@cumulus/integration-tests/api/distribution.getDistributionApiRedirect`
  - Deprecate `@cumulus/integration-tests/api/distribution.invokeApiDistributionLambda`

### Removed

- **CUMULUS-1684**
  - Remove the deployment script that creates encryption keys and stores them to
    S3

- **CUMULUS-1768**
  - Removed API endpoints `stats/histogram` and `stats/average`. All advanced stats needs should be acquired from Cloud Metrics or similarly configured ELK stack.

### Fixed

- **Fix default values for urs_url in variables.tf files**
  - Remove trailing `/` from default `urs_url` values.

- **CUMULUS-1610** - Add the Elasticsearch security group to the EC2 security groups

- **CUMULUS-1740** - `cumulus_meta.workflow_start_time` is now set in Cumulus
  messages

- **CUMULUS-1753** - Fixed `@cumulus/ingest/HttpProviderClient.js` to properly handle HTTP providers with:
  - Multiple link tags (e.g. `<a>`) per line of source code
  - Link tags in uppercase or lowercase (e.g. `<A>`)
  - Links with filepaths in the link target (e.g. `<a href="/path/to/file.txt">`). These files will be returned from HTTP file discovery **as the file name only** (e.g. `file.txt`).

- **CUMULUS-1768**
  - Fix an issue in the stats endpoints in `@cumulus/api` to send back stats for the correct type

## [v1.18.0] 2020-02-03

### BREAKING CHANGES

- **CUMULUS-1686**

  - `ecs_cluster_instance_image_id` is now a _required_ variable of the `cumulus` module, instead of optional.

- **CUMULUS-1698**

  - Change variable `saml_launchpad_metadata_path` to `saml_launchpad_metadata_url` in the `tf-modules/cumulus` Terraform module.

- **CUMULUS-1703**
  - Remove the unused `forceDownload` option from the `sync-granule` tasks's config
  - Remove the `@cumulus/ingest/granule.Discover` class
  - Remove the `@cumulus/ingest/granule.Granule` class
  - Remove the `@cumulus/ingest/pdr.Discover` class
  - Remove the `@cumulus/ingest/pdr.Granule` class
  - Remove the `@cumulus/ingest/parse-pdr.parsePdr` function

### Added

- **CUMULUS-1040**

  - Added `@cumulus/aws-client` package to provide utilities for working with AWS services and the Node.js AWS SDK
  - Added `@cumulus/errors` package which exports error classes for use in Cumulus workflow code
  - Added `@cumulus/integration-tests/sfnStep` to provide utilities for parsing step function execution histories

- **CUMULUS-1102**

  - Adds functionality to the @cumulus/api package for better local testing.
    - Adds data seeding for @cumulus/api's localAPI.
      - seed functions allow adding collections, executions, granules, pdrs, providers, and rules to a Localstack Elasticsearch and DynamoDB via `addCollections`, `addExecutions`, `addGranules`, `addPdrs`, `addProviders`, and `addRules`.
    - Adds `eraseDataStack` function to local API server code allowing resetting of local datastack for testing (ES and DynamoDB).
    - Adds optional parameters to the @cumulus/api bin serve to allow for launching the api without destroying the current data.

- **CUMULUS-1697**

  - Added the `@cumulus/tf-inventory` package that provides command line utilities for managing Terraform resources in your AWS account

- **CUMULUS-1703**

  - Add `@cumulus/aws-client/S3.createBucket` function
  - Add `@cumulus/aws-client/S3.putFile` function
  - Add `@cumulus/common/string.isNonEmptyString` function
  - Add `@cumulus/ingest/FtpProviderClient` class
  - Add `@cumulus/ingest/HttpProviderClient` class
  - Add `@cumulus/ingest/S3ProviderClient` class
  - Add `@cumulus/ingest/SftpProviderClient` class
  - Add `@cumulus/ingest/providerClientUtils.buildProviderClient` function
  - Add `@cumulus/ingest/providerClientUtils.fetchTextFile` function

- **CUMULUS-1731**

  - Add new optional input variables to the Cumulus Terraform module to support TEA upgrade:
    - `thin_egress_cookie_domain` - Valid domain for Thin Egress App cookie
    - `thin_egress_domain_cert_arn` - Certificate Manager SSL Cert ARN for Thin
      Egress App if deployed outside NGAP/CloudFront
    - `thin_egress_download_role_in_region_arn` - ARN for reading of Thin Egress
      App data buckets for in-region requests
    - `thin_egress_jwt_algo` - Algorithm with which to encode the Thin Egress
      App JWT cookie
    - `thin_egress_jwt_secret_name` - Name of AWS secret where keys for the Thin
      Egress App JWT encode/decode are stored
    - `thin_egress_lambda_code_dependency_archive_key` - Thin Egress App - S3
      Key of packaged python modules for lambda dependency layer

- **CUMULUS-1733**
  - Add `discovery-filtering` operator doc to document previously undocumented functionality.

- **CUMULUS-1737**
  - Added the `cumulus-test-cleanup` module to run a nightly cleanup on resources left over from the integration tests run from the `example/spec` directory.

### Changed

- **CUMULUS-1102**

  - Updates `@cumulus/api/auth/testAuth` to use JWT instead of random tokens.
  - Updates the default AMI for the ecs_cluster_instance_image_id.

- **CUMULUS-1622**

  - Mutex class has been deprecated in `@cumulus/common/concurrency` and will be removed in a future release.

- **CUMULUS-1686**

  - Changed `ecs_cluster_instance_image_id` to be a required variable of the `cumulus` module and removed the default value.
    The default was not available across accounts and regions, nor outside of NGAP and therefore not particularly useful.

- **CUMULUS-1688**

  - Updated `@cumulus/aws.receiveSQSMessages` not to replace `message.Body` with a parsed object. This behavior was undocumented and confusing as received messages appeared to contradict AWS docs that state `message.Body` is always a string.
  - Replaced `sf_watcher` CloudWatch rule from `cloudwatch-events.tf` with an EventSourceMapping on `sqs2sf` mapped to the `start_sf` SQS queue (in `event-sources.tf`).
  - Updated `sqs2sf` with an EventSourceMapping handler and unit test.

- **CUMULUS-1698**

  - Change variable `saml_launchpad_metadata_path` to `saml_launchpad_metadata_url` in the `tf-modules/cumulus` Terraform module.
  - Updated `@cumulus/api/launchpadSaml` to download launchpad IDP metadata from configured location when the metadata in s3 is not valid, and to work with updated IDP metadata and SAML response.

- **CUMULUS-1731**
  - Upgrade the version of the Thin Egress App deployed by Cumulus to v48
    - Note: New variables available, see the 'Added' section of this changelog.

### Fixed

- **CUMULUS-1664**

  - Updated `dbIndexer` Lambda to remove hardcoded references to DynamoDB table names.

- **CUMULUS-1733**
  - Fixed granule discovery recursion algorithm used in S/FTP protocols.

### Removed

- **CUMULUS-1481**
  - removed `process` config and output from PostToCmr as it was not required by the task nor downstream steps, and should still be in the output message's `meta` regardless.

### Deprecated

- **CUMULUS-1040**
  - Deprecated the following code. For cases where the code was moved into another package, the new code location is noted:
    - `@cumulus/common/CloudFormationGateway` -> `@cumulus/aws-client/CloudFormationGateway`
    - `@cumulus/common/DynamoDb` -> `@cumulus/aws-client/DynamoDb`
    - `@cumulus/common/errors` -> `@cumulus/errors`
    - `@cumulus/common/StepFunctions` -> `@cumulus/aws-client/StepFunctions`
    - All of the exported functions in `@cumulus/commmon/aws` (moved into `@cumulus/aws-client`), except:
      - `@cumulus/common/aws/isThrottlingException` -> `@cumulus/errors/isThrottlingException`
      - `@cumulus/common/aws/improveStackTrace` (not deprecated)
      - `@cumulus/common/aws/retryOnThrottlingException` (not deprecated)
    - `@cumulus/common/sfnStep/SfnStep.parseStepMessage` -> `@cumulus/integration-tests/sfnStep/SfnStep.parseStepMessage`
    - `@cumulus/common/sfnStep/ActivityStep` -> `@cumulus/integration-tests/sfnStep/ActivityStep`
    - `@cumulus/common/sfnStep/LambdaStep` -> `@cumulus/integration-tests/sfnStep/LambdaStep`
    - `@cumulus/common/string/unicodeEscape` -> `@cumulus/aws-client/StepFunctions.unicodeEscape`
    - `@cumulus/common/util/setErrorStack` -> `@cumulus/aws-client/util/setErrorStack`
    - `@cumulus/ingest/aws/invoke` -> `@cumulus/aws-client/Lambda/invoke`
    - `@cumulus/ingest/aws/CloudWatch.bucketSize`
    - `@cumulus/ingest/aws/CloudWatch.cw`
    - `@cumulus/ingest/aws/ECS.ecs`
    - `@cumulus/ingest/aws/ECS`
    - `@cumulus/ingest/aws/Events.putEvent` -> `@cumulus/aws-client/CloudwatchEvents.putEvent`
    - `@cumulus/ingest/aws/Events.deleteEvent` -> `@cumulus/aws-client/CloudwatchEvents.deleteEvent`
    - `@cumulus/ingest/aws/Events.deleteTarget` -> `@cumulus/aws-client/CloudwatchEvents.deleteTarget`
    - `@cumulus/ingest/aws/Events.putTarget` -> `@cumulus/aws-client/CloudwatchEvents.putTarget`
    - `@cumulus/ingest/aws/SQS.attributes` -> `@cumulus/aws-client/SQS.getQueueAttributes`
    - `@cumulus/ingest/aws/SQS.deleteMessage` -> `@cumulus/aws-client/SQS.deleteSQSMessage`
    - `@cumulus/ingest/aws/SQS.deleteQueue` -> `@cumulus/aws-client/SQS.deleteQueue`
    - `@cumulus/ingest/aws/SQS.getUrl` -> `@cumulus/aws-client/SQS.getQueueUrlByName`
    - `@cumulus/ingest/aws/SQS.receiveMessage` -> `@cumulus/aws-client/SQS.receiveSQSMessages`
    - `@cumulus/ingest/aws/SQS.sendMessage` -> `@cumulus/aws-client/SQS.sendSQSMessage`
    - `@cumulus/ingest/aws/StepFunction.getExecutionStatus` -> `@cumulus/aws-client/StepFunction.getExecutionStatus`
    - `@cumulus/ingest/aws/StepFunction.getExecutionUrl` -> `@cumulus/aws-client/StepFunction.getExecutionUrl`

## [v1.17.0] - 2019-12-31

### BREAKING CHANGES

- **CUMULUS-1498**
  - The `@cumulus/cmrjs.publish2CMR` function expects that the value of its
    `creds.password` parameter is a plaintext password.
  - Rather than using an encrypted password from the `cmr_password` environment
    variable, the `@cumulus/cmrjs.updateCMRMetadata` function now looks for an
    environment variable called `cmr_password_secret_name` and fetches the CMR
    password from that secret in AWS Secrets Manager.
  - The `@cumulus/post-to-cmr` task now expects a
    `config.cmr.passwordSecretName` value, rather than `config.cmr.password`.
    The CMR password will be fetched from that secret in AWS Secrets Manager.

### Added

- **CUMULUS-630**

  - Added support for replaying Kinesis records on a stream into the Cumulus Kinesis workflow triggering mechanism: either all the records, or some time slice delimited by start and end timestamps.
  - Added `/replays` endpoint to the operator API for triggering replays.
  - Added `Replay Kinesis Messages` documentation to Operator Docs.
  - Added `manualConsumer` lambda function to consume a Kinesis stream. Used by the replay AsyncOperation.

- **CUMULUS-1687**
  - Added new API endpoint for listing async operations at `/asyncOperations`
  - All asyncOperations now include the fields `description` and `operationType`. `operationType` can be one of the following. [`Bulk Delete`, `Bulk Granules`, `ES Index`, `Kinesis Replay`]

### Changed

- **CUMULUS-1626**

  - Updates Cumulus to use node10/CMA 1.1.2 for all of its internal lambdas in prep for AWS node 8 EOL

- **CUMULUS-1498**
  - Remove the DynamoDB Users table. The list of OAuth users who are allowed to
    use the API is now stored in S3.
  - The CMR password and Launchpad passphrase are now stored in Secrets Manager

## [v1.16.1] - 2019-12-6

**Please note**:

- The `region` argument to the `cumulus` Terraform module has been removed. You may see a warning or error if you have that variable populated.
- Your workflow tasks should use the following versions of the CMA libraries to utilize new granule, parentArn, asyncOperationId, and stackName fields on the logs:
  - `cumulus-message-adapter-js` version 1.0.10+
  - `cumulus-message-adapter-python` version 1.1.1+
  - `cumulus-message-adapter-java` version 1.2.11+
- The `data-persistence` module no longer manages the creation of an Elasticsearch service-linked role for deploying Elasticsearch to a VPC. Follow the [deployment instructions on preparing your VPC](https://nasa.github.io/cumulus/docs/deployment/deployment-readme#vpc-subnets-and-security-group) for guidance on how to create the Elasticsearch service-linked role manually.
- There is now a `distribution_api_gateway_stage` variable for the `tf-modules/cumulus` Terraform module that will be used as the API gateway stage name used for the distribution API (Thin Egress App)
- Default value for the `urs_url` variable is now `https://uat.urs.earthdata.nasa.gov/` in the `tf-modules/cumulus` and `tf-modules/archive` Terraform modules. So deploying the `cumulus` module without a `urs_url` variable set will integrate your Cumulus deployment with the UAT URS environment.

### Added

- **CUMULUS-1563**

  - Added `custom_domain_name` variable to `tf-modules/data-persistence` module

- **CUMULUS-1654**
  - Added new helpers to `@cumulus/common/execution-history`:
    - `getStepExitedEvent()` returns the `TaskStateExited` event in a workflow execution history after the given step completion/failure event
    - `getTaskExitedEventOutput()` returns the output message for a `TaskStateExited` event in a workflow execution history

### Changed

- **CUMULUS-1578**

  - Updates SAML launchpad configuration to authorize via configured userGroup.
    [See the NASA specific documentation (protected)](https://wiki.earthdata.nasa.gov/display/CUMULUS/Cumulus+SAML+Launchpad+Integration)

- **CUMULUS-1579**

  - Elasticsearch list queries use `match` instead of `term`. `term` had been analyzing the terms and not supporting `-` in the field values.

- **CUMULUS-1619**

  - Adds 4 new keys to `@cumulus/logger` to display granules, parentArn, asyncOperationId, and stackName.
  - Depends on `cumulus-message-adapter-js` version 1.0.10+. Cumulus tasks updated to use this version.

- **CUMULUS-1654**

  - Changed `@cumulus/common/SfnStep.parseStepMessage()` to a static class method

- **CUMULUS-1641**
  - Added `meta.retries` and `meta.visibilityTimeout` properties to sqs-type rule. To create sqs-type rule, you're required to configure a dead-letter queue on your queue.
  - Added `sqsMessageRemover` lambda which removes the message from SQS queue upon successful workflow execution.
  - Updated `sqsMessageConsumer` lambda to not delete message from SQS queue, and to retry the SQS message for configured number of times.

### Removed

- Removed `create_service_linked_role` variable from `tf-modules/data-persistence` module.

- **CUMULUS-1321**
  - The `region` argument to the `cumulus` Terraform module has been removed

### Fixed

- **CUMULUS-1668** - Fixed a race condition where executions may not have been
  added to the database correctly
- **CUMULUS-1654** - Fixed issue with `publishReports` Lambda not including workflow execution error information for failed workflows with a single step
- Fixed `tf-modules/cumulus` module so that the `urs_url` variable is passed on to its invocation of the `tf-modules/archive` module

## [v1.16.0] - 2019-11-15

### Added

- **CUMULUS-1321**

  - A `deploy_distribution_s3_credentials_endpoint` variable has been added to
    the `cumulus` Terraform module. If true, the NGAP-backed S3 credentials
    endpoint will be added to the Thin Egress App's API. Default: true

- **CUMULUS-1544**

  - Updated the `/granules/bulk` endpoint to correctly query Elasticsearch when
    granule ids are not provided.

- **CUMULUS-1580**
  - Added `/granules/bulk` endpoint to `@cumulus/api` to perform bulk actions on granules given either a list of granule ids or an Elasticsearch query and the workflow to perform.

### Changed

- **CUMULUS-1561**

  - Fix the way that we are handling Terraform provider version requirements
  - Pass provider configs into child modules using the method that the
    [Terraform documentation](https://www.terraform.io/docs/configuration/modules.html#providers-within-modules)
    suggests
  - Remove the `region` input variable from the `s3_access_test` Terraform module
  - Remove the `aws_profile` and `aws_region` input variables from the
    `s3-replicator` Terraform module

- **CUMULUS-1639**
  - Because of
    [S3's Data Consistency Model](https://docs.aws.amazon.com/AmazonS3/latest/dev/Introduction.html#BasicsObjects),
    there may be situations where a GET operation for an object can temporarily
    return a `NoSuchKey` response even if that object _has_ been created. The
    `@cumulus/common/aws.getS3Object()` function has been updated to support
    retries if a `NoSuchKey` response is returned by S3. This behavior can be
    enabled by passing a `retryOptions` object to that function. Supported
    values for that object can be found here:
    <https://github.com/tim-kos/node-retry#retryoperationoptions>

### Removed

- **CUMULUS-1559**
  - `logToSharedDestination` has been migrated to the Terraform deployment as `log_api_gateway_to_cloudwatch` and will ONLY apply to egress lambdas.
    Due to the differences in the Terraform deployment model, we cannot support a global log subscription toggle for a configurable subset of lambdas.
    However, setting up your own log forwarding for a Lambda with Terraform is fairly simple, as you will only need to add SubscriptionFilters to your Terraform configuration, one per log group.
    See [the Terraform documentation](https://www.terraform.io/docs/providers/aws/r/cloudwatch_log_subscription_filter.html) for details on how to do this.
    An empty FilterPattern ("") will capture all logs in a group.

## [v1.15.0] - 2019-11-04

### BREAKING CHANGES

- **CUMULUS-1644** - When a workflow execution begins or ends, the workflow
  payload is parsed and any new or updated PDRs or granules referenced in that
  workflow are stored to the Cumulus archive. The defined interface says that a
  PDR in `payload.pdr` will be added to the archive, and any granules in
  `payload.granules` will also be added to the archive. In previous releases,
  PDRs found in `meta.pdr` and granules found in `meta.input_granules` were also
  added to the archive. This caused unexpected behavior and has been removed.
  Only PDRs from `payload.pdr` and granules from `payload.granules` will now be
  added to the Cumulus archive.

- **CUMULUS-1449** - Cumulus now uses a universal workflow template when
  starting a workflow that contains general information specific to the
  deployment, but not specific to the workflow. Workflow task configs must be
  defined using AWS step function parameters. As part of this change,
  `CumulusConfig` has been retired and task configs must now be defined under
  the `cma.task_config` key in the Parameters section of a step function
  definition.

  **Migration instructions**:

  NOTE: These instructions require the use of Cumulus Message Adapter v1.1.x+.
  Please ensure you are using a compatible version before attempting to migrate
  workflow configurations. When defining workflow steps, remove any
  `CumulusConfig` section, as shown below:

  ```yaml
  ParsePdr:
    CumulusConfig:
      provider: "{$.meta.provider}"
      bucket: "{$.meta.buckets.internal.name}"
      stack: "{$.meta.stack}"
  ```

  Instead, use AWS Parameters to pass `task_config` for the task directly into
  the Cumulus Message Adapter:

  ```yaml
  ParsePdr:
    Parameters:
      cma:
        event.$: "$"
        task_config:
          provider: "{$.meta.provider}"
          bucket: "{$.meta.buckets.internal.name}"
          stack: "{$.meta.stack}"
  ```

  In this example, the `cma` key is used to pass parameters to the message
  adapter. Using `task_config` in combination with `event.$: '$'` allows the
  message adapter to process `task_config` as the `config` passed to the Cumulus
  task. See `example/workflows/sips.yml` in the core repository for further
  examples of how to set the Parameters.

  Additionally, workflow configurations for the `QueueGranules` and `QueuePdrs`
  tasks need to be updated:

  - `queue-pdrs` config changes:
    - `parsePdrMessageTemplateUri` replaced with `parsePdrWorkflow`, which is
      the workflow name (i.e. top-level name in `config.yml`, e.g. 'ParsePdr').
    - `internalBucket` and `stackName` configs now required to look up
      configuration from the deployment. Brings the task config in line with
      that of `queue-granules`.
  - `queue-granules` config change: `ingestGranuleMessageTemplateUri` replaced
    with `ingestGranuleWorkflow`, which is the workflow name (e.g.
    'IngestGranule').

- **CUMULUS-1396** - **Workflow steps at the beginning and end of a workflow
  using the `SfSnsReport` Lambda have now been deprecated (e.g. `StartStatus`,
  `StopStatus`) and should be removed from your workflow definitions**. These
  steps were used for publishing ingest notifications and have been replaced by
  an implementation using Cloudwatch events for Step Functions to trigger a
  Lambda that publishes ingest notifications. For further detail on how ingest
  notifications are published, see the notes below on **CUMULUS-1394**. For
  examples of how to update your workflow definitions, see our
  [example workflow definitions](https://github.com/nasa/cumulus/blob/master/example/workflows/).

- **CUMULUS-1470**
  - Remove Cumulus-defined ECS service autoscaling, allowing integrators to
    better customize autoscaling to meet their needs. In order to use
    autoscaling with ECS services, appropriate
    `AWS::ApplicationAutoScaling::ScalableTarget`,
    `AWS::ApplicationAutoScaling::ScalingPolicy`, and `AWS::CloudWatch::Alarm`
    resources should be defined in a kes overrides file. See
    [this example](https://github.com/nasa/cumulus/blob/release-1.15.x/example/overrides/app/cloudformation.template.yml)
    for an example.
  - The following config parameters are no longer used:
    - ecs.services.\<NAME\>.minTasks
    - ecs.services.\<NAME\>.maxTasks
    - ecs.services.\<NAME\>.scaleInActivityScheduleTime
    - ecs.services.\<NAME\>.scaleInAdjustmentPercent
    - ecs.services.\<NAME\>.scaleOutActivityScheduleTime
    - ecs.services.\<NAME\>.scaleOutAdjustmentPercent
    - ecs.services.\<NAME\>.activityName

### Added

- **CUMULUS-1100**

  - Added 30-day retention properties to all log groups that were missing those policies.

- **CUMULUS-1396**

  - Added `@cumulus/common/sfnStep`:
    - `LambdaStep` - A class for retrieving and parsing input and output to Lambda steps in AWS Step Functions
    - `ActivityStep` - A class for retrieving and parsing input and output to ECS activity steps in AWS Step Functions

- **CUMULUS-1574**

  - Added `GET /token` endpoint for SAML authorization when cumulus is protected by Launchpad.
    This lets a user retieve a token by hand that can be presented to the API.

- **CUMULUS-1625**

  - Added `sf_start_rate` variable to the `ingest` Terraform module, equivalent to `sqs_consumer_rate` in the old model, but will not be automatically applied to custom queues as that was.

- **CUMULUS-1513**
  - Added `sqs`-type rule support in the Cumulus API `@cumulus/api`
  - Added `sqsMessageConsumer` lambda which processes messages from the SQS queues configured in the `sqs` rules.

### Changed

- **CUMULUS-1639**

  - Because of
    [S3's Data Consistency Model](https://docs.aws.amazon.com/AmazonS3/latest/dev/Introduction.html#BasicsObjects),
    there may be situations where a GET operation for an object can temporarily
    return a `NoSuchKey` response even if that object _has_ been created. The
    `@cumulus/common/aws.getS3Object()` function will now retry up to 10 times
    if a `NoSuchKey` response is returned by S3. This can behavior can be
    overridden by passing `{ retries: 0 }` as the `retryOptions` argument.

- **CUMULUS-1449**

  - `queue-pdrs` & `queue-granules` config changes. Details in breaking changes section.
  - Cumulus now uses a universal workflow template when starting workflow that contains general information specific to the deployment, but not specific to the workflow.
  - Changed the way workflow configs are defined, from `CumulusConfig` to a `task_config` AWS Parameter.

- **CUMULUS-1452**

  - Changed the default ECS docker storage drive to `devicemapper`

- **CUMULUS-1453**
  - Removed config schema for `@cumulus/sf-sns-report` task
  - Updated `@cumulus/sf-sns-report` to always assume that it is running as an intermediate step in a workflow, not as the first or last step

### Removed

- **CUMULUS-1449**
  - Retired `CumulusConfig` as part of step function definitions, as this is an artifact of the way Kes parses workflow definitions that was not possible to migrate to Terraform. Use AWS Parameters and the `task_config` key instead. See change note above.
  - Removed individual workflow templates.

### Fixed

- **CUMULUS-1620** - Fixed bug where `message_adapter_version` does not correctly inject the CMA

- **CUMULUS-1396** - Updated `@cumulus/common/StepFunctions.getExecutionHistory()` to recursively fetch execution history when `nextToken` is returned in response

- **CUMULUS-1571** - Updated `@cumulus/common/DynamoDb.get()` to throw any errors encountered when trying to get a record and the record does exist

- **CUMULUS-1452**
  - Updated the EC2 initialization scripts to use full volume size for docker storage
  - Changed the default ECS docker storage drive to `devicemapper`

## [v1.14.5] - 2019-12-30 - [BACKPORT]

### Updated

- **CUMULUS-1626**
  - Updates Cumulus to use node10/CMA 1.1.2 for all of its internal lambdas in prep for AWS node 8 EOL

## [v1.14.4] - 2019-10-28

### Fixed

- **CUMULUS-1632** - Pinned `aws-elasticsearch-connector` package in `@cumulus/api` to version `8.1.3`, since `8.2.0` includes breaking changes

## [v1.14.3] - 2019-10-18

### Fixed

- **CUMULUS-1620** - Fixed bug where `message_adapter_version` does not correctly inject the CMA

- **CUMULUS-1572** - A granule is now included in discovery results even when
  none of its files has a matching file type in the associated collection
  configuration. Previously, if all files for a granule were unmatched by a file
  type configuration, the granule was excluded from the discovery results.
  Further, added support for a `boolean` property
  `ignoreFilesConfigForDiscovery`, which controls how a granule's files are
  filtered at discovery time.

## [v1.14.2] - 2019-10-08

### BREAKING CHANGES

Your Cumulus Message Adapter version should be pinned to `v1.0.13` or lower in your `app/config.yml` using `message_adapter_version: v1.0.13` OR you should use the workflow migration steps below to work with CMA v1.1.1+.

- **CUMULUS-1394** - The implementation of the `SfSnsReport` Lambda requires additional environment variables for integration with the new ingest notification SNS topics. Therefore, **you must update the definition of `SfSnsReport` in your `lambdas.yml` like so**:

```yaml
SfSnsReport:
  handler: index.handler
  timeout: 300
  source: node_modules/@cumulus/sf-sns-report/dist
  tables:
    - ExecutionsTable
  envs:
    execution_sns_topic_arn:
      function: Ref
      value: reportExecutionsSns
    granule_sns_topic_arn:
      function: Ref
      value: reportGranulesSns
    pdr_sns_topic_arn:
      function: Ref
      value: reportPdrsSns
```

- **CUMULUS-1447** -
  The newest release of the Cumulus Message Adapter (v1.1.1) requires that parameterized configuration be used for remote message functionality. Once released, Kes will automatically bring in CMA v1.1.1 without additional configuration.

  **Migration instructions**
  Oversized messages are no longer written to S3 automatically. In order to utilize remote messaging functionality, configure a `ReplaceConfig` AWS Step Function parameter on your CMA task:

  ```yaml
  ParsePdr:
    Parameters:
      cma:
        event.$: "$"
        ReplaceConfig:
          FullMessage: true
  ```

  Accepted fields in `ReplaceConfig` include `MaxSize`, `FullMessage`, `Path` and `TargetPath`.
  See https://github.com/nasa/cumulus-message-adapter/blob/master/CONTRACT.md#remote-message-configuration for full details.

  As this change is backward compatible in Cumulus Core, users wishing to utilize the previous version of the CMA may opt to transition to using a CMA lambda layer, or set `message_adapter_version` in their configuration to a version prior to v1.1.0.

### PLEASE NOTE

- **CUMULUS-1394** - Ingest notifications are now provided via 3 separate SNS topics for executions, granules, and PDRs, instead of a single `sftracker` SNS topic. Whereas the `sftracker` SNS topic received a full Cumulus execution message, the new topics all receive generated records for the given object. The new topics are only published to if the given object exists for the current execution. For a given execution/granule/PDR, **two messages will be received by each topic**: one message indicating that ingest is running and another message indicating that ingest has completed or failed. The new SNS topics are:

  - `reportExecutions` - Receives 1 message per execution
  - `reportGranules` - Receives 1 message per granule in an execution
  - `reportPdrs` - Receives 1 message per PDR

### Added

- **CUMULUS-639**

  - Adds SAML JWT and launchpad token authentication to Cumulus API (configurable)
    - **NOTE** to authenticate with Launchpad ensure your launchpad user_id is in the `<prefix>-UsersTable`
    - when Cumulus configured to protect API via Launchpad:
      - New endpoints
        - `GET /saml/login` - starting point for SAML SSO creates the login request url and redirects to the SAML Identity Provider Service (IDP)
        - `POST /saml/auth` - SAML Assertion Consumer Service. POST receiver from SAML IDP. Validates response, logs the user in, and returnes a SAML-based JWT.
    - Disabled endpoints
      - `POST /refresh`
      - Changes authorization worklow:
      - `ensureAuthorized` now presumes the bearer token is a JWT and tries to validate. If the token is malformed, it attempts to validate the token against Launchpad. This allows users to bring their own token as described here https://wiki.earthdata.nasa.gov/display/CUMULUS/Cumulus+API+with+Launchpad+Authentication. But it also allows dashboard users to manually authenticate via Launchpad SAML to receive a Launchpad-based JWT.

- **CUMULUS-1394**
  - Added `Granule.generateGranuleRecord()` method to granules model to generate a granule database record from a Cumulus execution message
  - Added `Pdr.generatePdrRecord()` method to PDRs model to generate a granule database record from a Cumulus execution message
  - Added helpers to `@cumulus/common/message`:
    - `getMessageExecutionName()` - Get the execution name from a Cumulus execution message
    - `getMessageStateMachineArn()` - Get the state machine ARN from a Cumulus execution message
    - `getMessageExecutionArn()` - Get the execution ARN for a Cumulus execution message
    - `getMessageGranules()` - Get the granules from a Cumulus execution message, if any.
  - Added `@cumulus/common/cloudwatch-event/isFailedSfStatus()` to determine if a Step Function status from a Cloudwatch event is a failed status

### Changed

- **CUMULUS-1308**

  - HTTP PUT of a Collection, Provider, or Rule via the Cumulus API now
    performs full replacement of the existing object with the object supplied
    in the request payload. Previous behavior was to perform a modification
    (partial update) by merging the existing object with the (possibly partial)
    object in the payload, but this did not conform to the HTTP standard, which
    specifies PATCH as the means for modifications rather than replacements.

- **CUMULUS-1375**

  - Migrate Cumulus from deprecated Elasticsearch JS client to new, supported one in `@cumulus/api`

- **CUMULUS-1485** Update `@cumulus/cmr-client` to return error message from CMR for validation failures.

- **CUMULUS-1394**

  - Renamed `Execution.generateDocFromPayload()` to `Execution.generateRecord()` on executions model. The method generates an execution database record from a Cumulus execution message.

- **CUMULUS-1432**

  - `logs` endpoint takes the level parameter as a string and not a number
  - Elasticsearch term query generation no longer converts numbers to boolean

- **CUMULUS-1447**

  - Consolidated all remote message handling code into @common/aws
  - Update remote message code to handle updated CMA remote message flags
  - Update example SIPS workflows to utilize Parameterized CMA configuration

- **CUMULUS-1448** Refactor workflows that are mutating cumulus_meta to utilize meta field

- **CUMULUS-1451**

  - Elasticsearch cluster setting `auto_create_index` will be set to false. This had been causing issues in the bootstrap lambda on deploy.

- **CUMULUS-1456**
  - `@cumulus/api` endpoints default error handler uses `boom` package to format errors, which is consistent with other API endpoint errors.

### Fixed

- **CUMULUS-1432** `logs` endpoint filter correctly filters logs by level
- **CUMULUS-1484** `useMessageAdapter` now does not set CUMULUS_MESSAGE_ADAPTER_DIR when `true`

### Removed

- **CUMULUS-1394**
  - Removed `sfTracker` SNS topic. Replaced by three new SNS topics for granule, execution, and PDR ingest notifications.
  - Removed unused functions from `@cumulus/common/aws`:
    - `getGranuleS3Params()`
    - `setGranuleStatus()`

## [v1.14.1] - 2019-08-29

### Fixed

- **CUMULUS-1455**

  - CMR token links updated to point to CMR legacy services rather than echo

- **CUMULUS-1211**
  - Errors thrown during granule discovery are no longer swallowed and ignored.
    Rather, errors are propagated to allow for proper error-handling and
    meaningful messaging.

## [v1.14.0] - 2019-08-22

### PLEASE NOTE

- We have encountered transient lambda service errors in our integration testing. Please handle transient service errors following [these guidelines](https://docs.aws.amazon.com/step-functions/latest/dg/bp-lambda-serviceexception.html). The workflows in the `example/workflows` folder have been updated with retries configured for these errors.

- **CUMULUS-799** added additional IAM permissions to support reading CloudWatch and API Gateway, so **you will have to redeploy your IAM stack.**

- **CUMULUS-800** Several items:

  - **Delete existing API Gateway stages**: To allow enabling of API Gateway logging, Cumulus now creates and manages a Stage resource during deployment. Before upgrading Cumulus, it is necessary to delete the API Gateway stages on both the Backend API and the Distribution API. Instructions are included in the documenation under [Delete API Gateway Stages](https://nasa.github.io/cumulus/docs/additional-deployment-options/delete-api-gateway-stages).

  - **Set up account permissions for API Gateway to write to CloudWatch**: In a one time operation for your AWS account, to enable CloudWatch Logs for API Gateway, you must first grant the API Gateway permission to read and write logs to CloudWatch for your account. The `AmazonAPIGatewayPushToCloudWatchLogs` managed policy (with an ARN of `arn:aws:iam::aws:policy/service-role/AmazonAPIGatewayPushToCloudWatchLogs`) has all the required permissions. You can find a simple how to in the documentation under [Enable API Gateway Logging.](https://nasa.github.io/cumulus/docs/additional-deployment-options/enable-gateway-logging-permissions)

  - **Configure API Gateway to write logs to CloudWatch** To enable execution logging for the distribution API set `config.yaml` `apiConfigs.distribution.logApigatewayToCloudwatch` value to `true`. More information [Enable API Gateway Logs](https://nasa.github.io/cumulus/docs/additional-deployment-options/enable-api-logs)

  - **Configure CloudWatch log delivery**: It is possible to deliver CloudWatch API execution and access logs to a cross-account shared AWS::Logs::Destination. An operator does this by adding the key `logToSharedDestination` to the `config.yml` at the default level with a value of a writable log destination. More information in the documenation under [Configure CloudWatch Logs Delivery.](https://nasa.github.io/cumulus/docs/additional-deployment-options/configure-cloudwatch-logs-delivery)

  - **Additional Lambda Logging**: It is now possible to configure any lambda to deliver logs to a shared subscriptions by setting `logToSharedDestination` to the ARN of a writable location (either an AWS::Logs::Destination or a Kinesis Stream) on any lambda config. Documentation for [Lambda Log Subscriptions](https://nasa.github.io/cumulus/docs/additional-deployment-options/additional-lambda-logging)

  - **Configure S3 Server Access Logs**: If you are running Cumulus in an NGAP environment you may [configure S3 Server Access Logs](https://nasa.github.io/cumulus/docs/next/deployment/server_access_logging) to be delivered to a shared bucket where the Metrics Team will ingest the logs into their ELK stack. Contact the Metrics team for permission and location.

- **CUMULUS-1368** The Cumulus distribution API has been deprecated and is being replaced by ASF's Thin Egress App. By default, the distribution API will not deploy. Please follow [the instructions for deploying and configuring Thin Egress](https://nasa.github.io/cumulus/docs/deployment/thin_egress_app).

To instead continue to deploy and use the legacy Cumulus distribution app, add the following to your `config.yml`:

```yaml
deployDistributionApi: true
```

If you deploy with no distribution app your deployment will succeed but you may encounter errors in your workflows, particularly in the `MoveGranule` task.

- **CUMULUS-1418** Users who are packaging the CMA in their Lambdas outside of Cumulus may need to update their Lambda configuration. Please see `BREAKING CHANGES` below for details.

### Added

- **CUMULUS-642**
  - Adds Launchpad as an authentication option for the Cumulus API.
  - Updated deployment documentation and added [instructions to setup Cumulus API Launchpad authentication](https://wiki.earthdata.nasa.gov/display/CUMULUS/Cumulus+API+with+Launchpad+Authentication)
- **CUMULUS-1418**
  - Adds usage docs/testing of lambda layers (introduced in PR1125), updates Core example tasks to use the updated `cumulus-ecs-task` and a CMA layer instead of kes CMA injection.
  - Added Terraform module to publish CMA as layer to user account.
- **PR1125** - Adds `layers` config option to support deploying Lambdas with layers
- **PR1128** - Added `useXRay` config option to enable AWS X-Ray for Lambdas.
- **CUMULUS-1345**
  - Adds new variables to the app deployment under `cmr`.
  - `cmrEnvironment` values are `SIT`, `UAT`, or `OPS` with `UAT` as the default.
  - `cmrLimit` and `cmrPageSize` have been added as configurable options.
- **CUMULUS-1273**
  - Added lambda function EmsProductMetadataReport to generate EMS Product Metadata report
- **CUMULUS-1226**
  - Added API endpoint `elasticsearch/index-from-database` to index to an Elasticsearch index from the database for recovery purposes and `elasticsearch/indices-status` to check the status of Elasticsearch indices via the API.
- **CUMULUS-824**
  - Added new Collection parameter `reportToEms` to configure whether the collection is reported to EMS
- **CUMULUS-1357**
  - Added new BackendApi endpoint `ems` that generates EMS reports.
- **CUMULUS-1241**
  - Added information about queues with maximum execution limits defined to default workflow templates (`meta.queueExecutionLimits`)
- **CUMULUS-1311**
  - Added `@cumulus/common/message` with various message parsing/preparation helpers
- **CUMULUS-812**

  - Added support for limiting the number of concurrent executions started from a queue. [See the data cookbook](https://nasa.github.io/cumulus/docs/data-cookbooks/throttling-queued-executions) for more information.

- **CUMULUS-1337**

  - Adds `cumulus.stackName` value to the `instanceMetadata` endpoint.

- **CUMULUS-1368**

  - Added `cmrGranuleUrlType` to the `@cumulus/move-granules` task. This determines what kind of links go in the CMR files. The options are `distribution`, `s3`, or `none`, with the default being distribution. If there is no distribution API being used with Cumulus, you must set the value to `s3` or `none`.

- Added `packages/s3-replicator` Terraform module to allow same-region s3 replication to metrics bucket.

- **CUMULUS-1392**

  - Added `tf-modules/report-granules` Terraform module which processes granule ingest notifications received via SNS and stores granule data to a database. The module includes:
    - SNS topic for publishing granule ingest notifications
    - Lambda to process granule notifications and store data
    - IAM permissions for the Lambda
    - Subscription for the Lambda to the SNS topic

- **CUMULUS-1393**

  - Added `tf-modules/report-pdrs` Terraform module which processes PDR ingest notifications received via SNS and stores PDR data to a database. The module includes:
    - SNS topic for publishing PDR ingest notifications
    - Lambda to process PDR notifications and store data
    - IAM permissions for the Lambda
    - Subscription for the Lambda to the SNS topic
  - Added unit tests for `@cumulus/api/models/pdrs.createPdrFromSns()`

- **CUMULUS-1400**

  - Added `tf-modules/report-executions` Terraform module which processes workflow execution information received via SNS and stores it to a database. The module includes:
    - SNS topic for publishing execution data
    - Lambda to process and store execution data
    - IAM permissions for the Lambda
    - Subscription for the Lambda to the SNS topic
  - Added `@cumulus/common/sns-event` which contains helpers for SNS events:
    - `isSnsEvent()` returns true if event is from SNS
    - `getSnsEventMessage()` extracts and parses the message from an SNS event
    - `getSnsEventMessageObject()` extracts and parses message object from an SNS event
  - Added `@cumulus/common/cloudwatch-event` which contains helpers for Cloudwatch events:
    - `isSfExecutionEvent()` returns true if event is from Step Functions
    - `isTerminalSfStatus()` determines if a Step Function status from a Cloudwatch event is a terminal status
    - `getSfEventStatus()` gets the Step Function status from a Cloudwatch event
    - `getSfEventDetailValue()` extracts a Step Function event detail field from a Cloudwatch event
    - `getSfEventMessageObject()` extracts and parses Step Function detail object from a Cloudwatch event

- **CUMULUS-1429**

  - Added `tf-modules/data-persistence` Terraform module which includes resources for data persistence in Cumulus:
    - DynamoDB tables
    - Elasticsearch with optional support for VPC
    - Cloudwatch alarm for number of Elasticsearch nodes

- **CUMULUS-1379** CMR Launchpad Authentication
  - Added `launchpad` configuration to `@cumulus/deployment/app/config.yml`, and cloudformation templates, workflow message, lambda configuration, api endpoint configuration
  - Added `@cumulus/common/LaunchpadToken` and `@cumulus/common/launchpad` to provide methods to get token and validate token
  - Updated lambdas to use Launchpad token for CMR actions (ingest and delete granules)
  - Updated deployment documentation and added [instructions to setup CMR client for Launchpad authentication](https://wiki.earthdata.nasa.gov/display/CUMULUS/CMR+Launchpad+Authentication)

## Changed

- **CUMULUS-1232**

  - Added retries to update `@cumulus/cmr-client` `updateToken()`

- **CUMULUS-1245 CUMULUS-795**

  - Added additional `ems` configuration parameters for sending the ingest reports to EMS
  - Added functionality to send daily ingest reports to EMS

- **CUMULUS-1241**

  - Removed the concept of "priority levels" and added ability to define a number of maximum concurrent executions per SQS queue
  - Changed mapping of Cumulus message properties for the `sqs2sfThrottle` lambda:
    - Queue name is read from `cumulus_meta.queueName`
    - Maximum executions for the queue is read from `meta.queueExecutionLimits[queueName]`, where `queueName` is `cumulus_meta.queueName`
  - Changed `sfSemaphoreDown` lambda to only attempt decrementing semaphores when:
    - the message is for a completed/failed/aborted/timed out workflow AND
    - `cumulus_meta.queueName` exists on the Cumulus message AND
    - An entry for the queue name (`cumulus_meta.queueName`) exists in the the object `meta.queueExecutionLimits` on the Cumulus message

- **CUMULUS-1338**

  - Updated `sfSemaphoreDown` lambda to be triggered via AWS Step Function Cloudwatch events instead of subscription to `sfTracker` SNS topic

- **CUMULUS-1311**

  - Updated `@cumulus/queue-granules` to set `cumulus_meta.queueName` for queued execution messages
  - Updated `@cumulus/queue-pdrs` to set `cumulus_meta.queueName` for queued execution messages
  - Updated `sqs2sfThrottle` lambda to immediately decrement queue semaphore value if dispatching Step Function execution throws an error

- **CUMULUS-1362**

  - Granule `processingStartTime` and `processingEndTime` will be set to the execution start time and end time respectively when there is no sync granule or post to cmr task present in the workflow

- **CUMULUS-1400**
  - Deprecated `@cumulus/ingest/aws/getExecutionArn`. Use `@cumulus/common/aws/getExecutionArn` instead.

### Fixed

- **CUMULUS-1439**

  - Fix bug with rule.logEventArn deletion on Kinesis rule update and fix unit test to verify

- **CUMULUS-796**

  - Added production information (collection ShortName and Version, granuleId) to EMS distribution report
  - Added functionality to send daily distribution reports to EMS

- **CUMULUS-1319**

  - Fixed a bug where granule ingest times were not being stored to the database

- **CUMULUS-1356**

  - The `Collection` model's `delete` method now _removes_ the specified item
    from the collection config store that was inserted by the `create` method.
    Previously, this behavior was missing.

- **CUMULUS-1374**
  - Addressed audit concerns (https://www.npmjs.com/advisories/782) in api package

### BREAKING CHANGES

### Changed

- **CUMULUS-1418**
  - Adding a default `cmaDir` key to configuration will cause `CUMULUS_MESSAGE_ADAPTER_DIR` to be set by default to `/opt` for any Lambda not setting `useCma` to true, or explicitly setting the CMA environment variable. In lambdas that package the CMA independently of the Cumulus packaging. Lambdas manually packaging the CMA should have their Lambda configuration updated to set the CMA path, or alternately if not using the CMA as a Lambda layer in this deployment set `cmaDir` to `./cumulus-message-adapter`.

### Removed

- **CUMULUS-1337**

  - Removes the S3 Access Metrics package added in CUMULUS-799

- **PR1130**
  - Removed code deprecated since v1.11.1:
    - Removed `@cumulus/common/step-functions`. Use `@cumulus/common/StepFunctions` instead.
    - Removed `@cumulus/api/lib/testUtils.fakeFilesFactory`. Use `@cumulus/api/lib/testUtils.fakeFileFactory` instead.
    - Removed `@cumulus/cmrjs/cmr` functions: `searchConcept`, `ingestConcept`, `deleteConcept`. Use the functions in `@cumulus/cmr-client` instead.
    - Removed `@cumulus/ingest/aws.getExecutionHistory`. Use `@cumulus/common/StepFunctions.getExecutionHistory` instead.

## [v1.13.5] - 2019-08-29 - [BACKPORT]

### Fixed

- **CUMULUS-1455** - CMR token links updated to point to CMR legacy services rather than echo

## [v1.13.4] - 2019-07-29

- **CUMULUS-1411** - Fix deployment issue when using a template override

## [v1.13.3] - 2019-07-26

- **CUMULUS-1345** Full backport of CUMULUS-1345 features - Adds new variables to the app deployment under `cmr`.
  - `cmrEnvironment` values are `SIT`, `UAT`, or `OPS` with `UAT` as the default.
  - `cmrLimit` and `cmrPageSize` have been added as configurable options.

## [v1.13.2] - 2019-07-25

- Re-release of v1.13.1 to fix broken npm packages.

## [v1.13.1] - 2019-07-22

- **CUMULUS-1374** - Resolve audit compliance with lodash version for api package subdependency
- **CUMULUS-1412** - Resolve audit compliance with googleapi package
- **CUMULUS-1345** - Backported CMR environment setting in getUrl to address immediate user need. CMR_ENVIRONMENT can now be used to set the CMR environment to OPS/SIT

## [v1.13.0] - 2019-5-20

### PLEASE NOTE

**CUMULUS-802** added some additional IAM permissions to support ECS autoscaling, so **you will have to redeploy your IAM stack.**
As a result of the changes for **CUMULUS-1193**, **CUMULUS-1264**, and **CUMULUS-1310**, **you must delete your existing stacks (except IAM) before deploying this version of Cumulus.**
If running Cumulus within a VPC and extended downtime is acceptable, we recommend doing this at the end of the day to allow AWS backend resources and network interfaces to be cleaned up overnight.

### BREAKING CHANGES

- **CUMULUS-1228**

  - The default AMI used by ECS instances is now an NGAP-compliant AMI. This
    will be a breaking change for non-NGAP deployments. If you do not deploy to
    NGAP, you will need to find the AMI ID of the
    [most recent Amazon ECS-optimized AMI](https://docs.aws.amazon.com/AmazonECS/latest/developerguide/ecs-optimized_AMI.html),
    and set the `ecs.amiid` property in your config. Instructions for finding
    the most recent NGAP AMI can be found using
    [these instructions](https://wiki.earthdata.nasa.gov/display/ESKB/Select+an+NGAP+Created+AMI).

- **CUMULUS-1310**

  - Database resources (DynamoDB, ElasticSearch) have been moved to an independent `db` stack.
    Migrations for this version will need to be user-managed. (e.g. [elasticsearch](https://docs.aws.amazon.com/elasticsearch-service/latest/developerguide/es-version-migration.html#snapshot-based-migration) and [dynamoDB](https://docs.aws.amazon.com/datapipeline/latest/DeveloperGuide/dp-template-exports3toddb.html)).
    Order of stack deployment is `iam` -> `db` -> `app`.
  - All stacks can now be deployed using a single `config.yml` file, i.e.: `kes cf deploy --kes-folder app --template node_modules/@cumulus/deployment/[iam|db|app] [...]`
    Backwards-compatible. For development, please re-run `npm run bootstrap` to build new `kes` overrides.
    Deployment docs have been updated to show how to deploy a single-config Cumulus instance.
  - `params` have been moved: Nest `params` fields under `app`, `db` or `iam` to override all Parameters for a particular stack's cloudformation template. Backwards-compatible with multi-config setups.
  - `stackName` and `stackNameNoDash` have been retired. Use `prefix` and `prefixNoDash` instead.
  - The `iams` section in `app/config.yml` IAM roles has been deprecated as a user-facing parameter,
    _unless_ your IAM role ARNs do not match the convention shown in `@cumulus/deployment/app/config.yml`
  - The `vpc.securityGroup` will need to be set with a pre-existing security group ID to use Cumulus in a VPC. Must allow inbound HTTP(S) (Port 443).

- **CUMULUS-1212**

  - `@cumulus/post-to-cmr` will now fail if any granules being processed are missing a metadata file. You can set the new config option `skipMetaCheck` to `true` to pass post-to-cmr without a metadata file.

- **CUMULUS-1232**

  - `@cumulus/sync-granule` will no longer silently pass if no checksum data is provided. It will use input
    from the granule object to:
    - Verify checksum if `checksumType` and `checksumValue` are in the file record OR a checksum file is provided
      (throws `InvalidChecksum` on fail), else log warning that no checksum is available.
    - Then, verify synced S3 file size if `file.size` is in the file record (throws `UnexpectedFileSize` on fail),
      else log warning that no file size is available.
    - Pass the step.

- **CUMULUS-1264**

  - The Cloudformation templating and deployment configuration has been substantially refactored.
    - `CumulusApiDefault` nested stack resource has been renamed to `CumulusApiDistribution`
    - `CumulusApiV1` nested stack resource has been renamed to `CumulusApiBackend`
  - The `urs: true` config option for when defining your lambdas (e.g. in `lambdas.yml`) has been deprecated. There are two new options to replace it:
    - `urs_redirect: 'token'`: This will expose a `TOKEN_REDIRECT_ENDPOINT` environment variable to your lambda that references the `/token` endpoint on the Cumulus backend API
    - `urs_redirect: 'distribution'`: This will expose a `DISTRIBUTION_REDIRECT_ENDPOINT` environment variable to your lambda that references the `/redirect` endpoint on the Cumulus distribution API

- **CUMULUS-1193**

  - The elasticsearch instance is moved behind the VPC.
  - Your account will need an Elasticsearch Service Linked role. This is a one-time setup for the account. You can follow the instructions to use the AWS console or AWS CLI [here](https://docs.aws.amazon.com/IAM/latest/UserGuide/using-service-linked-roles.html) or use the following AWS CLI command: `aws iam create-service-linked-role --aws-service-name es.amazonaws.com`

- **CUMULUS-802**

  - ECS `maxInstances` must be greater than `minInstances`. If you use defaults, no change is required.

- **CUMULUS-1269**
  - Brought Cumulus data models in line with CNM JSON schema:
    - Renamed file object `fileType` field to `type`
    - Renamed file object `fileSize` field to `size`
    - Renamed file object `checksumValue` field to `checksum` where not already done.
    - Added `ancillary` and `linkage` type support to file objects.

### Added

- **CUMULUS-799**

  - Added an S3 Access Metrics package which will take S3 Server Access Logs and
    write access metrics to CloudWatch

- **CUMULUS-1242** - Added `sqs2sfThrottle` lambda. The lambda reads SQS messages for queued executions and uses semaphores to only start new executions if the maximum number of executions defined for the priority key (`cumulus_meta.priorityKey`) has not been reached. Any SQS messages that are read but not used to start executions remain in the queue.

- **CUMULUS-1240**

  - Added `sfSemaphoreDown` lambda. This lambda receives SNS messages and for each message it decrements the semaphore used to track the number of running executions if:
    - the message is for a completed/failed workflow AND
    - the message contains a level of priority (`cumulus_meta.priorityKey`)
  - Added `sfSemaphoreDown` lambda as a subscriber to the `sfTracker` SNS topic

- **CUMULUS-1265**

  - Added `apiConfigs` configuration option to configure API Gateway to be private
  - All internal lambdas configured to run inside the VPC by default
  - Removed references to `NoVpc` lambdas from documentation and `example` folder.

- **CUMULUS-802**
  - Adds autoscaling of ECS clusters
  - Adds autoscaling of ECS services that are handling StepFunction activities

## Changed

- Updated `@cumulus/ingest/http/httpMixin.list()` to trim trailing spaces on discovered filenames

- **CUMULUS-1310**

  - Database resources (DynamoDB, ElasticSearch) have been moved to an independent `db` stack.
    This will enable future updates to avoid affecting database resources or requiring migrations.
    Migrations for this version will need to be user-managed.
    (e.g. [elasticsearch](https://docs.aws.amazon.com/elasticsearch-service/latest/developerguide/es-version-migration.html#snapshot-based-migration) and [dynamoDB](https://docs.aws.amazon.com/datapipeline/latest/DeveloperGuide/dp-template-exports3toddb.html)).
    Order of stack deployment is `iam` -> `db` -> `app`.
  - All stacks can now be deployed using a single `config.yml` file, i.e.: `kes cf deploy --kes-folder app --template node_modules/@cumulus/deployment/[iam|db|app] [...]`
    Backwards-compatible. Please re-run `npm run bootstrap` to build new `kes` overrides.
    Deployment docs have been updated to show how to deploy a single-config Cumulus instance.
  - `params` fields should now be nested under the stack key (i.e. `app`, `db` or `iam`) to provide Parameters for a particular stack's cloudformation template,
    for use with single-config instances. Keys _must_ match the name of the deployment package folder (`app`, `db`, or `iam`).
    Backwards-compatible with multi-config setups.
  - `stackName` and `stackNameNoDash` have been retired as user-facing config parameters. Use `prefix` and `prefixNoDash` instead.
    This will be used to create stack names for all stacks in a single-config use case.
    `stackName` may still be used as an override in multi-config usage, although this is discouraged.
    Warning: overriding the `db` stack's `stackName` will require you to set `dbStackName` in your `app/config.yml`.
    This parameter is required to fetch outputs from the `db` stack to reference in the `app` stack.
  - The `iams` section in `app/config.yml` IAM roles has been retired as a user-facing parameter,
    _unless_ your IAM role ARNs do not match the convention shown in `@cumulus/deployment/app/config.yml`
    In that case, overriding `iams` in your own config is recommended.
  - `iam` and `db` `cloudformation.yml` file names will have respective prefixes (e.g `iam.cloudformation.yml`).
  - Cumulus will now only attempt to create reconciliation reports for buckets of the `private`, `public` and `protected` types.
  - Cumulus will no longer set up its own security group.
    To pass a pre-existing security group for in-VPC deployments as a parameter to the Cumulus template, populate `vpc.securityGroup` in `config.yml`.
    This security group must allow inbound HTTP(S) traffic (Port 443). SSH traffic (Port 22) must be permitted for SSH access to ECS instances.
  - Deployment docs have been updated with examples for the new deployment model.

- **CUMULUS-1236**

  - Moves access to public files behind the distribution endpoint. Authentication is not required, but direct http access has been disallowed.

- **CUMULUS-1223**

  - Adds unauthenticated access for public bucket files to the Distribution API. Public files should be requested the same way as protected files, but for public files a redirect to a self-signed S3 URL will happen without requiring authentication with Earthdata login.

- **CUMULUS-1232**

  - Unifies duplicate handling in `ingest/granule.handleDuplicateFile` for maintainability.
  - Changed `ingest/granule.ingestFile` and `move-granules/index.moveFileRequest` to use new function.
  - Moved file versioning code to `ingest/granule.moveGranuleFileWithVersioning`
  - `ingest/granule.verifyFile` now also tests `file.size` for verification if it is in the file record and throws
    `UnexpectedFileSize` error for file size not matching input.
  - `ingest/granule.verifyFile` logs warnings if checksum and/or file size are not available.

- **CUMULUS-1193**

  - Moved reindex CLI functionality to an API endpoint. See [API docs](https://nasa.github.io/cumulus-api/#elasticsearch-1)

- **CUMULUS-1207**
  - No longer disable lambda event source mappings when disabling a rule

### Fixed

- Updated Lerna publish script so that published Cumulus packages will pin their dependencies on other Cumulus packages to exact versions (e.g. `1.12.1` instead of `^1.12.1`)

- **CUMULUS-1203**

  - Fixes IAM template's use of intrinsic functions such that IAM template overrides now work with kes

- **CUMULUS-1268**
  - Deployment will not fail if there are no ES alarms or ECS services

## [v1.12.1] - 2019-4-8

## [v1.12.0] - 2019-4-4

Note: There was an issue publishing 1.12.0. Upgrade to 1.12.1.

### BREAKING CHANGES

- **CUMULUS-1139**

  - `granule.applyWorkflow` uses the new-style granule record as input to workflows.

- **CUMULUS-1171**

  - Fixed provider handling in the API to make it consistent between protocols.
    NOTE: This is a breaking change. When applying this upgrade, users will need to:
    1. Disable all workflow rules
    2. Update any `http` or `https` providers so that the host field only
       contains a valid hostname or IP address, and the port field contains the
       provider port.
    3. Perform the deployment
    4. Re-enable workflow rules

- **CUMULUS-1176**:

  - `@cumulus/move-granules` input expectations have changed. `@cumulus/files-to-granules` is a new intermediate task to perform input translation in the old style.
    See the Added and Changed sections of this release changelog for more information.

- **CUMULUS-670**

  - The behavior of ParsePDR and related code has changed in this release. PDRs with FILE_TYPEs that do not conform to the PDR ICD (+ TGZ) (https://cdn.earthdata.nasa.gov/conduit/upload/6376/ESDS-RFC-030v1.0.pdf) will fail to parse.

- **CUMULUS-1208**
  - The granule object input to `@cumulus/queue-granules` will now be added to ingest workflow messages **as is**. In practice, this means that if you are using `@cumulus/queue-granules` to trigger ingest workflows and your granule objects input have invalid properties, then your ingest workflows will fail due to schema validation errors.

### Added

- **CUMULUS-777**
  - Added new cookbook entry on configuring Cumulus to track ancillary files.
- **CUMULUS-1183**
  - Kes overrides will now abort with a warning if a workflow step is configured without a corresponding
    lambda configuration
- **CUMULUS-1223**

  - Adds convenience function `@cumulus/common/bucketsConfigJsonObject` for fetching stack's bucket configuration as an object.

- **CUMULUS-853**
  - Updated FakeProcessing example lambda to include option to generate fake browse
  - Added feature documentation for ancillary metadata export, a new cookbook entry describing a workflow with ancillary metadata generation(browse), and related task definition documentation
- **CUMULUS-805**
  - Added a CloudWatch alarm to check running ElasticSearch instances, and a CloudWatch dashboard to view the health of ElasticSearch
  - Specify `AWS_REGION` in `.env` to be used by deployment script
- **CUMULUS-803**
  - Added CloudWatch alarms to check running tasks of each ECS service, and add the alarms to CloudWatch dashboard
- **CUMULUS-670**
  - Added Ancillary Metadata Export feature (see https://nasa.github.io/cumulus/docs/features/ancillary_metadata for more information)
  - Added new Collection file parameter "fileType" that allows configuration of workflow granule file fileType
- **CUMULUS-1184** - Added kes logging output to ensure we always see the state machine reference before failures due to configuration
- **CUMULUS-1105** - Added a dashboard endpoint to serve the dashboard from an S3 bucket
- **CUMULUS-1199** - Moves `s3credentials` endpoint from the backend to the distribution API.
- **CUMULUS-666**
  - Added `@api/endpoints/s3credentials` to allow EarthData Login authorized users to retrieve temporary security credentials for same-region direct S3 access.
- **CUMULUS-671**
  - Added `@packages/integration-tests/api/distribution/getDistributionApiS3SignedUrl()` to return the S3 signed URL for a file protected by the distribution API
- **CUMULUS-672**
  - Added `cmrMetadataFormat` and `cmrConceptId` to output for individual granules from `@cumulus/post-to-cmr`. `cmrMetadataFormat` will be read from the `cmrMetadataFormat` generated for each granule in `@cumulus/cmrjs/publish2CMR()`
  - Added helpers to `@packages/integration-tests/api/distribution`:
    - `getDistributionApiFileStream()` returns a stream to download files protected by the distribution API
    - `getDistributionFileUrl()` constructs URLs for requesting files from the distribution API
- **CUMULUS-1185** `@cumulus/api/models/Granule.removeGranuleFromCmrByGranule` to replace `@cumulus/api/models/Granule.removeGranuleFromCmr` and use the Granule UR from the CMR metadata to remove the granule from CMR

- **CUMULUS-1101**

  - Added new `@cumulus/checksum` package. This package provides functions to calculate and validate checksums.
  - Added new checksumming functions to `@cumulus/common/aws`: `calculateS3ObjectChecksum` and `validateS3ObjectChecksum`, which depend on the `checksum` package.

- CUMULUS-1171

  - Added `@cumulus/common` API documentation to `packages/common/docs/API.md`
  - Added an `npm run build-docs` task to `@cumulus/common`
  - Added `@cumulus/common/string#isValidHostname()`
  - Added `@cumulus/common/string#match()`
  - Added `@cumulus/common/string#matches()`
  - Added `@cumulus/common/string#toLower()`
  - Added `@cumulus/common/string#toUpper()`
  - Added `@cumulus/common/URLUtils#buildURL()`
  - Added `@cumulus/common/util#isNil()`
  - Added `@cumulus/common/util#isNull()`
  - Added `@cumulus/common/util#isUndefined()`
  - Added `@cumulus/common/util#negate()`

- **CUMULUS-1176**

  - Added new `@cumulus/files-to-granules` task to handle converting file array output from `cumulus-process` tasks into granule objects.
    Allows simplification of `@cumulus/move-granules` and `@cumulus/post-to-cmr`, see Changed section for more details.

- CUMULUS-1151 Compare the granule holdings in CMR with Cumulus' internal data store
- CUMULUS-1152 Compare the granule file holdings in CMR with Cumulus' internal data store

### Changed

- **CUMULUS-1216** - Updated `@cumulus/ingest/granule/ingestFile` to download files to expected staging location.
- **CUMULUS-1208** - Updated `@cumulus/ingest/queue/enqueueGranuleIngestMessage()` to not transform granule object passed to it when building an ingest message
- **CUMULUS-1198** - `@cumulus/ingest` no longer enforces any expectations about whether `provider_path` contains a leading slash or not.
- **CUMULUS-1170**
  - Update scripts and docs to use `npm` instead of `yarn`
  - Use `package-lock.json` files to ensure matching versions of npm packages
  - Update CI builds to use `npm ci` instead of `npm install`
- **CUMULUS-670**
  - Updated ParsePDR task to read standard PDR types+ (+ tgz as an external customer requirement) and add a fileType to granule-files on Granule discovery
  - Updated ParsePDR to fail if unrecognized type is used
  - Updated all relevant task schemas to include granule->files->filetype as a string value
  - Updated tests/test fixtures to include the fileType in the step function/task inputs and output validations as needed
  - Updated MoveGranules task to handle incoming configuration with new "fileType" values and to add them as appropriate to the lambda output.
  - Updated DiscoverGranules step/related workflows to read new Collection file parameter fileType that will map a discovered file to a workflow fileType
  - Updated CNM parser to add the fileType to the defined granule file fileType on ingest and updated integration tests to verify/validate that behavior
  - Updated generateEcho10XMLString in cmr-utils.js to use a map/related library to ensure order as CMR requires ordering for their online resources.
  - Updated post-to-cmr task to appropriately export CNM filetypes to CMR in echo10/UMM exports
- **CUMULUS-1139** - Granules stored in the API contain a `files` property. That schema has been greatly
  simplified and now better matches the CNM format.
  - The `name` property has been renamed to `fileName`.
  - The `filepath` property has been renamed to `key`.
  - The `checksumValue` property has been renamed to `checksum`.
  - The `path` property has been removed.
  - The `url_path` property has been removed.
  - The `filename` property (which contained an `s3://` URL) has been removed, and the `bucket`
    and `key` properties should be used instead. Any requests sent to the API containing a `granule.files[].filename`
    property will be rejected, and any responses coming back from the API will not contain that
    `filename` property.
  - A `source` property has been added, which is a URL indicating the original source of the file.
  - `@cumulus/ingest/granule.moveGranuleFiles()` no longer includes a `filename` field in its
    output. The `bucket` and `key` fields should be used instead.
- **CUMULUS-672**

  - Changed `@cumulus/integration-tests/api/EarthdataLogin.getEarthdataLoginRedirectResponse` to `@cumulus/integration-tests/api/EarthdataLogin.getEarthdataAccessToken`. The new function returns an access response from Earthdata login, if successful.
  - `@cumulus/integration-tests/cmr/getOnlineResources` now accepts an object of options, including `cmrMetadataFormat`. Based on the `cmrMetadataFormat`, the function will correctly retrieve the online resources for each metadata format (ECHO10, UMM-G)

- **CUMULUS-1101**

  - Moved `@cumulus/common/file/getFileChecksumFromStream` into `@cumulus/checksum`, and renamed it to `generateChecksumFromStream`.
    This is a breaking change for users relying on `@cumulus/common/file/getFileChecksumFromStream`.
  - Refactored `@cumulus/ingest/Granule` to depend on new `common/aws` checksum functions and remove significantly present checksumming code.
    - Deprecated `@cumulus/ingest/granule.validateChecksum`. Replaced with `@cumulus/ingest/granule.verifyFile`.
    - Renamed `granule.getChecksumFromFile` to `granule.retrieveSuppliedFileChecksumInformation` to be more accurate.
  - Deprecated `@cumulus/common/aws.checksumS3Objects`. Use `@cumulus/common/aws.calculateS3ObjectChecksum` instead.

- CUMULUS-1171

  - Fixed provider handling in the API to make it consistent between protocols.
    Before this change, FTP providers were configured using the `host` and
    `port` properties. HTTP providers ignored `port` and `protocol`, and stored
    an entire URL in the `host` property. Updated the API to only accept valid
    hostnames or IP addresses in the `provider.host` field. Updated ingest code
    to properly build HTTP and HTTPS URLs from `provider.protocol`,
    `provider.host`, and `provider.port`.
  - The default provider port was being set to 21, no matter what protocol was
    being used. Removed that default.

- **CUMULUS-1176**

  - `@cumulus/move-granules` breaking change:
    Input to `move-granules` is now expected to be in the form of a granules object (i.e. `{ granules: [ { ... }, { ... } ] }`);
    For backwards compatibility with array-of-files outputs from processing steps, use the new `@cumulus/files-to-granules` task as an intermediate step.
    This task will perform the input translation. This change allows `move-granules` to be simpler and behave more predictably.
    `config.granuleIdExtraction` and `config.input_granules` are no longer needed/used by `move-granules`.
  - `@cumulus/post-to-cmr`: `config.granuleIdExtraction` is no longer needed/used by `post-to-cmr`.

- CUMULUS-1174
  - Better error message and stacktrace for S3KeyPairProvider error reporting.

### Fixed

- **CUMULUS-1218** Reconciliation report will now scan only completed granules.
- `@cumulus/api` files and granules were not getting indexed correctly because files indexing was failing in `db-indexer`
- `@cumulus/deployment` A bug in the Cloudformation template was preventing the API from being able to be launched in a VPC, updated the IAM template to give the permissions to be able to run the API in a VPC

### Deprecated

- `@cumulus/api/models/Granule.removeGranuleFromCmr`, instead use `@cumulus/api/models/Granule.removeGranuleFromCmrByGranule`
- `@cumulus/ingest/granule.validateChecksum`, instead use `@cumulus/ingest/granule.verifyFile`
- `@cumulus/common/aws.checksumS3Objects`, instead use `@cumulus/common/aws.calculateS3ObjectChecksum`
- `@cumulus/cmrjs`: `getGranuleId` and `getCmrFiles` are deprecated due to changes in input handling.

## [v1.11.3] - 2019-3-5

### Added

- **CUMULUS-1187** - Added `@cumulus/ingest/granule/duplicateHandlingType()` to determine how duplicate files should be handled in an ingest workflow

### Fixed

- **CUMULUS-1187** - workflows not respecting the duplicate handling value specified in the collection
- Removed refreshToken schema requirement for OAuth

## [v1.11.2] - 2019-2-15

### Added

- CUMULUS-1169
  - Added a `@cumulus/common/StepFunctions` module. It contains functions for querying the AWS
    StepFunctions API. These functions have the ability to retry when a ThrottlingException occurs.
  - Added `@cumulus/common/aws.retryOnThrottlingException()`, which will wrap a function in code to
    retry on ThrottlingExceptions.
  - Added `@cumulus/common/test-utils.throttleOnce()`, which will cause a function to return a
    ThrottlingException the first time it is called, then return its normal result after that.
- CUMULUS-1103 Compare the collection holdings in CMR with Cumulus' internal data store
- CUMULUS-1099 Add support for UMMG JSON metadata versions > 1.4.
  - If a version is found in the metadata object, that version is used for processing and publishing to CMR otherwise, version 1.4 is assumed.
- CUMULUS-678
  - Added support for UMMG json v1.4 metadata files.
    `reconcileCMRMetadata` added to `@cumulus/cmrjs` to update metadata record with new file locations.
    `@cumulus/common/errors` adds two new error types `CMRMetaFileNotFound` and `InvalidArgument`.
    `@cumulus/common/test-utils` adds new function `randomId` to create a random string with id to help in debugging.
    `@cumulus/common/BucketsConfig` adds a new helper class `BucketsConfig` for working with bucket stack configuration and bucket names.
    `@cumulus/common/aws` adds new function `s3PutObjectTagging` as a convenience for the aws [s3().putObjectTagging](https://docs.aws.amazon.com/AWSJavaScriptSDK/latest/AWS/S3.html#putObjectTagging-property) function.
    `@cumulus/cmrjs` Adds: - `isCMRFile` - Identify an echo10(xml) or UMMG(json) metadata file. - `metadataObjectFromCMRFile` Read and parse CMR XML file from s3. - `updateCMRMetadata` Modify a cmr metadata (xml/json) file with updated information. - `publish2CMR` Posts XML or UMMG CMR data to CMR service. - `reconcileCMRMetadata` Reconciles cmr metadata file after a file moves.
- Adds some ECS and other permissions to StepRole to enable running ECS tasks from a workflow
- Added Apache logs to cumulus api and distribution lambdas
- **CUMULUS-1119** - Added `@cumulus/integration-tests/api/EarthdataLogin.getEarthdataLoginRedirectResponse` helper for integration tests to handle login with Earthdata and to return response from redirect to Cumulus API
- **CUMULUS-673** Added `@cumulus/common/file/getFileChecksumFromStream` to get file checksum from a readable stream

### Fixed

- CUMULUS-1123
  - Cloudformation template overrides now work as expected

### Changed

- CUMULUS-1169
  - Deprecated the `@cumulus/common/step-functions` module.
  - Updated code that queries the StepFunctions API to use the retry-enabled functions from
    `@cumulus/common/StepFunctions`
- CUMULUS-1121
  - Schema validation is now strongly enforced when writing to the database.
    Additional properties are not allowed and will result in a validation error.
- CUMULUS-678
  `tasks/move-granules` simplified and refactored to use functionality from cmrjs.
  `ingest/granules.moveGranuleFiles` now just moves granule files and returns a list of the updated files. Updating metadata now handled by `@cumulus/cmrjs/reconcileCMRMetadata`.
  `move-granules.updateGranuleMetadata` refactored and bugs fixed in the case of a file matching multiple collection.files.regexps.
  `getCmrXmlFiles` simplified and now only returns an object with the cmrfilename and the granuleId.
  `@cumulus/test-processing` - test processing task updated to generate UMM-G metadata

- CUMULUS-1043

  - `@cumulus/api` now uses [express](http://expressjs.com/) as the API engine.
  - All `@cumulus/api` endpoints on ApiGateway are consolidated to a single endpoint the uses `{proxy+}` definition.
  - All files under `packages/api/endpoints` along with associated tests are updated to support express's request and response objects.
  - Replaced environment variables `internal`, `bucket` and `systemBucket` with `system_bucket`.
  - Update `@cumulus/integration-tests` to work with updated cumulus-api express endpoints

- `@cumulus/integration-tests` - `buildAndExecuteWorkflow` and `buildWorkflow` updated to take a `meta` param to allow for additional fields to be added to the workflow `meta`

- **CUMULUS-1049** Updated `Retrieve Execution Status API` in `@cumulus/api`: If the execution doesn't exist in Step Function API, Cumulus API returns the execution status information from the database.

- **CUMULUS-1119**
  - Renamed `DISTRIBUTION_URL` environment variable to `DISTRIBUTION_ENDPOINT`
  - Renamed `DEPLOYMENT_ENDPOINT` environment variable to `DISTRIBUTION_REDIRECT_ENDPOINT`
  - Renamed `API_ENDPOINT` environment variable to `TOKEN_REDIRECT_ENDPOINT`

### Removed

- Functions deprecated before 1.11.0:
  - @cumulus/api/models/base: static Manager.createTable() and static Manager.deleteTable()
  - @cumulus/ingest/aws/S3
  - @cumulus/ingest/aws/StepFunction.getExecution()
  - @cumulus/ingest/aws/StepFunction.pullEvent()
  - @cumulus/ingest/consumer.Consume
  - @cumulus/ingest/granule/Ingest.getBucket()

### Deprecated

`@cmrjs/ingestConcept`, instead use the CMR object methods. `@cmrjs/CMR.ingestGranule` or `@cmrjs/CMR.ingestCollection`
`@cmrjs/searchConcept`, instead use the CMR object methods. `@cmrjs/CMR.searchGranules` or `@cmrjs/CMR.searchCollections`
`@cmrjs/deleteConcept`, instead use the CMR object methods. `@cmrjs/CMR.deleteGranule` or `@cmrjs/CMR.deleteCollection`

## [v1.11.1] - 2018-12-18

**Please Note**

- Ensure your `app/config.yml` has a `clientId` specified in the `cmr` section. This will allow CMR to identify your requests for better support and metrics.
  - For an example, please see [the example config](https://github.com/nasa/cumulus/blob/1c7e2bf41b75da9f87004c4e40fbcf0f39f56794/example/app/config.yml#L128).

### Added

- Added a `/tokenDelete` endpoint in `@cumulus/api` to delete access token records

### Changed

- CUMULUS-678
  `@cumulus/ingest/crypto` moved and renamed to `@cumulus/common/key-pair-provider`
  `@cumulus/ingest/aws` function: `KMSDecryptionFailed` and class: `KMS` extracted and moved to `@cumulus/common` and `KMS` is exported as `KMSProvider` from `@cumulus/common/key-pair-provider`
  `@cumulus/ingest/granule` functions: `publish`, `getGranuleId`, `getXMLMetadataAsString`, `getMetadataBodyAndTags`, `parseXmlString`, `getCmrXMLFiles`, `postS3Object`, `contructOnlineAccessUrls`, `updateMetadata`, extracted and moved to `@cumulus/cmrjs`
  `getGranuleId`, `getCmrXMLFiles`, `publish`, `updateMetadata` removed from `@cumulus/ingest/granule` and added to `@cumulus/cmrjs`;
  `updateMetadata` renamed `updateCMRMetadata`.
  `@cumulus/ingest` test files renamed.
- **CUMULUS-1070**
  - Add `'Client-Id'` header to all `@cumulus/cmrjs` requests (made via `searchConcept`, `ingestConcept`, and `deleteConcept`).
  - Updated `cumulus/example/app/config.yml` entry for `cmr.clientId` to use stackName for easier CMR-side identification.

## [v1.11.0] - 2018-11-30

**Please Note**

- Redeploy IAM roles:
  - CUMULUS-817 includes a migration that requires reconfiguration/redeployment of IAM roles. Please see the [upgrade instructions](https://nasa.github.io/cumulus/docs/upgrade/1.11.0) for more information.
  - CUMULUS-977 includes a few new SNS-related permissions added to the IAM roles that will require redeployment of IAM roles.
- `cumulus-message-adapter` v1.0.13+ is required for `@cumulus/api` granule reingest API to work properly. The latest version should be downloaded automatically by kes.
- A `TOKEN_SECRET` value (preferably 256-bit for security) must be added to `.env` to securely sign JWTs used for authorization in `@cumulus/api`

### Changed

- **CUUMULUS-1000** - Distribution endpoint now persists logins, instead of
  redirecting to Earthdata Login on every request
- **CUMULUS-783 CUMULUS-790** - Updated `@cumulus/sync-granule` and `@cumulus/move-granules` tasks to always overwrite existing files for manually-triggered reingest.
- **CUMULUS-906** - Updated `@cumulus/api` granule reingest API to
  - add `reingestGranule: true` and `forceDuplicateOverwrite: true` to Cumulus message `cumulus_meta.cumulus_context` field to indicate that the workflow is a manually triggered re-ingest.
  - return warning message to operator when duplicateHandling is not `replace`
  - `cumulus-message-adapter` v1.0.13+ is required.
- **CUMULUS-793** - Updated the granule move PUT request in `@cumulus/api` to reject the move with a 409 status code if one or more of the files already exist at the destination location
- Updated `@cumulus/helloworld` to use S3 to store state for pass on retry tests
- Updated `@cumulus/ingest`:
  - [Required for MAAP] `http.js#list` will now find links with a trailing whitespace
  - Removed code from `granule.js` which looked for files in S3 using `{ Bucket: discoveredFile.bucket, Key: discoveredFile.name }`. This is obsolete since `@cumulus/ingest` uses a `file-staging` and `constructCollectionId()` directory prefixes by default.
- **CUMULUS-989**
  - Updated `@cumulus/api` to use [JWT (JSON Web Token)](https://jwt.io/introduction/) as the transport format for API authorization tokens and to use JWT verification in the request authorization
  - Updated `/token` endpoint in `@cumulus/api` to return tokens as JWTs
  - Added a `/refresh` endpoint in `@cumulus/api` to request new access tokens from the OAuth provider using the refresh token
  - Added `refreshAccessToken` to `@cumulus/api/lib/EarthdataLogin` to manage refresh token requests with the Earthdata OAuth provider

### Added

- **CUMULUS-1050**
  - Separated configuration flags for originalPayload/finalPayload cleanup such that they can be set to different retention times
- **CUMULUS-798**
  - Added daily Executions cleanup CloudWatch event that triggers cleanExecutions lambda
  - Added cleanExecutions lambda that removes finalPayload/originalPayload field entries for records older than configured timeout value (execution_payload_retention_period), with a default of 30 days
- **CUMULUS-815/816**
  - Added 'originalPayload' and 'finalPayload' fields to Executions table
  - Updated Execution model to populate originalPayload with the execution payload on record creation
  - Updated Execution model code to populate finalPayload field with the execution payload on execution completion
  - Execution API now exposes the above fields
- **CUMULUS-977**
  - Rename `kinesisConsumer` to `messageConsumer` as it handles both Kinesis streams and SNS topics as of this version.
  - Add `sns`-type rule support. These rules create a subscription between an SNS topic and the `messageConsumer`.
    When a message is received, `messageConsumer` is triggered and passes the SNS message (JSON format expected) in
    its entirety to the workflow in the `payload` field of the Cumulus message. For more information on sns-type rules,
    see the [documentation](https://nasa.github.io/cumulus/docs/data-cookbooks/setup#rules).
- **CUMULUS-975**
  - Add `KinesisInboundEventLogger` and `KinesisOutboundEventLogger` API lambdas. These lambdas
    are utilized to dump incoming and outgoing ingest workflow kinesis streams
    to cloudwatch for analytics in case of AWS/stream failure.
  - Update rules model to allow tracking of log_event ARNs related to
    Rule event logging. Kinesis rule types will now automatically log
    incoming events via a Kinesis event triggered lambda.
    CUMULUS-975-migration-4
  - Update migration code to require explicit migration names per run
  - Added migration_4 to migrate/update exisitng Kinesis rules to have a log event mapping
  - Added new IAM policy for migration lambda
- **CUMULUS-775**
  - Adds a instance metadata endpoint to the `@cumulus/api` package.
  - Adds a new convenience function `hostId` to the `@cumulus/cmrjs` to help build environment specific cmr urls.
  - Fixed `@cumulus/cmrjs.searchConcept` to search and return CMR results.
  - Modified `@cumulus/cmrjs.CMR.searchGranule` and `@cumulus/cmrjs.CMR.searchCollection` to include CMR's provider as a default parameter to searches.
- **CUMULUS-965**
  - Add `@cumulus/test-data.loadJSONTestData()`,
    `@cumulus/test-data.loadTestData()`, and
    `@cumulus/test-data.streamTestData()` to safely load test data. These
    functions should be used instead of using `require()` to load test data,
    which could lead to tests interferring with each other.
  - Add a `@cumulus/common/util/deprecate()` function to mark a piece of code as
    deprecated
- **CUMULUS-986**
  - Added `waitForTestExecutionStart` to `@cumulus/integration-tests`
- **CUMULUS-919**
  - In `@cumulus/deployment`, added support for NGAP permissions boundaries for IAM roles with `useNgapPermissionBoundary` flag in `iam/config.yml`. Defaults to false.

### Fixed

- Fixed a bug where FTP sockets were not closed after an error, keeping the Lambda function active until it timed out [CUMULUS-972]
- **CUMULUS-656**
  - The API will no longer allow the deletion of a provider if that provider is
    referenced by a rule
  - The API will no longer allow the deletion of a collection if that collection
    is referenced by a rule
- Fixed a bug where `@cumulus/sf-sns-report` was not pulling large messages from S3 correctly.

### Deprecated

- `@cumulus/ingest/aws/StepFunction.pullEvent()`. Use `@cumulus/common/aws.pullStepFunctionEvent()`.
- `@cumulus/ingest/consumer.Consume` due to unpredictable implementation. Use `@cumulus/ingest/consumer.Consumer`.
  Call `Consumer.consume()` instead of `Consume.read()`.

## [v1.10.4] - 2018-11-28

### Added

- **CUMULUS-1008**
  - New `config.yml` parameter for SQS consumers: `sqs_consumer_rate: (default 500)`, which is the maximum number of
    messages the consumer will attempt to process per execution. Currently this is only used by the sf-starter consumer,
    which runs every minute by default, making this a messages-per-minute upper bound. SQS does not guarantee the number
    of messages returned per call, so this is not a fixed rate of consumption, only attempted number of messages received.

### Deprecated

- `@cumulus/ingest/consumer.Consume` due to unpredictable implementation. Use `@cumulus/ingest/consumer.Consumer`.

### Changed

- Backported update of `packages/api` dependency `@mapbox/dyno` to `1.4.2` to mitigate `event-stream` vulnerability.

## [v1.10.3] - 2018-10-31

### Added

- **CUMULUS-817**
  - Added AWS Dead Letter Queues for lambdas that are scheduled asynchronously/such that failures show up only in cloudwatch logs.
- **CUMULUS-956**
  - Migrated developer documentation and data-cookbooks to Docusaurus
    - supports versioning of documentation
  - Added `docs/docs-how-to.md` to outline how to do things like add new docs or locally install for testing.
  - Deployment/CI scripts have been updated to work with the new format
- **CUMULUS-811**
  - Added new S3 functions to `@cumulus/common/aws`:
    - `aws.s3TagSetToQueryString`: converts S3 TagSet array to querystring (for use with upload()).
    - `aws.s3PutObject`: Returns promise of S3 `putObject`, which puts an object on S3
    - `aws.s3CopyObject`: Returns promise of S3 `copyObject`, which copies an object in S3 to a new S3 location
    - `aws.s3GetObjectTagging`: Returns promise of S3 `getObjectTagging`, which returns an object containing an S3 TagSet.
  - `@/cumulus/common/aws.s3PutObject` defaults to an explicit `ACL` of 'private' if not overridden.
  - `@/cumulus/common/aws.s3CopyObject` defaults to an explicit `TaggingDirective` of 'COPY' if not overridden.

### Deprecated

- **CUMULUS-811**
  - Deprecated `@cumulus/ingest/aws.S3`. Member functions of this class will now
    log warnings pointing to similar functionality in `@cumulus/common/aws`.

## [v1.10.2] - 2018-10-24

### Added

- **CUMULUS-965**
  - Added a `@cumulus/logger` package
- **CUMULUS-885**
  - Added 'human readable' version identifiers to Lambda Versioning lambda aliases
- **CUMULUS-705**
  - Note: Make sure to update the IAM stack when deploying this update.
  - Adds an AsyncOperations model and associated DynamoDB table to the
    `@cumulus/api` package
  - Adds an /asyncOperations endpoint to the `@cumulus/api` package, which can
    be used to fetch the status of an AsyncOperation.
  - Adds a /bulkDelete endpoint to the `@cumulus/api` package, which performs an
    asynchronous bulk-delete operation. This is a stub right now which is only
    intended to demonstration how AsyncOperations work.
  - Adds an AsyncOperation ECS task to the `@cumulus/api` package, which will
    fetch an Lambda function, run it in ECS, and then store the result to the
    AsyncOperations table in DynamoDB.
- **CUMULUS-851** - Added workflow lambda versioning feature to allow in-flight workflows to use lambda versions that were in place when a workflow was initiated

  - Updated Kes custom code to remove logic that used the CMA file key to determine template compilation logic. Instead, utilize a `customCompilation` template configuration flag to indicate a template should use Cumulus's kes customized methods instead of 'core'.
  - Added `useWorkflowLambdaVersions` configuration option to enable the lambdaVersioning feature set. **This option is set to true by default** and should be set to false to disable the feature.
  - Added uniqueIdentifier configuration key to S3 sourced lambdas to optionally support S3 lambda resource versioning within this scheme. This key must be unique for each modified version of the lambda package and must be updated in configuration each time the source changes.
  - Added a new nested stack template that will create a `LambdaVersions` stack that will take lambda parameters from the base template, generate lambda versions/aliases and return outputs with references to the most 'current' lambda alias reference, and updated 'core' template to utilize these outputs (if `useWorkflowLambdaVersions` is enabled).

- Created a `@cumulus/api/lib/OAuth2` interface, which is implemented by the
  `@cumulus/api/lib/EarthdataLogin` and `@cumulus/api/lib/GoogleOAuth2` classes.
  Endpoints that need to handle authentication will determine which class to use
  based on environment variables. This also greatly simplifies testing.
- Added `@cumulus/api/lib/assertions`, containing more complex AVA test assertions
- Added PublishGranule workflow to publish a granule to CMR without full reingest. (ingest-in-place capability)

- `@cumulus/integration-tests` new functionality:
  - `listCollections` to list collections from a provided data directory
  - `deleteCollection` to delete list of collections from a deployed stack
  - `cleanUpCollections` combines the above in one function.
  - `listProviders` to list providers from a provided data directory
  - `deleteProviders` to delete list of providers from a deployed stack
  - `cleanUpProviders` combines the above in one function.
  - `@cumulus/integrations-tests/api.js`: `deleteGranule` and `deletePdr` functions to make `DELETE` requests to Cumulus API
  - `rules` API functionality for posting and deleting a rule and listing all rules
  - `wait-for-deploy` lambda for use in the redeployment tests
- `@cumulus/ingest/granule.js`: `ingestFile` inserts new `duplicate_found: true` field in the file's record if a duplicate file already exists on S3.
- `@cumulus/api`: `/execution-status` endpoint requests and returns complete execution output if execution output is stored in S3 due to size.
- Added option to use environment variable to set CMR host in `@cumulus/cmrjs`.
- **CUMULUS-781** - Added integration tests for `@cumulus/sync-granule` when `duplicateHandling` is set to `replace` or `skip`
- **CUMULUS-791** - `@cumulus/move-granules`: `moveFileRequest` inserts new `duplicate_found: true` field in the file's record if a duplicate file already exists on S3. Updated output schema to document new `duplicate_found` field.

### Removed

- Removed `@cumulus/common/fake-earthdata-login-server`. Tests can now create a
  service stub based on `@cumulus/api/lib/OAuth2` if testing requires handling
  authentication.

### Changed

- **CUMULUS-940** - modified `@cumulus/common/aws` `receiveSQSMessages` to take a parameter object instead of positional parameters. All defaults remain the same, but now access to long polling is available through `options.waitTimeSeconds`.
- **CUMULUS-948** - Update lambda functions `CNMToCMA` and `CnmResponse` in the `cumulus-data-shared` bucket and point the default stack to them.
- **CUMULUS-782** - Updated `@cumulus/sync-granule` task and `Granule.ingestFile` in `@cumulus/ingest` to keep both old and new data when a destination file with different checksum already exists and `duplicateHandling` is `version`
- Updated the config schema in `@cumulus/move-granules` to include the `moveStagedFiles` param.
- **CUMULUS-778** - Updated config schema and documentation in `@cumulus/sync-granule` to include `duplicateHandling` parameter for specifying how duplicate filenames should be handled
- **CUMULUS-779** - Updated `@cumulus/sync-granule` to throw `DuplicateFile` error when destination files already exist and `duplicateHandling` is `error`
- **CUMULUS-780** - Updated `@cumulus/sync-granule` to use `error` as the default for `duplicateHandling` when it is not specified
- **CUMULUS-780** - Updated `@cumulus/api` to use `error` as the default value for `duplicateHandling` in the `Collection` model
- **CUMULUS-785** - Updated the config schema and documentation in `@cumulus/move-granules` to include `duplicateHandling` parameter for specifying how duplicate filenames should be handled
- **CUMULUS-786, CUMULUS-787** - Updated `@cumulus/move-granules` to throw `DuplicateFile` error when destination files already exist and `duplicateHandling` is `error` or not specified
- **CUMULUS-789** - Updated `@cumulus/move-granules` to keep both old and new data when a destination file with different checksum already exists and `duplicateHandling` is `version`

### Fixed

- `getGranuleId` in `@cumulus/ingest` bug: `getGranuleId` was constructing an error using `filename` which was undefined. The fix replaces `filename` with the `uri` argument.
- Fixes to `del` in `@cumulus/api/endpoints/granules.js` to not error/fail when not all files exist in S3 (e.g. delete granule which has only 2 of 3 files ingested).
- `@cumulus/deployment/lib/crypto.js` now checks for private key existence properly.

## [v1.10.1] - 2018-09-4

### Fixed

- Fixed cloudformation template errors in `@cumulus/deployment/`
  - Replaced references to Fn::Ref: with Ref:
  - Moved long form template references to a newline

## [v1.10.0] - 2018-08-31

### Removed

- Removed unused and broken code from `@cumulus/common`
  - Removed `@cumulus/common/test-helpers`
  - Removed `@cumulus/common/task`
  - Removed `@cumulus/common/message-source`
  - Removed the `getPossiblyRemote` function from `@cumulus/common/aws`
  - Removed the `startPromisedSfnExecution` function from `@cumulus/common/aws`
  - Removed the `getCurrentSfnTask` function from `@cumulus/common/aws`

### Changed

- **CUMULUS-839** - In `@cumulus/sync-granule`, 'collection' is now an optional config parameter

### Fixed

- **CUMULUS-859** Moved duplicate code in `@cumulus/move-granules` and `@cumulus/post-to-cmr` to `@cumulus/ingest`. Fixed imports making assumptions about directory structure.
- `@cumulus/ingest/consumer` correctly limits the number of messages being received and processed from SQS. Details:
  - **Background:** `@cumulus/api` includes a lambda `<stack-name>-sqs2sf` which processes messages from the `<stack-name>-startSF` SQS queue every minute. The `sqs2sf` lambda uses `@cumulus/ingest/consumer` to receive and process messages from SQS.
  - **Bug:** More than `messageLimit` number of messages were being consumed and processed from the `<stack-name>-startSF` SQS queue. Many step functions were being triggered simultaneously by the lambda `<stack-name>-sqs2sf` (which consumes every minute from the `startSF` queue) and resulting in step function failure with the error: `An error occurred (ThrottlingException) when calling the GetExecutionHistory`.
  - **Fix:** `@cumulus/ingest/consumer#processMessages` now processes messages until `timeLimit` has passed _OR_ once it receives up to `messageLimit` messages. `sqs2sf` is deployed with a [default `messageLimit` of 10](https://github.com/nasa/cumulus/blob/670000c8a821ff37ae162385f921c40956e293f7/packages/deployment/app/config.yml#L147).
  - **IMPORTANT NOTE:** `consumer` will actually process up to `messageLimit * 2 - 1` messages. This is because sometimes `receiveSQSMessages` will return less than `messageLimit` messages and thus the consumer will continue to make calls to `receiveSQSMessages`. For example, given a `messageLimit` of 10 and subsequent calls to `receiveSQSMessages` returns up to 9 messages, the loop will continue and a final call could return up to 10 messages.

## [v1.9.1] - 2018-08-22

**Please Note** To take advantage of the added granule tracking API functionality, updates are required for the message adapter and its libraries. You should be on the following versions:

- `cumulus-message-adapter` 1.0.9+
- `cumulus-message-adapter-js` 1.0.4+
- `cumulus-message-adapter-java` 1.2.7+
- `cumulus-message-adapter-python` 1.0.5+

### Added

- **CUMULUS-687** Added logs endpoint to search for logs from a specific workflow execution in `@cumulus/api`. Added integration test.
- **CUMULUS-836** - `@cumulus/deployment` supports a configurable docker storage driver for ECS. ECS can be configured with either `devicemapper` (the default storage driver for AWS ECS-optimized AMIs) or `overlay2` (the storage driver used by the NGAP 2.0 AMI). The storage driver can be configured in `app/config.yml` with `ecs.docker.storageDriver: overlay2 | devicemapper`. The default is `overlay2`.
  - To support this configuration, a [Handlebars](https://handlebarsjs.com/) helper `ifEquals` was added to `packages/deployment/lib/kes.js`.
- **CUMULUS-836** - `@cumulus/api` added IAM roles required by the NGAP 2.0 AMI. The NGAP 2.0 AMI runs a script `register_instances_with_ssm.py` which requires the ECS IAM role to include `ec2:DescribeInstances` and `ssm:GetParameter` permissions.

### Fixed

- **CUMULUS-836** - `@cumulus/deployment` uses `overlay2` driver by default and does not attempt to write `--storage-opt dm.basesize` to fix [this error](https://github.com/moby/moby/issues/37039).
- **CUMULUS-413** Kinesis processing now captures all errrors.
  - Added kinesis fallback mechanism when errors occur during record processing.
  - Adds FallbackTopicArn to `@cumulus/api/lambdas.yml`
  - Adds fallbackConsumer lambda to `@cumulus/api`
  - Adds fallbackqueue option to lambda definitions capture lambda failures after three retries.
  - Adds kinesisFallback SNS topic to signal incoming errors from kinesis stream.
  - Adds kinesisFailureSQS to capture fully failed events from all retries.
- **CUMULUS-855** Adds integration test for kinesis' error path.
- **CUMULUS-686** Added workflow task name and version tracking via `@cumulus/api` executions endpoint under new `tasks` property, and under `workflow_tasks` in step input/output.
  - Depends on `cumulus-message-adapter` 1.0.9+, `cumulus-message-adapter-js` 1.0.4+, `cumulus-message-adapter-java` 1.2.7+ and `cumulus-message-adapter-python` 1.0.5+
- **CUMULUS-771**
  - Updated sync-granule to stream the remote file to s3
  - Added integration test for ingesting granules from ftp provider
  - Updated http/https integration tests for ingesting granules from http/https providers
- **CUMULUS-862** Updated `@cumulus/integration-tests` to handle remote lambda output
- **CUMULUS-856** Set the rule `state` to have default value `ENABLED`

### Changed

- In `@cumulus/deployment`, changed the example app config.yml to have additional IAM roles

## [v1.9.0] - 2018-08-06

**Please note** additional information and upgrade instructions [here](https://nasa.github.io/cumulus/docs/upgrade/1.9.0)

### Added

- **CUMULUS-712** - Added integration tests verifying expected behavior in workflows
- **GITC-776-2** - Add support for versioned collections

### Fixed

- **CUMULUS-832**
  - Fixed indentation in example config.yml in `@cumulus/deployment`
  - Fixed issue with new deployment using the default distribution endpoint in `@cumulus/deployment` and `@cumulus/api`

## [v1.8.1] - 2018-08-01

**Note** IAM roles should be re-deployed with this release.

- **Cumulus-726**
  - Added function to `@cumulus/integration-tests`: `sfnStep` includes `getStepInput` which returns the input to the schedule event of a given step function step.
  - Added IAM policy `@cumulus/deployment`: Lambda processing IAM role includes `kinesis::PutRecord` so step function lambdas can write to kinesis streams.
- **Cumulus Community Edition**
  - Added Google OAuth authentication token logic to `@cumulus/api`. Refactored token endpoint to use environment variable flag `OAUTH_PROVIDER` when determining with authentication method to use.
  - Added API Lambda memory configuration variable `api_lambda_memory` to `@cumulus/api` and `@cumulus/deployment`.

### Changed

- **Cumulus-726**
  - Changed function in `@cumulus/api`: `models/rules.js#addKinesisEventSource` was modified to call to `deleteKinesisEventSource` with all required parameters (rule's name, arn and type).
  - Changed function in `@cumulus/integration-tests`: `getStepOutput` can now be used to return output of failed steps. If users of this function want the output of a failed event, they can pass a third parameter `eventType` as `'failure'`. This function will work as always for steps which completed successfully.

### Removed

- **Cumulus-726**

  - Configuration change to `@cumulus/deployment`: Removed default auto scaling configuration for Granules and Files DynamoDB tables.

- **CUMULUS-688**
  - Add integration test for ExecutionStatus
  - Function addition to `@cumulus/integration-tests`: `api` includes `getExecutionStatus` which returns the execution status from the Cumulus API

## [v1.8.0] - 2018-07-23

### Added

- **CUMULUS-718** Adds integration test for Kinesis triggering a workflow.

- **GITC-776-3** Added more flexibility for rules. You can now edit all fields on the rule's record
  We may need to update the api documentation to reflect this.

- **CUMULUS-681** - Add ingest-in-place action to granules endpoint

  - new applyWorkflow action at PUT /granules/{granuleid} Applying a workflow starts an execution of the provided workflow and passes the granule record as payload.
    Parameter(s):
    - workflow - the workflow name

- **CUMULUS-685** - Add parent exeuction arn to the execution which is triggered from a parent step function

### Changed

- **CUMULUS-768** - Integration tests get S3 provider data from shared data folder

### Fixed

- **CUMULUS-746** - Move granule API correctly updates record in dynamo DB and cmr xml file
- **CUMULUS-766** - Populate database fileSize field from S3 if value not present in Ingest payload

## [v1.7.1] - 2018-07-27 - [BACKPORT]

### Fixed

- **CUMULUS-766** - Backport from 1.8.0 - Populate database fileSize field from S3 if value not present in Ingest payload

## [v1.7.0] - 2018-07-02

### Please note: [Upgrade Instructions](https://nasa.github.io/cumulus/docs/upgrade/1.7.0)

### Added

- **GITC-776-2** - Add support for versioned collectons
- **CUMULUS-491** - Add granule reconciliation API endpoints.
- **CUMULUS-480** Add suport for backup and recovery:
  - Add DynamoDB tables for granules, executions and pdrs
  - Add ability to write all records to S3
  - Add ability to download all DynamoDB records in form json files
  - Add ability to upload records to DynamoDB
  - Add migration scripts for copying granule, pdr and execution records from ElasticSearch to DynamoDB
  - Add IAM support for batchWrite on dynamoDB
-
- **CUMULUS-508** - `@cumulus/deployment` cloudformation template allows for lambdas and ECS clusters to have multiple AZ availability.
  - `@cumulus/deployment` also ensures docker uses `devicemapper` storage driver.
- **CUMULUS-755** - `@cumulus/deployment` Add DynamoDB autoscaling support.
  - Application developers can add autoscaling and override default values in their deployment's `app/config.yml` file using a `{TableName}Table:` key.

### Fixed

- **CUMULUS-747** - Delete granule API doesn't delete granule files in s3 and granule in elasticsearch
  - update the StreamSpecification DynamoDB tables to have StreamViewType: "NEW_AND_OLD_IMAGES"
  - delete granule files in s3
- **CUMULUS-398** - Fix not able to filter executions by workflow
- **CUMULUS-748** - Fix invalid lambda .zip files being validated/uploaded to AWS
- **CUMULUS-544** - Post to CMR task has UAT URL hard-coded
  - Made configurable: PostToCmr now requires CMR_ENVIRONMENT env to be set to 'SIT' or 'OPS' for those CMR environments. Default is UAT.

### Changed

- **GITC-776-4** - Changed Discover-pdrs to not rely on collection but use provider_path in config. It also has an optional filterPdrs regex configuration parameter

- **CUMULUS-710** - In the integration test suite, `getStepOutput` returns the output of the first successful step execution or last failed, if none exists

## [v1.6.0] - 2018-06-06

### Please note: [Upgrade Instructions](https://nasa.github.io/cumulus/docs/upgrade/1.6.0)

### Fixed

- **CUMULUS-602** - Format all logs sent to Elastic Search.
  - Extract cumulus log message and index it to Elastic Search.

### Added

- **CUMULUS-556** - add a mechanism for creating and running migration scripts on deployment.
- **CUMULUS-461** Support use of metadata date and other components in `url_path` property

### Changed

- **CUMULUS-477** Update bucket configuration to support multiple buckets of the same type:
  - Change the structure of the buckets to allow for more than one bucket of each type. The bucket structure is now:
    bucket-key:
    name: <bucket-name>
    type: <type> i.e. internal, public, etc.
  - Change IAM and app deployment configuration to support new bucket structure
  - Update tasks and workflows to support new bucket structure
  - Replace instances where buckets.internal is relied upon to either use the system bucket or a configured bucket
  - Move IAM template to the deployment package. NOTE: You now have to specify '--template node_modules/@cumulus/deployment/iam' in your IAM deployment
  - Add IAM cloudformation template support to filter buckets by type

## [v1.5.5] - 2018-05-30

### Added

- **CUMULUS-530** - PDR tracking through Queue-granules
  - Add optional `pdr` property to the sync-granule task's input config and output payload.
- **CUMULUS-548** - Create a Lambda task that generates EMS distribution reports
  - In order to supply EMS Distribution Reports, you must enable S3 Server
    Access Logging on any S3 buckets used for distribution. See [How Do I Enable Server Access Logging for an S3 Bucket?](https://docs.aws.amazon.com/AmazonS3/latest/user-guide/server-access-logging.html)
    The "Target bucket" setting should point at the Cumulus internal bucket.
    The "Target prefix" should be
    "<STACK_NAME>/ems-distribution/s3-server-access-logs/", where "STACK_NAME"
    is replaced with the name of your Cumulus stack.

### Fixed

- **CUMULUS-546 - Kinesis Consumer should catch and log invalid JSON**
  - Kinesis Consumer lambda catches and logs errors so that consumer doesn't get stuck in a loop re-processing bad json records.
- EMS report filenames are now based on their start time instead of the time
  instead of the time that the report was generated
- **CUMULUS-552 - Cumulus API returns different results for the same collection depending on query**
  - The collection, provider and rule records in elasticsearch are now replaced with records from dynamo db when the dynamo db records are updated.

### Added

- `@cumulus/deployment`'s default cloudformation template now configures storage for Docker to match the configured ECS Volume. The template defines Docker's devicemapper basesize (`dm.basesize`) using `ecs.volumeSize`. This addresses ECS default of limiting Docker containers to 10GB of storage ([Read more](https://aws.amazon.com/premiumsupport/knowledge-center/increase-default-ecs-docker-limit/)).

## [v1.5.4] - 2018-05-21

### Added

- **CUMULUS-535** - EMS Ingest, Archive, Archive Delete reports
  - Add lambda EmsReport to create daily EMS Ingest, Archive, Archive Delete reports
  - ems.provider property added to `@cumulus/deployment/app/config.yml`.
    To change the provider name, please add `ems: provider` property to `app/config.yml`.
- **CUMULUS-480** Use DynamoDB to store granules, pdrs and execution records
  - Activate PointInTime feature on DynamoDB tables
  - Increase test coverage on api package
  - Add ability to restore metadata records from json files to DynamoDB
- **CUMULUS-459** provide API endpoint for moving granules from one location on s3 to another

## [v1.5.3] - 2018-05-18

### Fixed

- **CUMULUS-557 - "Add dataType to DiscoverGranules output"**
  - Granules discovered by the DiscoverGranules task now include dataType
  - dataType is now a required property for granules used as input to the
    QueueGranules task
- **CUMULUS-550** Update deployment app/config.yml to force elasticsearch updates for deleted granules

## [v1.5.2] - 2018-05-15

### Fixed

- **CUMULUS-514 - "Unable to Delete the Granules"**
  - updated cmrjs.deleteConcept to return success if the record is not found
    in CMR.

### Added

- **CUMULUS-547** - The distribution API now includes an
  "earthdataLoginUsername" query parameter when it returns a signed S3 URL
- **CUMULUS-527 - "parse-pdr queues up all granules and ignores regex"**
  - Add an optional config property to the ParsePdr task called
    "granuleIdFilter". This property is a regular expression that is applied
    against the filename of the first file of each granule contained in the
    PDR. If the regular expression matches, then the granule is included in
    the output. Defaults to '.', which will match all granules in the PDR.
- File checksums in PDRs now support MD5
- Deployment support to subscribe to an SNS topic that already exists
- **CUMULUS-470, CUMULUS-471** In-region S3 Policy lambda added to API to update bucket policy for in-region access.
- **CUMULUS-533** Added fields to granule indexer to support EMS ingest and archive record creation
- **CUMULUS-534** Track deleted granules
  - added `deletedgranule` type to `cumulus` index.
  - **Important Note:** Force custom bootstrap to re-run by adding this to
    app/config.yml `es: elasticSearchMapping: 7`
- You can now deploy cumulus without ElasticSearch. Just add `es: null` to your `app/config.yml` file. This is only useful for debugging purposes. Cumulus still requires ElasticSearch to properly operate.
- `@cumulus/integration-tests` includes and exports the `addRules` function, which seeds rules into the DynamoDB table.
- Added capability to support EFS in cloud formation template. Also added
  optional capability to ssh to your instance and privileged lambda functions.
- Added support to force discovery of PDRs that have already been processed
  and filtering of selected data types
- `@cumulus/cmrjs` uses an environment variable `USER_IP_ADDRESS` or fallback
  IP address of `10.0.0.0` when a public IP address is not available. This
  supports lambda functions deployed into a VPC's private subnet, where no
  public IP address is available.

### Changed

- **CUMULUS-550** Custom bootstrap automatically adds new types to index on
  deployment

## [v1.5.1] - 2018-04-23

### Fixed

- add the missing dist folder to the hello-world task
- disable uglifyjs on the built version of the pdr-status-check (read: https://github.com/webpack-contrib/uglifyjs-webpack-plugin/issues/264)

## [v1.5.0] - 2018-04-23

### Changed

- Removed babel from all tasks and packages and increased minimum node requirements to version 8.10
- Lambda functions created by @cumulus/deployment will use node8.10 by default
- Moved [cumulus-integration-tests](https://github.com/nasa/cumulus-integration-tests) to the `example` folder CUMULUS-512
- Streamlined all packages dependencies (e.g. remove redundant dependencies and make sure versions are the same across packages)
- **CUMULUS-352:** Update Cumulus Elasticsearch indices to use [index aliases](https://www.elastic.co/guide/en/elasticsearch/reference/current/indices-aliases.html).
- **CUMULUS-519:** ECS tasks are no longer restarted after each CF deployment unless `ecs.restartTasksOnDeploy` is set to true
- **CUMULUS-298:** Updated log filterPattern to include all CloudWatch logs in ElasticSearch
- **CUMULUS-518:** Updates to the SyncGranule config schema
  - `granuleIdExtraction` is no longer a property
  - `process` is now an optional property
  - `provider_path` is no longer a property

### Fixed

- **CUMULUS-455 "Kes deployments using only an updated message adapter do not get automatically deployed"**
  - prepended the hash value of cumulus-message-adapter.zip file to the zip file name of lambda which uses message adapter.
  - the lambda function will be redeployed when message adapter or lambda function are updated
- Fixed a bug in the bootstrap lambda function where it stuck during update process
- Fixed a bug where the sf-sns-report task did not return the payload of the incoming message as the output of the task [CUMULUS-441]

### Added

- **CUMULUS-352:** Add reindex CLI to the API package.
- **CUMULUS-465:** Added mock http/ftp/sftp servers to the integration tests
- Added a `delete` method to the `@common/CollectionConfigStore` class
- **CUMULUS-467 "@cumulus/integration-tests or cumulus-integration-tests should seed provider and collection in deployed DynamoDB"**
  - `example` integration-tests populates providers and collections to database
  - `example` workflow messages are populated from workflow templates in s3, provider and collection information in database, and input payloads. Input templates are removed.
  - added `https` protocol to provider schema

## [v1.4.1] - 2018-04-11

### Fixed

- Sync-granule install

## [v1.4.0] - 2018-04-09

### Fixed

- **CUMULUS-392 "queue-granules not returning the sfn-execution-arns queued"**
  - updated queue-granules to return the sfn-execution-arns queued and pdr if exists.
  - added pdr to ingest message meta.pdr instead of payload, so the pdr information doesn't get lost in the ingest workflow, and ingested granule in elasticsearch has pdr name.
  - fixed sf-sns-report schema, remove the invalid part
  - fixed pdr-status-check schema, the failed execution contains arn and reason
- **CUMULUS-206** make sure homepage and repository urls exist in package.json files of tasks and packages

### Added

- Example folder with a cumulus deployment example

### Changed

- [CUMULUS-450](https://bugs.earthdata.nasa.gov/browse/CUMULUS-450) - Updated
  the config schema of the **queue-granules** task
  - The config no longer takes a "collection" property
  - The config now takes an "internalBucket" property
  - The config now takes a "stackName" property
- [CUMULUS-450](https://bugs.earthdata.nasa.gov/browse/CUMULUS-450) - Updated
  the config schema of the **parse-pdr** task
  - The config no longer takes a "collection" property
  - The "stack", "provider", and "bucket" config properties are now
    required
- **CUMULUS-469** Added a lambda to the API package to prototype creating an S3 bucket policy for direct, in-region S3 access for the prototype bucket

### Removed

- Removed the `findTmpTestDataDirectory()` function from
  `@cumulus/common/test-utils`

### Fixed

- [CUMULUS-450](https://bugs.earthdata.nasa.gov/browse/CUMULUS-450)
  - The **queue-granules** task now enqueues a **sync-granule** task with the
    correct collection config for that granule based on the granule's
    data-type. It had previously been using the collection config from the
    config of the **queue-granules** task, which was a problem if the granules
    being queued belonged to different data-types.
  - The **parse-pdr** task now handles the case where a PDR contains granules
    with different data types, and uses the correct granuleIdExtraction for
    each granule.

### Added

- **CUMULUS-448** Add code coverage checking using [nyc](https://github.com/istanbuljs/nyc).

## [v1.3.0] - 2018-03-29

### Deprecated

- discover-s3-granules is deprecated. The functionality is provided by the discover-granules task

### Fixed

- **CUMULUS-331:** Fix aws.downloadS3File to handle non-existent key
- Using test ftp provider for discover-granules testing [CUMULUS-427]
- **CUMULUS-304: "Add AWS API throttling to pdr-status-check task"** Added concurrency limit on SFN API calls. The default concurrency is 10 and is configurable through Lambda environment variable CONCURRENCY.
- **CUMULUS-414: "Schema validation not being performed on many tasks"** revised npm build scripts of tasks that use cumulus-message-adapter to place schema directories into dist directories.
- **CUMULUS-301:** Update all tests to use test-data package for testing data.
- **CUMULUS-271: "Empty response body from rules PUT endpoint"** Added the updated rule to response body.
- Increased memory allotment for `CustomBootstrap` lambda function. Resolves failed deployments where `CustomBootstrap` lambda function was failing with error `Process exited before completing request`. This was causing deployments to stall, fail to update and fail to rollback. This error is thrown when the lambda function tries to use more memory than it is allotted.
- Cumulus repository folders structure updated:
  - removed the `cumulus` folder altogether
  - moved `cumulus/tasks` to `tasks` folder at the root level
  - moved the tasks that are not converted to use CMA to `tasks/.not_CMA_compliant`
  - updated paths where necessary

### Added

- `@cumulus/integration-tests` - Added support for testing the output of an ECS activity as well as a Lambda function.

## [v1.2.0] - 2018-03-20

### Fixed

- Update vulnerable npm packages [CUMULUS-425]
- `@cumulus/api`: `kinesis-consumer.js` uses `sf-scheduler.js#schedule` instead of placing a message directly on the `startSF` SQS queue. This is a fix for [CUMULUS-359](https://bugs.earthdata.nasa.gov/browse/CUMULUS-359) because `sf-scheduler.js#schedule` looks up the provider and collection data in DynamoDB and adds it to the `meta` object of the enqueued message payload.
- `@cumulus/api`: `kinesis-consumer.js` catches and logs errors instead of doing an error callback. Before this change, `kinesis-consumer` was failing to process new records when an existing record caused an error because it would call back with an error and stop processing additional records. It keeps trying to process the record causing the error because it's "position" in the stream is unchanged. Catching and logging the errors is part 1 of the fix. Proposed part 2 is to enqueue the error and the message on a "dead-letter" queue so it can be processed later ([CUMULUS-413](https://bugs.earthdata.nasa.gov/browse/CUMULUS-413)).
- **CUMULUS-260: "PDR page on dashboard only shows zeros."** The PDR stats in LPDAAC are all 0s, even if the dashboard has been fixed to retrieve the correct fields. The current version of pdr-status-check has a few issues.
  - pdr is not included in the input/output schema. It's available from the input event. So the pdr status and stats are not updated when the ParsePdr workflow is complete. Adding the pdr to the input/output of the task will fix this.
  - pdr-status-check doesn't update pdr stats which prevent the real time pdr progress from showing up in the dashboard. To solve this, added lambda function sf-sns-report which is copied from @cumulus/api/lambdas/sf-sns-broadcast with modification, sf-sns-report can be used to report step function status anywhere inside a step function. So add step sf-sns-report after each pdr-status-check, we will get the PDR status progress at real time.
  - It's possible an execution is still in the queue and doesn't exist in sfn yet. Added code to handle 'ExecutionDoesNotExist' error when checking the execution status.
- Fixed `aws.cloudwatchevents()` typo in `packages/ingest/aws.js`. This typo was the root cause of the error: `Error: Could not process scheduled_ingest, Error: : aws.cloudwatchevents is not a constructor` seen when trying to update a rule.

### Removed

- `@cumulus/ingest/aws`: Remove queueWorkflowMessage which is no longer being used by `@cumulus/api`'s `kinesis-consumer.js`.

## [v1.1.4] - 2018-03-15

### Added

- added flag `useList` to parse-pdr [CUMULUS-404]

### Fixed

- Pass encrypted password to the ApiGranule Lambda function [CUMULUS-424]

## [v1.1.3] - 2018-03-14

### Fixed

- Changed @cumulus/deployment package install behavior. The build process will happen after installation

## [v1.1.2] - 2018-03-14

### Added

- added tools to @cumulus/integration-tests for local integration testing
- added end to end testing for discovering and parsing of PDRs
- `yarn e2e` command is available for end to end testing

### Fixed

- **CUMULUS-326: "Occasionally encounter "Too Many Requests" on deployment"** The api gateway calls will handle throttling errors
- **CUMULUS-175: "Dashboard providers not in sync with AWS providers."** The root cause of this bug - DynamoDB operations not showing up in Elasticsearch - was shared by collections and rules. The fix was to update providers', collections' and rules; POST, PUT and DELETE endpoints to operate on DynamoDB and using DynamoDB streams to update Elasticsearch. The following packages were made:
  - `@cumulus/deployment` deploys DynamoDB streams for the Collections, Providers and Rules tables as well as a new lambda function called `dbIndexer`. The `dbIndexer` lambda has an event source mapping which listens to each of the DynamoDB streams. The dbIndexer lambda receives events referencing operations on the DynamoDB table and updates the elasticsearch cluster accordingly.
  - The `@cumulus/api` endpoints for collections, providers and rules _only_ query DynamoDB, with the exception of LIST endpoints and the collections' GET endpoint.

### Updated

- Broke up `kes.override.js` of @cumulus/deployment to multiple modules and moved to a new location
- Expanded @cumulus/deployment test coverage
- all tasks were updated to use cumulus-message-adapter-js 1.0.1
- added build process to integration-tests package to babelify it before publication
- Update @cumulus/integration-tests lambda.js `getLambdaOutput` to return the entire lambda output. Previously `getLambdaOutput` returned only the payload.

## [v1.1.1] - 2018-03-08

### Removed

- Unused queue lambda in api/lambdas [CUMULUS-359]

### Fixed

- Kinesis message content is passed to the triggered workflow [CUMULUS-359]
- Kinesis message queues a workflow message and does not write to rules table [CUMULUS-359]

## [v1.1.0] - 2018-03-05

### Added

- Added a `jlog` function to `common/test-utils` to aid in test debugging
- Integration test package with command line tool [CUMULUS-200] by @laurenfrederick
- Test for FTP `useList` flag [CUMULUS-334] by @kkelly51

### Updated

- The `queue-pdrs` task now uses the [cumulus-message-adapter-js](https://github.com/nasa/cumulus-message-adapter-js)
  library
- Updated the `queue-pdrs` JSON schemas
- The test-utils schema validation functions now throw an error if validation
  fails
- The `queue-granules` task now uses the [cumulus-message-adapter-js](https://github.com/nasa/cumulus-message-adapter-js)
  library
- Updated the `queue-granules` JSON schemas

### Removed

- Removed the `getSfnExecutionByName` function from `common/aws`
- Removed the `getGranuleStatus` function from `common/aws`

## [v1.0.1] - 2018-02-27

### Added

- More tests for discover-pdrs, dicover-granules by @yjpa7145
- Schema validation utility for tests by @yjpa7145

### Changed

- Fix an FTP listing bug for servers that do not support STAT [CUMULUS-334] by @kkelly51

## [v1.0.0] - 2018-02-23

[unreleased]: https://github.com/nasa/cumulus/compare/v1.20.0...HEAD
[v1.20.0]: https://github.com/nasa/cumulus/compare/v1.19.0...v1.20.0
[v1.19.0]: https://github.com/nasa/cumulus/compare/v1.18.0...v1.19.0
[v1.18.0]: https://github.com/nasa/cumulus/compare/v1.17.0...v1.18.0
[v1.17.0]: https://github.com/nasa/cumulus/compare/v1.16.1...v1.17.0
[v1.16.1]: https://github.com/nasa/cumulus/compare/v1.16.0...v1.16.1
[v1.16.0]: https://github.com/nasa/cumulus/compare/v1.15.0...v1.16.0
[v1.15.0]: https://github.com/nasa/cumulus/compare/v1.14.5...v1.15.0
[v1.14.5]: https://github.com/nasa/cumulus/compare/v1.14.4...v1.14.5
[v1.14.4]: https://github.com/nasa/cumulus/compare/v1.14.3...v1.14.4
[v1.14.3]: https://github.com/nasa/cumulus/compare/v1.14.2...v1.14.3
[v1.14.2]: https://github.com/nasa/cumulus/compare/v1.14.1...v1.14.2
[v1.14.1]: https://github.com/nasa/cumulus/compare/v1.14.0...v1.14.1
[v1.14.0]: https://github.com/nasa/cumulus/compare/v1.13.5...v1.14.0
[v1.13.5]: https://github.com/nasa/cumulus/compare/v1.13.4...v1.13.5
[v1.13.4]: https://github.com/nasa/cumulus/compare/v1.13.3...v1.13.4
[v1.13.3]: https://github.com/nasa/cumulus/compare/v1.13.2...v1.13.3
[v1.13.2]: https://github.com/nasa/cumulus/compare/v1.13.1...v1.13.2
[v1.13.1]: https://github.com/nasa/cumulus/compare/v1.13.0...v1.13.1
[v1.13.0]: https://github.com/nasa/cumulus/compare/v1.12.1...v1.13.0
[v1.12.1]: https://github.com/nasa/cumulus/compare/v1.12.0...v1.12.1
[v1.12.0]: https://github.com/nasa/cumulus/compare/v1.11.3...v1.12.0
[v1.11.3]: https://github.com/nasa/cumulus/compare/v1.11.2...v1.11.3
[v1.11.2]: https://github.com/nasa/cumulus/compare/v1.11.1...v1.11.2
[v1.11.1]: https://github.com/nasa/cumulus/compare/v1.11.0...v1.11.1
[v1.11.0]: https://github.com/nasa/cumulus/compare/v1.10.4...v1.11.0
[v1.10.4]: https://github.com/nasa/cumulus/compare/v1.10.3...v1.10.4
[v1.10.3]: https://github.com/nasa/cumulus/compare/v1.10.2...v1.10.3
[v1.10.2]: https://github.com/nasa/cumulus/compare/v1.10.1...v1.10.2
[v1.10.1]: https://github.com/nasa/cumulus/compare/v1.10.0...v1.10.1
[v1.10.0]: https://github.com/nasa/cumulus/compare/v1.9.1...v1.10.0
[v1.9.1]: https://github.com/nasa/cumulus/compare/v1.9.0...v1.9.1
[v1.9.0]: https://github.com/nasa/cumulus/compare/v1.8.1...v1.9.0
[v1.8.1]: https://github.com/nasa/cumulus/compare/v1.8.0...v1.8.1
[v1.8.0]: https://github.com/nasa/cumulus/compare/v1.7.0...v1.8.0
[v1.7.0]: https://github.com/nasa/cumulus/compare/v1.6.0...v1.7.0
[v1.6.0]: https://github.com/nasa/cumulus/compare/v1.5.5...v1.6.0
[v1.5.5]: https://github.com/nasa/cumulus/compare/v1.5.4...v1.5.5
[v1.5.4]: https://github.com/nasa/cumulus/compare/v1.5.3...v1.5.4
[v1.5.3]: https://github.com/nasa/cumulus/compare/v1.5.2...v1.5.3
[v1.5.2]: https://github.com/nasa/cumulus/compare/v1.5.1...v1.5.2
[v1.5.1]: https://github.com/nasa/cumulus/compare/v1.5.0...v1.5.1
[v1.5.0]: https://github.com/nasa/cumulus/compare/v1.4.1...v1.5.0
[v1.4.1]: https://github.com/nasa/cumulus/compare/v1.4.0...v1.4.1
[v1.4.0]: https://github.com/nasa/cumulus/compare/v1.3.0...v1.4.0
[v1.3.0]: https://github.com/nasa/cumulus/compare/v1.2.0...v1.3.0
[v1.2.0]: https://github.com/nasa/cumulus/compare/v1.1.4...v1.2.0
[v1.1.4]: https://github.com/nasa/cumulus/compare/v1.1.3...v1.1.4
[v1.1.3]: https://github.com/nasa/cumulus/compare/v1.1.2...v1.1.3
[v1.1.2]: https://github.com/nasa/cumulus/compare/v1.1.1...v1.1.2
[v1.1.1]: https://github.com/nasa/cumulus/compare/v1.0.1...v1.1.1
[v1.1.0]: https://github.com/nasa/cumulus/compare/v1.0.1...v1.1.0
[v1.0.1]: https://github.com/nasa/cumulus/compare/v1.0.0...v1.0.1
[v1.0.0]: https://github.com/nasa/cumulus/compare/pre-v1-release...v1.0.0<|MERGE_RESOLUTION|>--- conflicted
+++ resolved
@@ -6,11 +6,6 @@
 
 ## [Unreleased]
 
-<<<<<<< HEAD
-### Added
-- **CUMULUS-1787**
-  - Added `/active` endpoint to collections for returning collections with active granules
-=======
 ### PLEASE NOTE
 
 - **CUMULUS-1762**: the `messageConsumer` for `sns` and `kinesis`-type rules now fetches
@@ -23,13 +18,14 @@
 
 - **CUMULUS-1732**
   - Added Python task/activity workflow and integration test (`PythonReferenceSpec`) to test `cumulus-message-adapter-python`and `cumulus-process-py` integration.
+- **CUMULUS-1787**
+  - Added `/active` endpoint to collections for returning collections with active granules
 
 ### Changed
 
 - **CUMULUS-1762**
   - the `messageConsumer` for `sns` and `kinesis`-type rules now fetches the collection
     information from the message.
->>>>>>> d2bd9a4c
 
 ### Removed
 
