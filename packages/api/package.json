{
  "name": "@cumulus/api",
  "version": "1.10.1",
  "description": "Lambda functions for handling all daac's API operations",
  "main": "index.js",
  "engines": {
    "node": ">=8.10.0"
  },
  "bin": {
    "cumulus-api": "./bin/cli.js"
  },
  "scripts": {
    "test": "ava --serial --fail-fast",
    "test-coverage": "nyc ava",
    "build": "webpack",
    "watch": "webpack --progress -w",
    "prepublishOnly": "PRODUCTION=true npm run build"
  },
  "ava": {
    "files": "tests/**/*.js",
    "fail-fast": true,
    "serial": true
  },
  "nyc": {
    "exclude": [
      "tests"
    ]
  },
  "publishConfig": {
    "access": "public"
  },
  "keywords": [
    "Cumulus"
  ],
  "author": "Cumulus Authors",
  "license": "Apache-2.0",
  "dependencies": {
    "@cumulus/cmrjs": "^1.10.0",
    "@cumulus/common": "^1.10.0",
    "@cumulus/ingest": "^1.10.0",
    "@cumulus/pvl": "^1.10.0",
    "@mapbox/dyno": "^1.4.1",
    "ajv": "^5.2.2",
    "archiver": "^2.1.1",
    "aws-sdk": "^2.238.1",
    "basic-auth": "^1.1.0",
    "boolean": "^0.1.3",
    "commander": "^2.15.0",
    "cwait": "^1.1.1",
    "depd": "^1.1.2",
    "dynamodb-data-types": "^3.0.0",
    "elasticsearch": "^14.2.2",
    "form-data": "^2.1.2",
    "googleapis": "^29.0.0",
    "got": "^8.3.0",
    "http-aws-es": "^1.1.3",
    "lambda-proxy-utils": "^1.4.0",
    "lodash.chunk": "^4.2.0",
    "lodash.clonedeep": "^4.5.0",
    "lodash.drop": "^4.1.1",
    "lodash.get": "^4.4.2",
    "lodash.has": "^4.5.2",
<<<<<<< HEAD
    "lodash.iserror": "^3.1.1",
=======
    "lodash.isfunction": "^3.0.9",
    "lodash.isnumber": "^3.0.3",
    "lodash.isobject": "^3.0.2",
>>>>>>> 6867663a
    "lodash.isstring": "^4.0.1",
    "lodash.merge": "^4.5.0",
    "lodash.omit": "^4.5.0",
    "lodash.pick": "^4.4.0",
    "lodash.sortby": "^4.7.0",
    "lodash.uniqby": "^4.7.0",
    "moment": "^2.22.1",
    "node-forge": "^0.7.1",
    "p-limit": "^1.2.0",
<<<<<<< HEAD
    "p-retry": "^2.0.0",
    "querystring": "^0.2.0",
=======
>>>>>>> 6867663a
    "split2": "^2.2.0",
    "uuid": "^3.2.1"
  },
  "devDependencies": {
    "ava": "^0.25.0",
    "fs-extra": "^7.0.0",
    "lodash.flatten": "^4.4.0",
    "lodash.range": "^3.2.0",
    "lodash.sample": "4.2.1",
    "nock": "^10.0.0",
    "nyc": "^11.6.0",
    "rewire": "^4.0.1",
    "sinon": "^4.5.0",
    "webpack-cli": "~2.0.14",
    "webpack": "~4.5.0",
    "xml2js": "^0.4.19"
  }
}<|MERGE_RESOLUTION|>--- conflicted
+++ resolved
@@ -60,13 +60,10 @@
     "lodash.drop": "^4.1.1",
     "lodash.get": "^4.4.2",
     "lodash.has": "^4.5.2",
-<<<<<<< HEAD
     "lodash.iserror": "^3.1.1",
-=======
     "lodash.isfunction": "^3.0.9",
     "lodash.isnumber": "^3.0.3",
     "lodash.isobject": "^3.0.2",
->>>>>>> 6867663a
     "lodash.isstring": "^4.0.1",
     "lodash.merge": "^4.5.0",
     "lodash.omit": "^4.5.0",
@@ -76,11 +73,8 @@
     "moment": "^2.22.1",
     "node-forge": "^0.7.1",
     "p-limit": "^1.2.0",
-<<<<<<< HEAD
     "p-retry": "^2.0.0",
     "querystring": "^0.2.0",
-=======
->>>>>>> 6867663a
     "split2": "^2.2.0",
     "uuid": "^3.2.1"
   },
