--- conflicted
+++ resolved
@@ -178,10 +178,6 @@
       Environment:
         Variables:
           stackName: {{../stackName}}
-<<<<<<< HEAD
-          system_bucket: {{../parent.system_bucket}}
-=======
->>>>>>> 44ff0a74
           public_buckets: {{{collectBuckets ../parent.buckets "public"}}}
           protected_buckets: {{{collectBuckets ../parent.buckets "protected"}}}
       {{# if this.urs}}
