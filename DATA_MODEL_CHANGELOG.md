# Data model Changelog

All notable changes to the data models for this project must be documented in this file.

The format is based on [Keep a Changelog](http://keepachangelog.com/en/1.0.0/)
and this project adheres to [Semantic Versioning](http://semver.org/spec/v2.0.0.html).

## [Unreleased]

<<<<<<< HEAD
## [v1.24.0] 2020-06-03

=======
- **CUMULUS-1982**
  - `provider.globalConnectionLimit` is now optional
>>>>>>> d31fc0d7
- **CUMULUS-1969**
  - Remove `provider_path` from collection schema
- **CUMULUS-1977**
  - Updated ENUM `operationType` field for asyncOperation model to allow these values:
    - `ES Index`
    - `Bulk Granules`
    - `Bulk Granule Delete`
    - `Kinesis Replay`

## [v1.23.2] - 2020-05-22

### Added

- **CUMULUS-408**
  - Added `certificateUri` field to provider schema. This optional field allows operators to specify an S3 uri to a CA bundle to use for HTTPS requests.

### Changed

- **CUMULUS-1777**
  - The `expirationTime` property is now a required field of the access tokens model.

## [v1.19.0] - 2020-02-28

### Changed

- **CUMULUS-1736**
  - The `dataType` property of the collections model has been deprecated and
    should no longer be used. The `name` property should be used instead. There
    shouldn't have ever been a situation where those two values were different.

## [v1.17.0] - 2019-12-31

### Removed

- **CUMULUS-1498**
  - Remove the Users table. The list of OAuth users who are allowed to use the
    API is now stored in S3.

### Added

- **CUMULUS-1687**
  - All asyncOperations now include the fields `description` and `operationType`. `operationType` can be one of the following. [`Bulk Delete`, `Bulk Granules`, `ES Index`, `Kinesis Replay`]

[unreleased]: https://github.com/nasa/cumulus/compare/v1.23.2...HEAD
[v1.23.2]: https://github.com/nasa/cumulus/compare/v1.22.1...v1.23.2
[v1.22.1]: https://github.com/nasa/cumulus/compare/v1.21.0...v1.22.1
[v1.21.0]: https://github.com/nasa/cumulus/compare/v1.20.0...v1.21.0
[v1.20.0]: https://github.com/nasa/cumulus/compare/v1.19.0...v1.20.0
[v1.19.0]: https://github.com/nasa/cumulus/compare/v1.18.0...v1.19.0
[v1.19.0]: https://github.com/nasa/cumulus/compare/v1.18.0...v1.19.0
[v1.18.0]: https://github.com/nasa/cumulus/compare/v1.17.0...v1.18.0
[v1.17.0]: https://github.com/nasa/cumulus/compare/v1.16.1...v1.17.0
[v1.16.1]: https://github.com/nasa/cumulus/compare/v1.16.0...v1.16.1
[v1.16.0]: https://github.com/nasa/cumulus/compare/v1.15.0...v1.16.0
[v1.15.0]: https://github.com/nasa/cumulus/compare/v1.14.5...v1.15.0
[v1.14.5]: https://github.com/nasa/cumulus/compare/v1.14.4...v1.14.5
[v1.14.4]: https://github.com/nasa/cumulus/compare/v1.14.3...v1.14.4
[v1.14.3]: https://github.com/nasa/cumulus/compare/v1.14.2...v1.14.3
[v1.14.2]: https://github.com/nasa/cumulus/compare/v1.14.1...v1.14.2
[v1.14.1]: https://github.com/nasa/cumulus/compare/v1.14.0...v1.14.1
[v1.14.0]: https://github.com/nasa/cumulus/compare/v1.13.5...v1.14.0
[v1.13.5]: https://github.com/nasa/cumulus/compare/v1.13.4...v1.13.5
[v1.13.4]: https://github.com/nasa/cumulus/compare/v1.13.3...v1.13.4
[v1.13.3]: https://github.com/nasa/cumulus/compare/v1.13.2...v1.13.3
[v1.13.2]: https://github.com/nasa/cumulus/compare/v1.13.1...v1.13.2
[v1.13.1]: https://github.com/nasa/cumulus/compare/v1.13.0...v1.13.1
[v1.13.0]: https://github.com/nasa/cumulus/compare/v1.12.1...v1.13.0
[v1.12.1]: https://github.com/nasa/cumulus/compare/v1.12.0...v1.12.1
[v1.12.0]: https://github.com/nasa/cumulus/compare/v1.11.3...v1.12.0
[v1.11.3]: https://github.com/nasa/cumulus/compare/v1.11.2...v1.11.3
[v1.11.2]: https://github.com/nasa/cumulus/compare/v1.11.1...v1.11.2
[v1.11.1]: https://github.com/nasa/cumulus/compare/v1.11.0...v1.11.1
[v1.11.0]: https://github.com/nasa/cumulus/compare/v1.10.4...v1.11.0
[v1.10.4]: https://github.com/nasa/cumulus/compare/v1.10.3...v1.10.4
[v1.10.3]: https://github.com/nasa/cumulus/compare/v1.10.2...v1.10.3
[v1.10.2]: https://github.com/nasa/cumulus/compare/v1.10.1...v1.10.2
[v1.10.1]: https://github.com/nasa/cumulus/compare/v1.10.0...v1.10.1
[v1.10.0]: https://github.com/nasa/cumulus/compare/v1.9.1...v1.10.0
[v1.9.1]: https://github.com/nasa/cumulus/compare/v1.9.0...v1.9.1
[v1.9.0]: https://github.com/nasa/cumulus/compare/v1.8.1...v1.9.0
[v1.8.1]: https://github.com/nasa/cumulus/compare/v1.8.0...v1.8.1
[v1.8.0]: https://github.com/nasa/cumulus/compare/v1.7.0...v1.8.0
[v1.7.0]: https://github.com/nasa/cumulus/compare/v1.6.0...v1.7.0
[v1.6.0]: https://github.com/nasa/cumulus/compare/v1.5.5...v1.6.0
[v1.5.5]: https://github.com/nasa/cumulus/compare/v1.5.4...v1.5.5
[v1.5.4]: https://github.com/nasa/cumulus/compare/v1.5.3...v1.5.4
[v1.5.3]: https://github.com/nasa/cumulus/compare/v1.5.2...v1.5.3
[v1.5.2]: https://github.com/nasa/cumulus/compare/v1.5.1...v1.5.2
[v1.5.1]: https://github.com/nasa/cumulus/compare/v1.5.0...v1.5.1
[v1.5.0]: https://github.com/nasa/cumulus/compare/v1.4.1...v1.5.0
[v1.4.1]: https://github.com/nasa/cumulus/compare/v1.4.0...v1.4.1
[v1.4.0]: https://github.com/nasa/cumulus/compare/v1.3.0...v1.4.0
[v1.3.0]: https://github.com/nasa/cumulus/compare/v1.2.0...v1.3.0
[v1.2.0]: https://github.com/nasa/cumulus/compare/v1.1.4...v1.2.0
[v1.1.4]: https://github.com/nasa/cumulus/compare/v1.1.3...v1.1.4
[v1.1.3]: https://github.com/nasa/cumulus/compare/v1.1.2...v1.1.3
[v1.1.2]: https://github.com/nasa/cumulus/compare/v1.1.1...v1.1.2
[v1.1.1]: https://github.com/nasa/cumulus/compare/v1.0.1...v1.1.1
[v1.1.0]: https://github.com/nasa/cumulus/compare/v1.0.1...v1.1.0
[v1.0.1]: https://github.com/nasa/cumulus/compare/v1.0.0...v1.0.1
[v1.0.0]: https://github.com/nasa/cumulus/compare/pre-v1-release...v1.0.0<|MERGE_RESOLUTION|>--- conflicted
+++ resolved
@@ -7,21 +7,20 @@
 
 ## [Unreleased]
 
-<<<<<<< HEAD
-## [v1.24.0] 2020-06-03
-
-=======
 - **CUMULUS-1982**
   - `provider.globalConnectionLimit` is now optional
->>>>>>> d31fc0d7
-- **CUMULUS-1969**
-  - Remove `provider_path` from collection schema
+
 - **CUMULUS-1977**
   - Updated ENUM `operationType` field for asyncOperation model to allow these values:
     - `ES Index`
     - `Bulk Granules`
     - `Bulk Granule Delete`
     - `Kinesis Replay`
+
+## [v1.24.0] 2020-06-03
+
+- **CUMULUS-1969**
+  - Remove `provider_path` from collection schema
 
 ## [v1.23.2] - 2020-05-22
 
