--- conflicted
+++ resolved
@@ -5,22 +5,16 @@
 The format is based on [Keep a Changelog](http://keepachangelog.com/en/1.0.0/).
 
 ## [Unreleased]
-
-<<<<<<< HEAD
-## [v2.0.1] 2020-07-28
-
-## Added
-
-=======
-### BREAKING CHANGES
 
 #### CODE CHANGES
 
 - The `@cumulus/ingest/util.lookupMimeType` function now returns `undefined`
   rather than `null` if the mime type could not be found.
 
-### Added
->>>>>>> ddfe4559
+## [v2.0.1] 2020-07-28
+
+### Added
+
 - **CUMULUS-1886**
   - Added `multiple sort keys` support to `@cumulus/api`
 
