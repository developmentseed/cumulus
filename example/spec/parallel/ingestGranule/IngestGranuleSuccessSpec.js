--- conflicted
+++ resolved
@@ -355,13 +355,10 @@
 
       cmrResource = result[0];
       resourceURLs = cmrResource.map((resource) => resource.href);
-<<<<<<< HEAD
       console.log('cmrResource: ', JSON.stringify(cmrResource));
-=======
 
       const accessTokenResponse = result[1];
       accessToken = accessTokenResponse.accessToken;
->>>>>>> 6ad0f599
     });
 
     afterAll(async () => {
