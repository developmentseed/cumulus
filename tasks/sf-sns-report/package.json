{
  "name": "@cumulus/sf-sns-report",
  "version": "1.22.1",
  "description": "[DEPRECATED] Broadcasts an incoming Cumulus message to SNS",
  "main": "index.js",
  "directories": {
    "test": "tests"
  },
  "homepage": "https://github.com/nasa/cumulus/tree/master/tasks/sf-sns-report",
  "repository": {
    "type": "git",
    "url": "https://github.com/nasa/cumulus"
  },
  "publishConfig": {
    "access": "public"
  },
  "engines": {
    "node": ">=10.16.3"
  },
  "scripts": {
    "test": "echo 'No Tests'",
    "build": "rm -rf dist && mkdir dist && webpack",
    "build-lambda-zips": "(cd dist && rm -f lambda.zip && zip -q lambda.zip index.js)",
    "watch": "rm -rf dist && mkdir dist && webpack --progress -w",
    "package": "npm run build && npm run build-lambda-zips"
  },
  "nyc": {
    "exclude": [
      "tests"
    ]
  },
  "author": "Cumulus Authors",
  "license": "Apache-2.0",
  "dependencies": {
<<<<<<< HEAD
    "@cumulus/cumulus-message-adapter-js": "^1.2.0"
=======
    "@cumulus/cumulus-message-adapter-js": "1.1.0"
>>>>>>> 83fb8816
  },
  "devDependencies": {
    "babel-loader": "^8.0.6",
    "babel-plugin-source-map-support": "^2.1.1",
    "babel-preset-env": "^1.7.0",
    "webpack": "~4.5.0",
    "webpack-cli": "~2.0.14"
  }
}<|MERGE_RESOLUTION|>--- conflicted
+++ resolved
@@ -32,11 +32,7 @@
   "author": "Cumulus Authors",
   "license": "Apache-2.0",
   "dependencies": {
-<<<<<<< HEAD
     "@cumulus/cumulus-message-adapter-js": "^1.2.0"
-=======
-    "@cumulus/cumulus-message-adapter-js": "1.1.0"
->>>>>>> 83fb8816
   },
   "devDependencies": {
     "babel-loader": "^8.0.6",
