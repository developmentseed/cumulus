--- conflicted
+++ resolved
@@ -1,10 +1,7 @@
 const fs = require('fs');
 const path = require('path');
 const {
-<<<<<<< HEAD
-  aws: { s3, s3ObjectExists },
-} = require('@cumulus/common');
-const {
+  api: apiTestUtils,
   buildAndExecuteWorkflow,
   addProviders,
   cleanupProviders,
@@ -13,22 +10,17 @@
   LambdaStep
 } = require('@cumulus/integration-tests');
 const { Execution } = require('@cumulus/api/models');
-
-=======
+const {
   aws: {
     headObject,
     parseS3Uri,
     s3,
     s3ObjectExists
   },
-  stringUtils: { globalReplace },
   testUtils: {
     randomString
   }
 } = require('@cumulus/common');
-const { api: apiTestUtils, buildAndExecuteWorkflow, LambdaStep } = require('@cumulus/integration-tests');
-const { Execution } = require('@cumulus/api/models');
->>>>>>> 442957c2
 const {
   loadConfig,
   templateFile,
@@ -37,27 +29,17 @@
   createTestDataPath,
   deleteFolder
 } = require('../helpers/testUtils');
-<<<<<<< HEAD
-const { setupTestGranuleForIngest, loadFileWithUpdatedGranuleIdAndPath } = require('../helpers/granuleUtils');
+const {
+  setupTestGranuleForIngest,
+  loadFileWithUpdatedGranuleIdAndPath
+} = require('../helpers/granuleUtils');
 const config = loadConfig();
 const lambdaStep = new LambdaStep();
-const taskName = 'SyncGranule';
+const workflowName = 'SyncGranuleDuplicateSkipTest';
+
 const granuleRegex = '^MOD09GQ\\.A[\\d]{7}\\.[\\w]{6}\\.006\\.[\\d]{13}$';
 const testDataGranuleId = 'MOD09GQ.A2016358.h13v04.006.2016360104606';
 const defaultDataFolder = 'cumulus-test-data/pdrs';
-=======
-const {
-  setupTestGranuleForIngest,
-  loadFileWithUpdatedGranuleId
-} = require('../helpers/granuleUtils');
-
-const config = loadConfig();
-const lambdaStep = new LambdaStep();
-const workflowName = 'SyncGranule';
-
-const granuleRegex = '^MOD09GQ\\.A[\\d]{7}\\.[\\w]{6}\\.006\\.[\\d]{13}$';
-const testDataGranuleId = 'MOD09GQ.A2016358.h13v04.006.2016360104606';
->>>>>>> 442957c2
 
 const outputPayloadTemplateFilename = './spec/syncGranule/SyncGranule.output.payload.template.json';
 const templatedOutputPayloadFilename = templateFile({
@@ -70,8 +52,7 @@
   '@cumulus/test-data/granules/MOD09GQ.A2016358.h13v04.006.2016360104606.hdf'
 ];
 
-<<<<<<< HEAD
-describe('The Sync Granules workflow', () => {
+describe('When the Sync Granules workflow is configured to overwrite data with duplicate filenames', () => {
   const testId = createTimestampedTestId(config.stackName, 'SyncGranuleSuccess');
   const testSuffix = `_${testId}`;
   const testDataFolder = createTestDataPath(testId);
@@ -82,52 +63,27 @@
   const inputPayloadFilename = './spec/syncGranule/SyncGranule.input.payload.json';
   let inputPayload;
   let expectedPayload;
-  let workflowExecution = null;
-=======
-describe('When the Sync Granules workflow is configured to overwrite data with duplicate filenames', () => {
-  const testDataFolder = timestampedTestDataPrefix(`${config.stackName}-SyncGranuleSuccess`);
-  const inputPayloadFilename = './spec/syncGranule/SyncGranule.input.payload.json';
-  let inputPayload;
-  let expectedPayload;
-  const collection = { name: 'MOD09GQ', version: '006' };
-  const provider = { id: 's3_provider' };
   let workflowExecution;
->>>>>>> 442957c2
 
   process.env.ExecutionsTable = `${config.stackName}-ExecutionsTable`;
   const executionModel = new Execution();
 
   beforeAll(async () => {
-<<<<<<< HEAD
     // populate collections, providers and test data
     await Promise.all([
       uploadTestDataToBucket(config.bucket, s3data, testDataFolder),
       addCollections(config.stackName, config.bucket, collectionsDir, testSuffix),
       addProviders(config.stackName, config.bucket, providersDir, config.bucket, testSuffix)
     ]);
-=======
-    // upload test data
-    await uploadTestDataToBucket(config.bucket, s3data, testDataFolder);
->>>>>>> 442957c2
 
     const inputPayloadJson = fs.readFileSync(inputPayloadFilename, 'utf8');
 
     // update test data filepaths
-<<<<<<< HEAD
     inputPayload = setupTestGranuleForIngest(config.bucket, inputPayloadJson, testDataGranuleId, granuleRegex, testSuffix, testDataFolder);
     const newGranuleId = inputPayload.granules[0].granuleId;
 
     expectedPayload = loadFileWithUpdatedGranuleIdAndPath(templatedOutputPayloadFilename, testDataGranuleId, newGranuleId, defaultDataFolder, testDataFolder);
     expectedPayload.granules[0].dataType += testSuffix;
-=======
-    const updatedInputPayloadJson = globalReplace(inputPayloadJson, 'cumulus-test-data/pdrs', testDataFolder);
-    inputPayload = await setupTestGranuleForIngest(config.bucket, updatedInputPayloadJson, testDataGranuleId, granuleRegex);
-
-    const granuleId = inputPayload.granules[0].granuleId;
-    const updatedOutputPayload = loadFileWithUpdatedGranuleId(templatedOutputPayloadFilename, testDataGranuleId, granuleId);
-    // update test data filepaths
-    expectedPayload = JSON.parse(globalReplace(JSON.stringify(updatedOutputPayload), 'cumulus-test-data/pdrs', testDataFolder));
->>>>>>> 442957c2
 
     workflowExecution = await buildAndExecuteWorkflow(
       config.stackName, config.bucket, workflowName, collection, provider, inputPayload
@@ -135,23 +91,16 @@
   });
 
   afterAll(async () => {
-<<<<<<< HEAD
     // clean up stack state added by test
     await Promise.all([
       deleteFolder(config.bucket, testDataFolder),
       cleanupCollections(config.stackName, config.bucket, collectionsDir, testSuffix),
-      cleanupProviders(config.stackName, config.bucket, providersDir, testSuffix)
+      cleanupProviders(config.stackName, config.bucket, providersDir, testSuffix),
+      apiTestUtils.deleteGranule({
+        prefix: config.stackName,
+        granuleId: inputPayload.granules[0].granuleId
+      })
     ]);
-=======
-    // Remove the granule files added for the test
-    await deleteFolder(config.bucket, testDataFolder);
-
-    // delete ingested granule
-    await apiTestUtils.deleteGranule({
-      prefix: config.stackName,
-      granuleId: inputPayload.granules[0].granuleId
-    });
->>>>>>> 442957c2
   });
 
   it('completes execution with success status', () => {
@@ -174,16 +123,6 @@
       existCheck[1] = await s3ObjectExists({ Bucket: files[1].bucket, Key: key2 });
     });
 
-<<<<<<< HEAD
-    afterAll(async () => {
-      await Promise.all([
-        s3().deleteObject({ Bucket: files[0].bucket, Key: key1 }).promise(),
-        s3().deleteObject({ Bucket: files[1].bucket, Key: key2 }).promise()
-      ]);
-    });
-
-=======
->>>>>>> 442957c2
     it('receives payload with file objects updated to include file staging location', () => {
       expect(lambdaOutput.payload).toEqual(expectedPayload);
     });
