--- conflicted
+++ resolved
@@ -26,15 +26,9 @@
   "author": "Cumulus Authors",
   "license": "Apache-2.0",
   "dependencies": {
-<<<<<<< HEAD
-    "@cumulus/logger": "1.23.2",
-    "aws-sdk": "^2.585.0",
-    "got": "^9.6.0",
-=======
-    "@cumulus/aws-client": "1.24.0",
-    "@cumulus/logger": "1.24.0",
+    "@cumulus/aws-client": "2.0.0",
+    "@cumulus/logger": "2.0.0",
     "got": "^11.5.1",
->>>>>>> 0cd71e33
     "p-retry": "^4.2.0"
   },
   "private": true
