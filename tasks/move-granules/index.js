/* eslint-disable no-param-reassign */

'use strict';

const cumulusMessageAdapter = require('@cumulus/cumulus-message-adapter-js');
const get = require('lodash.get');
const { moveGranuleFile } = require('@cumulus/ingest/granule');
const urljoin = require('url-join');
const path = require('path');
const { getS3Object, parseS3Uri, promiseS3Upload } = require('@cumulus/common/aws');
const { XmlMetaFileNotFound } = require('@cumulus/common/errors');
const { urlPathTemplate } = require('@cumulus/ingest/url-path-template');
const { xmlParseOptions } = require('@cumulus/cmrjs/utils');
const xml2js = require('xml2js');

/**
 * Gets metadata for a cmr xml file from s3
 *
 * @param {string} xmlFilePath - S3 URI to the xml metadata document
 * @returns {string} returns stringified xml document downloaded from S3
 */
async function getMetadata(xmlFilePath) {
  if (!xmlFilePath) {
    throw new XmlMetaFileNotFound('XML Metadata file not provided');
  }

  // GET the metadata text
  // Currently, only supports files that are stored on S3
  const parts = xmlFilePath.match(/^s3:\/\/(.+?)\/(.+)$/);
  const obj = await getS3Object(parts[1], parts[2]);
  return obj.Body.toString();
}


/**
 * Parse an xml string
 *
 * @param {string} xml - xml to parse
 * @returns {Promise<Object>} promise resolves to object version of the xml
 */
async function parseXmlString(xml) {
  return new Promise((resolve, reject) => {
    xml2js.parseString(xml, xmlParseOptions, (err, data) => {
      if (err) return reject(err);
      return resolve(data);
    });
  });
}

/**
 * Extract the granule ID from the a given s3 uri
 *
 * @param {string} uri - the s3 uri of the file
 * @param {string} regex - the regex for extracting the ID
 * @returns {string} the granule
 */
function getGranuleId(uri, regex) {
  const filename = path.basename(uri);
  const test = new RegExp(regex);
  const match = filename.match(test);

  if (match) {
    return match[1];
  }
  return match;
}

/**
 * Creates an object with all granule files
 * from the input array and the input_granules config
 *
 * @param {Array} input - the task input array
 * @param {Array} granules - an array of the granules
 * @param {string} regex - regex needed to extract granuleId from filenames
 * @returns {Object} an object that contains all granules
 * with the granuleId as the key of each granule
 */
function getAllGranules(input, granules, regex) {
  const granulesHash = {};
  const filesHash = {};

  // create hash list of the granules
  // and a hash list of files
  granules.forEach((g) => {
    granulesHash[g.granuleId] = g;
    g.files.forEach((f) => {
      filesHash[f.filename] = g.granuleId;
    });
  });

  // add input files to corresponding granules
  // the process involve getting granuleId of each file
  // match it against the granuleObj and adding the new files to the
  // file list
  input.forEach((f) => {
    if (f && !filesHash[f]) {
      const granuleId = getGranuleId(f, regex);
      const uriParsed = parseS3Uri(f);
      granulesHash[granuleId].files.push({
        filename: f,
        bucket: uriParsed.Bucket,
        name: path.basename(f)
      });
    }
  });

  return granulesHash;
}

/**
 * returns a list of CMR xml files
 *
 * @param {Array} input - an array of s3 uris
 * @param {string} granuleIdExtraction - a regex for extracting granule IDs
 * @returns {Promise<Array>} promise resolves to an array of objects
 * that includes CMR xmls uris and granuleIds
 */
async function getCmrFiles(input, granuleIdExtraction) {
  const files = [];
  const expectedFormat = /.*\.cmr\.xml$/;

  for (const filename of input) {
    if (filename && filename.match(expectedFormat)) {
      const metadata = await getMetadata(filename);
      const metadataObject = await parseXmlString(metadata);

      const cmrFileObject = {
        filename,
        metadata,
        metadataObject,
        granuleId: getGranuleId(filename, granuleIdExtraction)
      };

      files.push(cmrFileObject);
    }
  }

  return files;
}

/**
* Update the granule metadata with the final location of files.
* For each granule file, find the collection regex that goes with it and use
* that to construct the url path. Return the updated granules object.
*
* @param {Object} granulesObject - an object of the granules where the key is the granuleId
* @param {Object} collection - configuration object defining a collection
* of granules and their files
* @param {string} cmrFiles - array of objects that include CMR xmls uris and granuleIds
* @param {Object} buckets - the buckets involved with the files
* @returns {Promise} promise resolves when all files have been moved
**/
function updateGranuleMetadata(granulesObject, collection, cmrFiles, buckets) {
  const allFiles = [];
  Object.keys(granulesObject).forEach((granuleId) => {
    granulesObject[granuleId].files.forEach((file) => {
      collection.files.forEach((fileConfig) => {
        const test = new RegExp(fileConfig.regex);
        const match = file.name.match(test);

        if (match) {
          if (!file.url_path) {
            file.url_path = fileConfig.url_path || collection.url_path || '';
          }
          const cmrFile = cmrFiles.find((f) => f.granuleId === granuleId);

          const urlPath = urlPathTemplate(file.url_path, {
            file: file,
            granule: granulesObject[granuleId],
            cmrMetadata: cmrFile ? cmrFile.metadataObject : {}
          });

          file.bucket = buckets[fileConfig.bucket];
          file.filepath = path.join(urlPath, file.name);
          file.filename = `s3://${path.join(file.bucket.name, file.filepath)}`;

          allFiles.push(file);
        }
      });
    });
  });

  return {
    granulesObject,
    allFiles
  };
}

/**
* Move all files in a collection of granules from staging location fo final location
*
* @param {Object} granulesObject - an object of the granules where the key is the granuleId
* @param {string} sourceBucket - source bucket location of files
* @returns {Promise} promise resolves when all files have been moved
**/
async function moveGranuleFiles(granulesObject, sourceBucket) {
  const moveFileRequests = [];

  Object.keys(granulesObject).forEach((granuleKey) => {
    const granule = granulesObject[granuleKey];
    const expectedFormat = /.*\.cmr\.xml$/;

    granule.files.forEach((file) => {
      if (!(file.name.match(expectedFormat))) {
        const source = {
          Bucket: sourceBucket,
          Key: `${file.fileStagingDir}/${file.name}`
        };

        const target = {
          Bucket: file.bucket.name,
          Key: file.filepath
        };
        delete file.fileStagingDir;
<<<<<<< HEAD
        const options = (file.bucket.match('public')) ? { ACL: 'public-read' } : null;
=======
        const options = (file.bucket.type.match('public')) ? { ACL: 'public-read' } : null;
>>>>>>> 58697a66
        moveFileRequests.push(moveGranuleFile(source, target, options));
      }
    });
  });

  return Promise.all(moveFileRequests);
}


/**
* Update the online access url fields in CMR xml files
*
* @param {string} cmrFiles - array of objects that include CMR xmls uris and granuleIds
* @param {Object} granulesObject - an object of the granules where the key is the granuleId
* @param {Array} allFiles - array of all files in all granules
* @param {string} distEndpoint - the api distribution endpoint
* @returns {Promise} promise resolves when all files have been updated
**/
async function updateCmrFileAccessURLs(cmrFiles, granulesObject, allFiles, distEndpoint) {
  cmrFiles.forEach((cmrFile) => {
    const metadataGranule = get(cmrFile, 'metadataObject.Granule');
    const granule = granulesObject[cmrFile.granuleId];
    const urls = [];
    // Populates onlineAcessUrls with all public and protected files
    allFiles.forEach((file) => {
        const urlObj = {};
        if (file.bucket.type.match('protected')) {
          console.log(`protected file: ${JSON.stringify(file)}`);
          const extension = urljoin(file.bucket.name, file.filepath);
          urlObj.URL = urljoin(distEndpoint, extension);
          urlObj.URLDescription = 'File to download';
          urls.push(urlObj);
          console.log(`url: ${JSON.stringify(urlObj)}`);
        }
        else if (file.bucket.type.match('public')) {
          urlObj.URL = `https://${file.bucket.name}.s3.amazonaws.com/${file.filepath}`;
          urlObj.URLDescription = 'File to download';
          urls.push(urlObj);
        }
    });

    const updatedGranule = {};
    Object.keys(metadataGranule).forEach((key) => {
      if (key === 'OnlineResources' || key === 'Orderable') {
        updatedGranule.OnlineAccessURLs = {};
      }
      updatedGranule[key] = metadataGranule[key];
    });
    updatedGranule.OnlineAccessURLs.OnlineAccessURL = urls;
    cmrFile.metadataObject.Granule = updatedGranule;

    const builder = new xml2js.Builder();
    const xml = builder.buildObject(cmrFile.metadataObject);
    cmrFile.metadata = xml;
    const updatedCmrFile = granule.files.find((f) => f.filename.match(/.*\.cmr\.xml$/));
    if (updatedCmrFile.bucket.type.match('public')){
      await promiseS3Upload(
        { Bucket: updatedCmrFile.bucket.name, Key: updatedCmrFile.filepath, Body: xml, ACL: 'public-read' }
      );
    }
    else {
      await promiseS3Upload(
        { Bucket: updatedCmrFile.bucket.name, Key: updatedCmrFile.filepath, Body: xml }
      );
    }
  });
}

/**
 * Move Granule files to final Location
 * See the schemas directory for detailed input and output schemas
 *
 * @param {Object} event -Lambda function payload
 * @param {Object} event.config - the config object
 * @param {string} event.config.bucket - the bucket name where public/private keys
 *                                       are stored
 * @param {string} event.config.granuleIdExtraction - regex needed to extract granuleId
 *                                                    from filenames
 * @param {Array} event.config.input_granules - an array of granules
 * @param {string} event.config.distribution_endpoint - distribution enpoint for the api
 * @param {Object} event.config.collection - configuration object defining a collection
 * of granules and their files
 * @param {boolean} [event.config.moveStagedFiles=true] - set to false to skip moving files
 * from staging to final bucket. Mostly useful for testing.
 * @param {Array} event.input - an array of s3 uris
 * @returns {Promise} returns the promise of an updated event object
 */
async function moveGranules(event) {
  // we have to post the meta-xml file of all output granules
  // first we check if there is an output file
  const config = get(event, 'config');
  const bucket = get(config, 'bucket'); // the name of the bucket with private/public keys
  const buckets = get(config, 'buckets');
  const regex = get(config, 'granuleIdExtraction', '(.*)');
  const inputGranules = get(config, 'input_granules', {});
  const distEndpoint = get(config, 'distribution_endpoint');
  const moveStagedFiles = get(config, 'moveStagedFiles', true);
  const collection = config.collection;
  const input = get(event, 'input', []);

  // get cmr files from staging location
  const cmrFiles = await getCmrFiles(input, regex);

  // create granules object for cumulus indexer
  let allGranules = getAllGranules(input, inputGranules, regex);

  // update granules object with final locations of files as `filename`
  const updatedResult = updateGranuleMetadata(allGranules, collection, cmrFiles, buckets);
  allGranules = updatedResult.granulesObject;
  const allFiles = updatedResult.allFiles;

  // allows us to disable moving the files
  if (moveStagedFiles) {
    // move files from staging location to final location
    await moveGranuleFiles(allGranules, bucket);

    // update cmr.xml files with correct online access urls
    updateCmrFileAccessURLs(cmrFiles, allGranules, allFiles, distEndpoint);
  }

  return {
    granules: Object.keys(allGranules).map((k) => {
      const granule = allGranules[k];

      // Just return the bucket name with the granules
      granule.files.map((f) => {
        f.bucket = f.bucket.name;
        return f;
      });

      return granule;
    })
  };
}

exports.moveGranules = moveGranules;

/**
 * Lambda handler
 *
 * @param {Object} event - a Cumulus Message
 * @param {Object} context - an AWS Lambda context
 * @param {Function} callback - an AWS Lambda handler
 * @returns {undefined} - does not return a value
 */
function handler(event, context, callback) {
  cumulusMessageAdapter.runCumulusTask(moveGranules, event, context, callback);
}

exports.handler = handler;<|MERGE_RESOLUTION|>--- conflicted
+++ resolved
@@ -212,11 +212,7 @@
           Key: file.filepath
         };
         delete file.fileStagingDir;
-<<<<<<< HEAD
-        const options = (file.bucket.match('public')) ? { ACL: 'public-read' } : null;
-=======
         const options = (file.bucket.type.match('public')) ? { ACL: 'public-read' } : null;
->>>>>>> 58697a66
         moveFileRequests.push(moveGranuleFile(source, target, options));
       }
     });
