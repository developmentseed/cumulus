git:
  depth: 1

language: node_js

stages:
  - name: build cache
  - name: unit test
  - name: deploy integration test stack
  - name: integration tests
  - name: redeployment integration tests
    if: branch = master OR commit_message =~ \[run-redeploy-tests\] OR (type != pull_request AND tag =~ ^v\d+)
  - name: cleanup integration tests
  - name: deploy
    if: type != pull_request AND tag =~ ^v\d+
  - name: deployment test
    if: type != pull_request AND tag =~ ^v\d+

jobs:
  include:
    - name: "Build npm cache"
      stage: build cache
      install: true
      script: ./travis-ci/build-cache.sh

    - name: "eslint"
      stage: unit test
      install:
        - ./travis-ci/fetch-cache.sh
        - npm install
        - npm run bootstrap-no-build
<<<<<<< HEAD
      script: ./node_modules/.bin/eslint packages/api packages/cmrjs packages/common packges/deployment
=======
      script: npm run lint
>>>>>>> 95f3066e
    - name: "Unit tests except API"
      stage: unit test
      services:
        - docker
      env:
        - LOCALSTACK_HOST=127.0.0.1
        - LOCAL_ES_HOST=127.0.0.1
      install:
        - ./travis-ci/fetch-cache.sh
        - npm install
        - npm run bootstrap-no-build
        - ./travis-ci/start-local-services.sh
      script: ./node_modules/.bin/nyc ./node_modules/.bin/lerna run test --ignore @cumulus/api
    - name: "API unit tests"
      stage: unit test
      services:
        - docker
      env:
        - LOCALSTACK_HOST=127.0.0.1
        - LOCAL_ES_HOST=127.0.0.1
      install:
        - ./travis-ci/fetch-cache.sh
        - npm install
        - npm run bootstrap-no-build
        - ./travis-ci/start-local-services.sh
      script: ./travis-ci/run-api-unit-tests.sh

    - name: "Deploy Integration Test Stack"
      stage: deploy integration test stack
      if: commit_message !~ \[skip-integration-tests\] OR branch = master
      install:
        - ./travis-ci/fetch-cache.sh
        - npm install
        - npm run bootstrap-no-build
      script: ./travis-ci/travis_wait_new 50 ./travis-ci/init-integration-tests.sh
      after_failure: ./travis-ci/travis_wait_new 50 ./travis-ci/cleanup-integration-tests.sh

    - name: "Run integration tests"
      stage: integration tests
      if: commit_message !~ \[skip-integration-tests\] OR branch = master
      install:
        - ./travis-ci/fetch-cache.sh
        - npm install
        - npm run bootstrap-no-build
      script: ./travis-ci/travis_wait_new 50 ./travis-ci/run-integration-tests.sh
      after_failure: ./travis-ci/travis_wait_new 50 ./travis-ci/cleanup-integration-tests.sh

    - name: "Run redeployment integration tests"
      stage: redeployment integration tests
      if: commit_message !~ \[skip-integration-tests\] OR branch = master
      install:
        - ./travis-ci/fetch-cache.sh
        - npm install
        - npm run bootstrap-no-build
      script: ./travis-ci/travis_wait_new 50 ./travis-ci/run-redeployment-tests.sh
      after_failure: ./travis-ci/travis_wait_new 50 ./travis-ci/cleanup-integration-tests.sh

    - name: "Cleanup integration tests"
      stage: cleanup integration tests
      if: commit_message !~ \[skip-integration-tests\] OR branch = master
      script: ./travis-ci/travis_wait_new 50 ./travis-ci/cleanup-integration-tests.sh

    - name: "Deploy to NPM"
      stage: deploy
      install:
        - ./travis-ci/fetch-cache.sh
        - npm install
        - npm run bootstrap-no-build
      script: ./travis-ci/deploy-to-npm.sh
    - name: "Deploy to Github Pages"
      stage: deploy
      install: npm install
      script: ./travis-ci/deploy-to-github-pages.sh

    - name: "Run integration tests against deployed packages"
      stage: deployment test
      if: commit_message !~ \[skip-integration-tests\] OR branch = master
      install: true
      script: ./travis-ci/run-integration-tests.sh
      env:
        - DEPLOYMENT=cumulus-from-npm
        - USE_NPM_PACKAGES=true<|MERGE_RESOLUTION|>--- conflicted
+++ resolved
@@ -29,11 +29,7 @@
         - ./travis-ci/fetch-cache.sh
         - npm install
         - npm run bootstrap-no-build
-<<<<<<< HEAD
-      script: ./node_modules/.bin/eslint packages/api packages/cmrjs packages/common packges/deployment
-=======
       script: npm run lint
->>>>>>> 95f3066e
     - name: "Unit tests except API"
       stage: unit test
       services:
