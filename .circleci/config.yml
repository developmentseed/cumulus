version: 2

jobs:
  build_and_test:
    docker:
      - image: cumuluss/circleci:node-6.10
      - name: localstack
        image: localstack/localstack
    working_directory: ~/project
    steps:
      - checkout

      - restore_cache:
          keys:
            - core-{{ checksum "lerna.json" }}-{{ checksum "package.json" }}
            - core-

      - run:
          name: core installation
          command: |
            yarn install

            # generate global hash
            ./node_modules/.bin/lerna exec --concurrency 1 -- sha1sum package.json | awk '{print $1}' '' >> /home/circleci/project/global-hash

      - save_cache:
          paths:
            - ./node_modules
          key: core-{{ checksum "lerna.json" }}-{{ checksum "package.json" }}

      - restore_cache:
          keys:
            - packages-{{ checksum "global-hash" }}

      - restore_cache:
          keys:
            - cumulus-tasks-{{ checksum "global-hash" }}

      - restore_cache:
          keys:
            - gitc-tasks-{{ checksum "global-hash" }}

      - restore_cache:
          keys:
            - services-{{ checksum "global-hash" }}

      - run:
          name: Installing Dependencies
          command: |
            # start ftp
            sudo rm -rf /home/vsftpd
            sudo ln -s /home/circleci/project/packages/test-data /home/vsftpd
            sudo service vsftpd start || true

            # start http service
            sudo rm -rf /var/www/html
            sudo ln -s /home/circleci/project/.tmp-test-data /var/www/html
            sudo service apache2 start

            # start sftp service
            sudo bash /usr/sbin/sftp.sh user:password
            sudo cp -r /home/circleci/project/packages/test-data/* /home/user/

            yarn bootstrap-no-build

      - save_cache:
          key: packages-{{ checksum "global-hash" }}
          paths:
            - ./packages/deployment/node_modules
            - ./packages/pvl/node_modules
            - ./packages/test-data/node_modules
            - ./packages/api/node_modules
            - ./packages/common/node_modules
            - ./packages/cmrjs/node_modules
            - ./packages/ingest/node_modules
            - ./packages/integration-tests/node_modules
            - ./packages/task-debug/node_modules

      - save_cache:
          key: cumulus-tasks-{{ checksum "global-hash" }}
          paths:
            - ./cumulus/tasks/hello-world/node_modules
            - ./cumulus/tasks/discover-granules/node_modules
            - ./cumulus/tasks/discover-pdrs/node_modules
            - ./cumulus/tasks/parse-pdr/node_modules
            - ./cumulus/tasks/post-to-cmr/node_modules
            - ./cumulus/tasks/pdr-status-check/node_modules
            - ./cumulus/tasks/queue-granules/node_modules
            - ./cumulus/tasks/queue-pdrs/node_modules
            - ./cumulus/tasks/sync-granule/node_modules
            - ./cumulus/tasks/discover-s3-granules/node_modules

      - save_cache:
          key: gitc-tasks-{{ checksum "global-hash" }}
          paths:
            - ./cumulus/tasks/copy-idx-from-s3-to-efs/node_modules
            - ./cumulus/tasks/delete-ingest-tracking-data/node_modules
            - ./cumulus/tasks/delete-pdr-ftp/node_modules
            - ./cumulus/tasks/delete-pdr-s3/node_modules
            - ./cumulus/tasks/discover-cmr-granules/node_modules
            - ./cumulus/tasks/discover-http-tiles/node_modules
            - ./cumulus/tasks/dowload-activity-mock/node_modules
            - ./cumulus/tasks/filter-payload/node_modules
            - ./cumulus/tasks/generate-mrf/node_modules
            - ./cumulus/tasks/generate-pan/node_modules
            - ./cumulus/tasks/generate-pdrd/node_modules
            - ./cumulus/tasks/run-gdal/node_modules
            - ./cumulus/tasks/sync-http-urls/node_modules
            - ./cumulus/tasks/sync-wms/node_modules
            - ./cumulus/tasks/tee/node_modules
            - ./cumulus/tasks/trigger-ingest/node_modules
            - ./cumulus/tasks/trigger-mrf-gen/node_modules
            - ./cumulus/tasks/trigger-process-pdrs/node_modules
            - ./cumulus/tasks/validate-archives/node_modules
            - ./cumulus/tasks/discover-pdr/node_modules
            - ./cumulus/tasks/generate-pdr-file-list/node_modules
            - ./cumulus/tasks/validate-pdr/node_modules

      - save_cache:
          key: services-{{ checksum "global-hash" }}
          paths:
            - ./cumulus/services/sfn-scheduler/node_modules
            - ./cumulus/services/sfn-throttler/node_modules


      - run:
          name: Running Tests
          environment:
            LOCALSTACK_HOST: localstack
          command: yarn test

      - run:
          name: Running End to End Tests
          environment:
            LOCALSTACK_HOST: localstack
          command: yarn e2e

      - run:
          name: Running AWS Integration Tests
          command: |
            if [[ "$CIRCLE_BRANCH" =~ release-.* ]]; then
              sudo chown -R circleci:circleci /usr/local/bin

              # install cumulus-integration
              branch="${INTEGRATION_TEST_BRANCH:-master}"
              git clone -b ${branch} https://github.com/cumulus-nasa/cumulus-integration-tests.git ~/integration
              cd ~/integration
              yarn

              # extract list of cumulus packages used in the integration test
              cat package.json | jq '.dependencies | to_entries[] | select(.key | startswith("@cumulus")).key' > cumulus_integration_tests_packages.txt
              cd ~/project

              # run the build command on the packages used on the integration tests
              cat ../integration/cumulus_integration_tests_packages.txt | xargs -I % ./node_modules/.bin/lerna exec --scope % -- yarn build

              # run the yarn link on packages used on the integration tests
              cat ../integration/cumulus_integration_tests_packages.txt | xargs -I % ./node_modules/.bin/lerna exec --scope % -- yarn link
              cd ~/integration

              # run the yarn link package-name on the integration tests
              cat cumulus_integration_tests_packages.txt | xargs -I % yarn link %

              # deploy latest version of the packages to the aws
              yarn deploy

              # run the tests
              yarn test
            fi

      - run:
          name: Running eslint-ratchet
          command: ./bin/eslint-ratchet ci

  build_and_publish:
    docker:
      - image: circleci/node:6.10
    working_directory: ~/project
    steps:
      - checkout
      - run:
          name: Install Dependencies
<<<<<<< HEAD
          command: |
            yarn

            # short fix for deployment package missing dependencies during deploy
            cd packages/deployment
            yarn
            cd ~/project
=======
          command: yarn
>>>>>>> 7d66d8d5

      - run:
          name: Publishing to NPM
          command: |
            echo "//registry.npmjs.org/:_authToken=${NPM_TOKEN}" > ~/.npmrc
            VERSION=$(cat lerna.json | jq .version --raw-output)
            ./node_modules/.bin/lerna publish --skip-git --repo-version $VERSION --yes --force-publish=*


workflows:
  version: 2
  build_test_deploy:
    jobs:
      - build_and_test
      - build_and_publish:
          requires:
            - build_and_test
          filters:
            branches:
              only: master<|MERGE_RESOLUTION|>--- conflicted
+++ resolved
@@ -180,17 +180,7 @@
       - checkout
       - run:
           name: Install Dependencies
-<<<<<<< HEAD
-          command: |
-            yarn
-
-            # short fix for deployment package missing dependencies during deploy
-            cd packages/deployment
-            yarn
-            cd ~/project
-=======
           command: yarn
->>>>>>> 7d66d8d5
 
       - run:
           name: Publishing to NPM
