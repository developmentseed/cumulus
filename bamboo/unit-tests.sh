--- conflicted
+++ resolved
@@ -7,9 +7,5 @@
 
 # docker ps -a ## Show running containers for output logs
 
-<<<<<<< HEAD
-# docker exec -i ${container_id}\_build_env_1 /bin/bash -c "cd $UNIT_TEST_BUILD_DIR && npm run test:ci"
-=======
-docker exec -i ${container_id}\_build_env_1 /bin/bash -c "cd $UNIT_TEST_BUILD_DIR && npm run db:local:reset"
-docker exec -i ${container_id}\_build_env_1 /bin/bash -c "cd $UNIT_TEST_BUILD_DIR && npm run test:ci"
->>>>>>> 967df3ea
+# docker exec -i ${container_id}\_build_env_1 /bin/bash -c "cd $UNIT_TEST_BUILD_DIR && npm run db:local:reset"
+# docker exec -i ${container_id}\_build_env_1 /bin/bash -c "cd $UNIT_TEST_BUILD_DIR && npm run test:ci"