--- conflicted
+++ resolved
@@ -5,55 +5,6 @@
 const { waitForModelStatus } = require('../../helpers/apiUtils');
 
 const activityStep = new ActivityStep();
-
-<<<<<<< HEAD
-=======
-// TODO Remove this test entirely when we are no longer using kes
-xdescribe('The Hello World workflow using ECS and kes CMA', () => {
-  let awsConfig;
-  let executionModel;
-  let workflowExecution;
-
-  beforeAll(async () => {
-    awsConfig = await loadConfig();
-
-    process.env.ExecutionsTable = `${awsConfig.stackName}-ExecutionsTable`;
-    executionModel = new Execution();
-
-    workflowExecution = await buildAndExecuteWorkflow(
-      awsConfig.stackName,
-      awsConfig.bucket,
-      'EcsKesCMAHelloWorldWorkflow'
-    );
-  });
-
-  it('executes successfully', () => {
-    expect(workflowExecution.status).toEqual('SUCCEEDED');
-  });
-
-  describe('the HelloWorld ECS', () => {
-    let activityOutput = null;
-
-    beforeAll(async () => {
-      activityOutput = await activityStep.getStepOutput(
-        workflowExecution.executionArn,
-        'EcsTaskHelloWorld'
-      );
-    });
-
-    it('output is Hello World', () => {
-      expect(activityOutput.payload).toEqual({ hello: 'Hello World' });
-    });
-  });
-
-  describe('the sf-sns-report task has published a sns message and', () => {
-    it('the execution record is added to DynamoDB', async () => {
-      const record = await executionModel.get({ arn: workflowExecution.executionArn });
-      expect(record.status).toEqual('completed');
-    });
-  });
-});
->>>>>>> d5e13965
 
 describe('The Hello World workflow using ECS and CMA Layers', () => {
   let workflowExecution;
