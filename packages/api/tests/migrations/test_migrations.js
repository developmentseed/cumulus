--- conflicted
+++ resolved
@@ -15,16 +15,11 @@
 let esClient;
 const esIndex = randomString();
 
-<<<<<<< HEAD
-let granuleModel;
-let executionModel;
-=======
 
 let executionModel;
 let executionsTable;
 let granuleModel;
 let granulesTable;
->>>>>>> 1aac49aa
 test.before(async () => {
   process.env.internal = randomString();
   process.env.stackName = randomString();
@@ -32,12 +27,6 @@
   await deleteAliases();
   await s3().createBucket({ Bucket: process.env.internal }).promise();
 
-<<<<<<< HEAD
-  granuleModel = new models.Granule({ tableName: granulesTable });
-  executionModel = new models.Execution({ tableName: executionsTable });
-
-  await granuleModel.createTable();
-=======
   granulesTable = `${process.env.stackName}-GranulesTable`;
   process.env.GranulesTable = granulesTable;
   granuleModel = new models.Granule();
@@ -46,7 +35,6 @@
   executionsTable = `${process.env.stackName}-ExecutionsTable`;
   process.env.ExecutionsTable = executionsTable;
   executionModel = new models.Execution();
->>>>>>> 1aac49aa
   await executionModel.createTable();
 
   esClient = await Search.es();
