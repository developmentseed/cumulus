--- conflicted
+++ resolved
@@ -3,11 +3,7 @@
 const fs = require('fs-extra');
 const { stringUtils: { globalReplace } } = require('@cumulus/common');
 const { sqs, receiveSQSMessages } = require('@cumulus/common/aws');
-<<<<<<< HEAD
-const { createSqsQueues } = require('@cumulus/api/lib/testUtils');
-=======
 const { createSqsQueues, getSqsQueueMessageCounts } = require('@cumulus/api/lib/testUtils');
->>>>>>> 32af6d42
 const { Granule } = require('@cumulus/api/models');
 const { sleep } = require('@cumulus/common/util');
 const {
@@ -133,22 +129,14 @@
 
   describe('When posting messages to the configured SQS queue', () => {
     let granuleId;
-<<<<<<< HEAD
-    const inputPayload = { foo: 'bar' };
-=======
     const invalidMessage = { foo: 'bar' };
->>>>>>> 32af6d42
 
     beforeAll(async () => {
       // post a valid message for ingesting a granule
       granuleId = await ingestGranule(queues.queueUrl);
 
       // post a non-processable message
-<<<<<<< HEAD
-      await sqs().sendMessage({ QueueUrl: queues.queueUrl, MessageBody: JSON.stringify(inputPayload) }).promise();
-=======
       await sqs().sendMessage({ QueueUrl: queues.queueUrl, MessageBody: JSON.stringify(invalidMessage) }).promise();
->>>>>>> 32af6d42
     });
 
     afterAll(async () => {
@@ -185,28 +173,14 @@
         expect(messages.length).toBe(1);
         // maxReceiveCount of RedrivePolicy is 3
         expect(parseInt(messages[0].Attributes.ApproximateReceiveCount, 10)).toBe(4);
-<<<<<<< HEAD
-        expect(messages[0].Body).toEqual(inputPayload);
-=======
         expect(messages[0].Body).toEqual(invalidMessage);
->>>>>>> 32af6d42
       });
     });
 
     it('messages are picked up and removed from source queue', async () => {
-<<<<<<< HEAD
-      const qAttrParams = {
-        QueueUrl: queues.queueUrl,
-        AttributeNames: ['All']
-      };
-      const attributes = await sqs().getQueueAttributes(qAttrParams).promise();
-      expect(parseInt(attributes.Attributes.ApproximateNumberOfMessages, 10)).toBe(0);
-      expect(parseInt(attributes.Attributes.ApproximateNumberOfMessagesNotVisible, 10)).toBe(0);
-=======
       const numberOfMessages = await getSqsQueueMessageCounts(queues.queueUrl);
       expect(numberOfMessages.numberOfMessagesAvailable).toBe(0);
       expect(numberOfMessages.numberOfMessagesNotVisible).toBe(0);
->>>>>>> 32af6d42
     });
   });
 });