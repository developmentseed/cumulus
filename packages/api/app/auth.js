--- conflicted
+++ resolved
@@ -4,12 +4,9 @@
   JsonWebTokenError,
   TokenExpiredError
 } = require('jsonwebtoken');
-<<<<<<< HEAD
+
 const log = require('@cumulus/common/log');
-
-=======
 const { getJsonS3Object } = require('@cumulus/common/aws');
->>>>>>> c729fb55
 const { ensureLaunchpadAPIAuthorized, launchpadProtectedAuth } = require('./launchpadAuth');
 const { AccessToken } = require('../models');
 const { verifyJwtToken } = require('../lib/token');
