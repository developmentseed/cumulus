--- conflicted
+++ resolved
@@ -8,12 +8,7 @@
 ## [Unreleased]
 
 ### PLEASE NOTE
-<<<<<<< HEAD
 **CUMULUS-799** added some additional IAM permissions to support reading CloudWatch and API Gateway and permissions were added to support indexing to Elasticsearch from the database, so **you will have to redeploy your IAM stack.**
-=======
-
-**CUMULUS-799** added some additional IAM permissions to support reading CloudWatch and API Gateway, so **you will have to redeploy your IAM stack.**
->>>>>>> 6160816f
 
 We have encountered transient lambda service errors in our integration testing. Please handle transient service errors following [these guidelines](https://docs.aws.amazon.com/step-functions/latest/dg/bp-lambda-serviceexception.html). The workflows in the `example/workflows` folder have been updated with retries configured for these errors.
 
@@ -23,10 +18,8 @@
   - Adds new BackendApi endpoint `distributionMetrics` that returns a summary of successful s3 accesses as well as a summary of distribution errors -- including s3 access errors, 4XX and 5XX errors.
 - **CUMULUS-1273**
   - Added lambda function EmsProductMetadataReport to generate EMS Product Metadata report
-<<<<<<< HEAD
 - **CUMULUS-1226**
   - Added API endpoint `elasticsearch/index-from-database` to index to an Elasticsearch index from the database for recovery purposes and `elasticsearch/indices-status` to check the status of Elasticsearch indices via the API.
-=======
 - **CUMULUS-824**
   - Added new Collection parameter `reportToEms` to configure whether the collection is reported to EMS
 - **CUMULUS-1241**
@@ -35,7 +28,6 @@
   - Added `@cumulus/common/message` with various message parsing/preparation helpers
 - **CUMULUS-812**
   - Added support for limiting the number of concurrent executions started from a queue. [See the data cookbook](https://nasa.github.io/cumulus/docs/data-cookbooks/throttling-queued-executions) for more information.
->>>>>>> 6160816f
 
 ### Changed
 
