# Changelog

All notable changes to this project will be documented in this file.

The format is based on [Keep a Changelog](http://keepachangelog.com/en/1.0.0/).

## [Unreleased]

### BREAKING CHANGES

- Changes to the `@cumulus/cmrjs` package
  - `@cumulus/cmrjs.constructOnlineAccessUrl()` and
    `@cumulus/cmrjs/cmr-utils.constructOnlineAccessUrl()` previously took a
    `buckets` parameter, which was an instance of
    `@cumulus/common/BucketsConfig`. They now take a `bucketTypes` parameter,
    which is a simple object mapping bucket names to bucket types. Example:
    `{ 'private-1': 'private', 'public-1': 'public' }`
  - `@cumulus/cmrjs.reconcileCMRMetadata()` and
    `@cumulus/cmrjs/cmr-utils.reconcileCMRMetadata()` now take a **required**
    `bucketTypes` parameter, which is a simple object mapping bucket names to
    bucket types. Example: `{ 'private-1': 'private', 'public-1': 'public' }`
  - `@cumulus/cmrjs.updateCMRMetadata()` and
    `@cumulus/cmrjs/cmr-utils.updateCMRMetadata()` previously took an optional
    `inBuckets` parameter, which was an instance of
    `@cumulus/common/BucketsConfig`. They now take a **required** `bucketTypes`
    parameter, which is a simple object mapping bucket names to bucket types.
    Example: `{ 'private-1': 'private', 'public-1': 'public' }`
- The minimum supported version of all published Cumulus packages is now Node
  12.18.0
  - Tasks using the `cumuluss/cumulus-ecs-task` Docker image must be updated to
    `cumuluss/cumulus-ecs-task:1.7.0`. This can be done by updating the `image`
    property of any tasks defined using the `cumulus_ecs_service` Terraform
    module.
- Changes to `@cumulus/aws-client/S3`
  - The signature of the `getObjectSize` function has changed. It now takes a
    params object with three properties:
    - **s3**: an instance of an AWS.S3 object
    - **bucket**
    - **key**
  - The `getObjectSize` function will no longer retry if the object does not
    exist
- **CUMULUS-1861**
  - `@cumulus/message/Collections.getCollectionIdFromMessage` now throws a
    `CumulusMessageError` if `collectionName` and `collectionVersion` are missing
    from `meta.collection`.   Previously this method would return
    `'undefined___undefined'` instead
  - `@cumulus/integration-tests/addCollections` now returns an array of collections that
    were added rather than the count of added collections
- **CUMULUS-1930**
  - The `@cumulus/common/util.uuid()` function has been removed
- **CUMULUS-1955**
  - `@cumulus/aws-client/S3.multipartCopyObject` now returns an object with the
    AWS `etag` of the destination object
  - `@cumulus/ingest/S3ProviderClient.list` now sets a file object's `path`
    property to `undefined` instead of `null` when the file is at the top level
    of its bucket
  - The `sync` methods of the following classes in the `@cumulus/ingest` package
    now return an object with the AWS `s3uri` and `etag` of the destination file
    (they previously returned only a string representing the S3 URI)
    - `FtpProviderClient`
    - `HttpProviderClient`
    - `S3ProviderClient`
    - `SftpProviderClient`
- **CUMULUS-1958**
  - The following methods exported from `@cumulus/cmr-js/cmr-utils` were made
    async, and added distributionBucketMap as a parameter:
    - constructOnlineAccessUrl
    - generateFileUrl
    - reconcileCMRMetadata
    - updateCMRMetadata
- **CUMULUS-1969**
  - The `DiscoverPdrs` task now expects `provider_path` to be provided at
    `event.config.provider_path`, not `event.config.collection.provider_path`
  - `event.config.provider_path` is now a required parameter of the
    `DiscoverPdrs` task
  - `event.config.collection` is no longer a parameter to the `DiscoverPdrs`
    task
  - Collections no longer support the `provider_path` property. The tasks that
    relied on that property are now referencing `config.meta.provider_path`.
    Workflows should be updated accordingly.
- **CUMULUS-1977**
  - Moved bulk granule deletion endpoint from `/bulkDelete` to
    `/granules/bulkDelete`
- **CUMULUS-1991**
  - Updated CMR metadata generation to use "Download file.hdf" (where `file.hdf` is the filename of the given resource) as the resource description instead of "File to download"
  - CMR metadata updates now respect changes to resource descriptions (previously only changes to resource URLs were respected)

### MIGRATION STEPS

- Due to an issue with the AWS API Gateway and how the Thin Egress App Cloudformation template applies updates, you may need to redeploy your
  `thin-egress-app-EgressGateway` manually as a one time migration step.    If your deployment fails with an
  error similar to:

  ```bash
  Error: Lambda function (<stack>-tf-TeaCache) returned error: ({"errorType":"HTTPError","errorMessage":"Response code 404 (Not Found)"})
  ```

  Then follow the [AWS
  instructions](https://docs.aws.amazon.com/apigateway/latest/developerguide/how-to-deploy-api-with-console.html)
  to `Redeploy a REST API to a stage` for your egress API and re-run `terraform
  apply`.

### Added

- **CUMULUS-2058**
  - Added `lambda_processing_role_name` as an output from the `cumulus` module
    to provide the processing role name
- **CUMULUS-1417**
  - Added a `checksumFor` property to collection `files` config. Set this
    property on a checksum file's definition matching the `regex` of the target
<<<<<<< HEAD
    file. More details in the ['Data Cookbooks
=======
    file.  More details in the ['Data Cookbooks
>>>>>>> 5768750f
    Setup'](https://nasa.github.io/cumulus/docs/next/data-cookbooks/setup)
    documentation.
  - Added `checksumFor` validation to collections model.
- **CUMULUS-1956**
  - Added `@cumulus/earthata-login-client` package
  - The `/s3credentials` endpoint that is deployed as part of distribution now
    supports authentication using tokens created by a different application. If
    a request contains the `EDL-ClientId` and `EDL-Token` headers,
    authentication will be handled using that token rather than attempting to
    use OAuth.
  - `@cumulus/earthata-login-client.getTokenUsername()` now accepts an
    `xRequestId` argument, which will be included as the `X-Request-Id` header
    when calling Earthdata Login.
  - If the `s3Credentials` endpoint is invoked with an EDL token and an
    `X-Request-Id` header, that `X-Request-Id` header will be forwarded to
    Earthata Login.
- **CUMULUS-1957**
  - If EDL token authentication is being used, and the `EDL-Client-Name` header
    is set, `@the-client-name` will be appended to the end of the Earthdata
    Login username that is used as the `RoleSessionName` of the temporary IAM
    credentials. This value will show up in the AWS S3 server access logs.
- **CUMULUS-1958**
  - Add the ability for users to specify a `bucket_map_key` to the `cumulus`
    terraform module as an override for the default .yaml values that are passed
    to TEA by Core.    Using this option *requires* that each configured
    Cumulus 'distribution' bucket (e.g. public/protected buckets) have a single
    TEA mapping.  Multiple maps per bucket are not supported.
  - Updated Generating a distribution URL, the MoveGranules task and all CMR
    reconciliation functionality to utilize the TEA bucket map override.
  - Updated deploy process to utilize a bootstrap 'tea-map-cache' lambda that
    will, after deployment of Cumulus Core's TEA instance, query TEA for all
    protected/public buckets and generate a mapping configuration used
    internally by Core.  This object is also exposed as an output of the Cumulus
    module as `distribution_bucket_map`.
- **CUMULUS-1970**
  - Created the `add-missing-file-checksums` workflow task
  - Added `@cumulus/aws-client/S3.calculateObjectHash()` function
  - Added `@cumulus/aws-client/S3.getObjectReadStream()` function
- **CUMULUS-2019**
  - Add `infix` search to es query builder `@cumulus/api/es/es/queries` to
    support partial matching of the keywords

### Changed

- **CUMULUS-2032**
  - Updated @cumulus/ingest/HttpProviderClient to utilize a configuration key
    `httpRequestTimeout` to set the default timeout for discovery HTTP/HTTPS
    requests, and updates the default for the provider to 5 minutes (300 seconds).
  - Updated the DiscoverGranules and DiscoverPDRs tasks to utilize the updated
    configuration value if set via workflow config, and updates the default for
    these tasks to 5 minutes (300 seconds).

- **CUMULUS-176**
  - The API will now respond with a 400 status code when a request body contains
    invalid JSON. It had previously returned a 500 status code.
- **CUMULUS-1861**
  - Updates Rule objects to no longer require a collection.
  - Changes the DLQ behavior for `sfEventSqsToDbRecords` and
    `sfEventSqsToDbRecordsInputQueue`. Previously failure to write a database
    record would result in lambda success, and an error log in the CloudWatch
    logs.   The lambda has been updated to manually add a record to
    the `sfEventSqsToDbRecordsDeadLetterQueue` if the granule, execution, *or*
    pdr record fails to write, in addition to the previous error logging.
- **CUMULUS-1956**
  - The `/s3credentials` endpoint that is deployed as part of distribution now
    supports authentication using tokens created by a different application. If
    a request contains the `EDL-ClientId` and `EDL-Token` headers,
    authentication will be handled using that token rather than attempting to
    use OAuth.
- **CUMULUS-1977**
  - API endpoint POST `/granules/bulk` now returns a 202 status on a successful
    response instead of a 200 response
  - API endpoint DELETE `/granules/<granule-id>` now returns a 404 status if the
    granule record was already deleted
  - `@cumulus/api/models/Granule.update()` now returns the updated granule
    record
  - Implemented POST `/granules/bulkDelete` API endpoint to support deleting
    granules specified by ID or returned by the provided query in the request
    body. If the request is successful, the endpoint returns the async operation
    ID that has been started to remove the granules.
    - To use a query in the request body, your deployment must be
      [configured to access the Elasticsearch host for ESDIS metrics](https://nasa.github.io/cumulus/docs/additional-deployment-options/cloudwatch-logs-delivery#esdis-metrics)
      in your environment
  - Added `@cumulus/api/models/Granule.getRecord()` method to return raw record
    from DynamoDB
  - Added `@cumulus/api/models/Granule.delete()` method which handles deleting
    the granule record from DynamoDB and the granule files from S3
- **CUMULUS-1982**
  - The `globalConnectionLimit` property of providers is now optional and
    defaults to "unlimited"
- **CUMULUS-1997**
  - Added optional `launchpad` configuration to `@cumulus/hyrax-metadata-updates` task config schema.
- **CUMULUS-1991**
  - `@cumulus/cmrjs/src/cmr-utils/constructOnlineAccessUrls()` now throws an error if `cmrGranuleUrlType = "distribution"` and no distribution endpoint argument is provided
- **CUMULUS-2011**
  - Reconciliation reports are now generated within an AsyncOperation
- **CUMULUS-2016**
  - Upgrade TEA to version 79

### Fixed

- **CUMULUS-1991**
  - Added missing `DISTRIBUTION_ENDPOINT` environment variable for API lambdas. This environment variable is required for API requests to move granules.

### Deprecated

- `@cumulus/aws-client/S3.calculateS3ObjectChecksum()`
- `@cumulus/aws-client/S3.getS3ObjectReadStream()`
- `@cumulus/common/log.convertLogLevel()`
- `@cumulus/collection-config-store`
- `@cumulus/common/util.sleep()`

- **CUMULUS-1930**
  - `@cumulus/common/log.convertLogLevel()`
  - `@cumulus/common/util.isNull()`
  - `@cumulus/common/util.isUndefined()`
  - `@cumulus/common/util.negate()`
  - `@cumulus/common/util.noop()`
  - `@cumulus/common/util.isNil()`
  - `@cumulus/common/util.renameProperty()`
  - `@cumulus/common/util.lookupMimeType()`
  - `@cumulus/common/util.thread()`
  - `@cumulus/common/util.mkdtempSync()`

### Removed

- The deprecated `@cumulus/common.bucketsConfigJsonObject` function has been
  removed
- The deprecated `@cumulus/common.CollectionConfigStore` class has been removed
- The deprecated `@cumulus/common.concurrency` module has been removed
- The deprecated `@cumulus/common.constructCollectionId` function has been
  removed
- The deprecated `@cumulus/common.launchpad` module has been removed
- The deprecated `@cumulus/common.LaunchpadToken` class has been removed
- The deprecated `@cumulus/common.Semaphore` class has been removed
- The deprecated `@cumulus/common.stringUtils` module has been removed
- The deprecated `@cumulus/common/aws.cloudwatchlogs` function has been removed
- The deprecated `@cumulus/common/aws.deleteS3Files` function has been removed
- The deprecated `@cumulus/common/aws.deleteS3Object` function has been removed
- The deprecated `@cumulus/common/aws.dynamodb` function has been removed
- The deprecated `@cumulus/common/aws.dynamodbDocClient` function has been
  removed
- The deprecated `@cumulus/common/aws.getExecutionArn` function has been removed
- The deprecated `@cumulus/common/aws.headObject` function has been removed
- The deprecated `@cumulus/common/aws.listS3ObjectsV2` function has been removed
- The deprecated `@cumulus/common/aws.parseS3Uri` function has been removed
- The deprecated `@cumulus/common/aws.promiseS3Upload` function has been removed
- The deprecated `@cumulus/common/aws.recursivelyDeleteS3Bucket` function has
  been removed
- The deprecated `@cumulus/common/aws.s3CopyObject` function has been removed
- The deprecated `@cumulus/common/aws.s3ObjectExists` function has been removed
- The deprecated `@cumulus/common/aws.s3PutObject` function has been removed
- The deprecated `@cumulus/common/bucketsConfigJsonObject` function has been
  removed
- The deprecated `@cumulus/common/CloudWatchLogger` class has been removed
- The deprecated `@cumulus/common/collection-config-store.CollectionConfigStore`
  class has been removed
- The deprecated `@cumulus/common/collection-config-store.constructCollectionId`
  function has been removed
- The deprecated `@cumulus/common/concurrency.limit` function has been removed
- The deprecated `@cumulus/common/concurrency.mapTolerant` function has been
  removed
- The deprecated `@cumulus/common/concurrency.promiseUrl` function has been
  removed
- The deprecated `@cumulus/common/concurrency.toPromise` function has been
  removed
- The deprecated `@cumulus/common/concurrency.unless` function has been removed
- The deprecated `@cumulus/common/config.parseConfig` function has been removed
- The deprecated `@cumulus/common/config.resolveResource` function has been
  removed
- The deprecated `@cumulus/common/DynamoDb.get` function has been removed
- The deprecated `@cumulus/common/DynamoDb.scan` function has been removed
- The deprecated `@cumulus/common/FieldPattern` class has been removed
- The deprecated `@cumulus/common/launchpad.getLaunchpadToken` function has been
  removed
- The deprecated `@cumulus/common/launchpad.validateLaunchpadToken` function has
  been removed
- The deprecated `@cumulus/common/LaunchpadToken` class has been removed
- The deprecated `@cumulus/common/message.buildCumulusMeta` function has been
  removed
- The deprecated `@cumulus/common/message.buildQueueMessageFromTemplate`
  function has been removed
- The deprecated `@cumulus/common/message.getCollectionIdFromMessage` function
  has been removed
- The deprecated `@cumulus/common/message.getMaximumExecutions` function has
  been removed
- The deprecated `@cumulus/common/message.getMessageExecutionArn` function has
  been removed
- The deprecated `@cumulus/common/message.getMessageExecutionName` function has
  been removed
- The deprecated `@cumulus/common/message.getMessageFromTemplate` function has
  been removed
- The deprecated `@cumulus/common/message.getMessageGranules` function has been
  removed
- The deprecated `@cumulus/common/message.getMessageStateMachineArn` function
  has been removed
- The deprecated `@cumulus/common/message.getQueueName` function has been
  removed
- The deprecated `@cumulus/common/message.getQueueNameByUrl` function has been
  removed
- The deprecated `@cumulus/common/message.hasQueueAndExecutionLimit` function
  has been removed
- The deprecated `@cumulus/common/Semaphore` class has been removed
- The deprecated `@cumulus/common/string.globalReplace` functon has been removed
- The deprecated `@cumulus/common/string.isNonEmptyString` functon has been
  removed
- The deprecated `@cumulus/common/string.isValidHostname` functon has been
  removed
- The deprecated `@cumulus/common/string.match` functon has been removed
- The deprecated `@cumulus/common/string.matches` functon has been removed
- The deprecated `@cumulus/common/string.replace` functon has been removed
- The deprecated `@cumulus/common/string.toLower` functon has been removed
- The deprecated `@cumulus/common/string.toUpper` functon has been removed
- The deprecated `@cumulus/common/util.setErrorStack` function has been removed
- The `@cumulus/common/util.uuid` function has been removed
- The deprecated `@cumulus/common/workflows.getWorkflowArn` function has been
  removed
- The deprecated `@cumulus/common/workflows.getWorkflowFile` function has been
  removed
- The deprecated `@cumulus/common/workflows.getWorkflowList` function has been
  removed
- The deprecated `@cumulus/common/workflows.getWorkflowTemplate` function has
  been removed
- `@cumulus/aws-client/StepFunctions.toSfnExecutionName()`
- `@cumulus/aws-client/StepFunctions.fromSfnExecutionName()`
- `@cumulus/aws-client/StepFunctions.getExecutionArn()`
- `@cumulus/aws-client/StepFunctions.getExecutionUrl()`
- `@cumulus/aws-client/StepFunctions.getStateMachineArn()`
- `@cumulus/aws-client/StepFunctions.pullStepFunctionEvent()`
- `@cumulus/common/test-utils/throttleOnce()`
- `@cumulus/integration-tests/api/distribution.invokeApiDistributionLambda()`
- `@cumulus/integration-tests/api/distribution.getDistributionApiRedirect()`
- `@cumulus/integration-tests/api/distribution.getDistributionApiFileStream()`

## [v1.24.0] 2020-06-03

### BREAKING CHANGES

- **CUMULUS-1969**
  - The `DiscoverPdrs` task now expects `provider_path` to be provided at
    `event.config.provider_path`, not `event.config.collection.provider_path`
  - `event.config.provider_path` is now a required parameter of the
    `DiscoverPdrs` task
  - `event.config.collection` is no longer a parameter to the `DiscoverPdrs`
    task
  - Collections no longer support the `provider_path` property. The tasks that
    relied on that property are now referencing `config.meta.provider_path`.
    Workflows should be updated accordingly.

- **CUMULUS-1997**
  - `@cumulus/cmr-client/CMRSearchConceptQueue` parameters have been changed to take a `cmrSettings` object containing clientId, provider, and auth information. This can be generated using `@cumulus/cmrjs/cmr-utils/getCmrSettings`. The `cmrEnvironment` variable has been removed.

### Added

- **CUMULUS-1800**
  - Added task configuration setting named `syncChecksumFiles` to the
    SyncGranule task. This setting is `false` by default, but when set to
    `true`, all checksum files associated with data files that are downloaded
    will be downloaded as well.
- **CUMULUS-1952**
  - Updated HTTP(S) provider client to accept username/password for Basic authorization. This change adds support for Basic Authorization such as Earthdata login redirects to ingest (i.e. as implemented in SyncGranule), but not to discovery (i.e. as implemented in DiscoverGranules). Discovery still expects the provider's file system to be publicly accessible, but not the individual files and their contents.
  - **NOTE**: Using this in combination with the HTTP protocol may expose usernames and passwords to intermediary network entities. HTTPS is highly recommended.
- **CUMULUS-1997**
  - Added optional `launchpad` configuration to `@cumulus/hyrax-metadata-updates` task config schema.

### Fixed

- **CUMULUS-1997**
  - Updated all CMR operations to use configured authentication scheme
- **CUMULUS-2010**
  - Updated `@cumulus/api/launchpadSaml` to support multiple userGroup attributes from the SAML response

## [v1.23.2] 2020-05-22

### BREAKING CHANGES

- Updates to the Cumulus archive API:
  - All endpoints now return a `401` response instead of a `403` for any request where the JWT passed as a Bearer token is invalid.
  - POST `/refresh` and DELETE `/token/<token>` endpoints now return a `401` response for requests with expired tokens

- **CUMULUS-1894**
  - `@cumulus/ingest/granule.handleDuplicateFile()`
    - The `copyOptions` parameter has been removed
    - An `ACL` parameter has been added
  - `@cumulus/ingest/granule.renameS3FileWithTimestamp()`
    - Now returns `undefined`

- **CUMULUS-1896**
  Updated all Cumulus core lambdas to utilize the new message adapter streaming interface via [cumulus-message-adapter-js v1.2.0](https://github.com/nasa/cumulus-message-adapter-js/releases/tag/v1.2.0).   Users of this version of Cumulus (or later) must utilize version 1.3.0 or greater of the [cumulus-message-adapter](https://github.com/nasa/cumulus-message-adapter) to support core lambdas.

- **CUMULUS-1912**
  - `@cumulus/api` reconciliationReports list endpoint returns a list of reconciliationReport records instead of S3Uri.

- **CUMULUS-1969**
  - The `DiscoverGranules` task now expects `provider_path` to be provided at
    `event.config.provider_path`, not `event.config.collection.provider_path`
  - `config.provider_path` is now a required parameter of the `DiscoverGranules`
    task

### MIGRATION STEPS

- To take advantage of the new TTL-based access token expiration implemented in CUMULUS-1777 (see notes below) and clear out existing records in your access tokens table, do the following:
  1. Log out of any active dashboard sessions
  2. Use the AWS console or CLI to delete your `<prefix>-AccessTokensTable` DynamoDB table
  3. [Re-deploy your `data-persistence` module](https://nasa.github.io/cumulus/docs/deployment/upgrade-readme#update-data-persistence-resources), which should re-create the `<prefix>-AccessTokensTable` DynamoDB table
  4. Return to using the Cumulus API/dashboard as normal
- This release requires the Cumulus Message Adapter layer deployed with Cumulus Core to be at least 1.3.0, as the core lambdas have updated to [cumulus-message-adapter-js v1.2.0](https://github.com/nasa/cumulus-message-adapter-js/releases/tag/v1.2.0) and the new CMA interface.  As a result, users should:
  1. Follow the [Cumulus Message Adapter (CMA) deployment instructions](https://nasa.github.io/cumulus/docs/deployment/deployment-readme#deploy-the-cumulus-message-adapter-layer) and install a CMA layer version >=1.3.0
  2. If you are using any custom Node.js Lambdas in your workflows **and** the Cumulus CMA layer/`cumulus-message-adapter-js`, you must update your lambda to use [cumulus-message-adapter-js v1.2.0](https://github.com/nasa/cumulus-message-adapter-js/releases/tag/v1.2.0) and follow the migration instructions in the release notes. Prior versions of `cumulus-message-adapter-js` are not compatible with CMA >= 1.3.0.
- Migrate existing s3 reconciliation report records to database (CUMULUS-1911):
  - After update your `data persistence` module and Cumulus resources, run the command:

  ```bash
  ./node_modules/.bin/cumulus-api migrate --stack `<your-terraform-deployment-prefix>` --migrationVersion migration5
  ```

### Added

- Added a limit for concurrent Elasticsearch requests when doing an index from database operation
- Added the `es_request_concurrency` parameter to the archive and cumulus Terraform modules

- **CUMULUS-1995**
  - Added the `es_index_shards` parameter to the archive and cumulus Terraform modules to configure the number of shards for the ES index
    - If you have an existing ES index, you will need to [reindex](https://nasa.github.io/cumulus-api/#reindex) and then [change index](https://nasa.github.io/cumulus-api/#change-index) to take advantage of shard updates

- **CUMULUS-1894**
  - Added `@cumulus/aws-client/S3.moveObject()`

- **CUMULUS-1911**
  - Added ReconciliationReports table
  - Updated CreateReconciliationReport lambda to save Reconciliation Report records to database
  - Updated dbIndexer and IndexFromDatabase lambdas to index Reconciliation Report records to Elasticsearch
  - Added migration_5 to migrate existing s3 reconciliation report records to database and Elasticsearch
  - Updated `@cumulus/api` package, `tf-modules/archive` and `tf-modules/data-persistence` Terraform modules

- **CUMULUS-1916**
  - Added util function for seeding reconciliation reports when running API locally in dashboard

### Changed

- **CUMULUS-1777**
  - The `expirationTime` property is now a **required field** of the access tokens model.
  - Updated the `AccessTokens` table to set a [TTL](https://docs.aws.amazon.com/amazondynamodb/latest/developerguide/howitworks-ttl.html) on the `expirationTime` field in `tf-modules/data-persistence/dynamo.tf`. As a result, access token records in this table whose `expirationTime` has passed should be **automatically deleted by DynamoDB**.
  - Updated all code creating access token records in the Dynamo `AccessTokens` table to set the `expirationTime` field value in seconds from the epoch.
- **CUMULUS-1912**
  - Updated reconciliationReports endpoints to query against Elasticsearch, delete report from both database and s3
  - Added `@cumulus/api-client/reconciliationReports`
- **CUMULUS-1999**
  - Updated `@cumulus/common/util.deprecate()` so that only a single deprecation notice is printed for each name/version combination

### Fixed

- **CUMULUS-1894**
  - The `SyncGranule` task can now handle files larger than 5 GB
- **CUMULUS-1987**
  - `Remove granule from CMR` operation in `@cumulus/api` now passes token to CMR when fetching granule metadata, allowing removal of private granules
- **CUMULUS-1993**
  - For a given queue, the `sqs-message-consumer` Lambda will now only schedule workflows for rules matching the queue **and the collection information in each queue message (if any)**
    - The consumer also now only reads each queue message **once per Lambda invocation**, whereas previously each message was read **once per queue rule per Lambda invocation**
  - Fixed bug preventing the deletion of multiple SNS rules that share the same SNS topic

### Deprecated

- **CUMULUS-1894**
  - `@cumulus/ingest/granule.copyGranuleFile()`
  - `@cumulus/ingest/granule.moveGranuleFile()`

- **CUMULUS-1987** - Deprecated the following functions:
  - `@cumulus/cmrjs/getMetadata(cmrLink)` -> `@cumulus/cmr-client/CMR.getGranuleMetadata(cmrLink)`
  - `@cumulus/cmrjs/getFullMetadata(cmrLink)`

## [v1.22.1] 2020-05-04

**Note**: v1.22.0 was not released as a package due to npm/release concerns.  Users upgrading to 1.22.x should start with 1.22.1

### Added

- **CUMULUS-1894**
  - Added `@cumulus/aws-client/S3.multipartCopyObject()`
- **CUMULUS-408**
  - Added `certificateUri` field to provider schema. This optional field allows operators to specify an S3 uri to a CA bundle to use for HTTPS requests.
- **CUMULUS-1787**
  - Added `collections/active` endpoint for returning collections with active granules in `@cumulus/api`
- **CUMULUS-1799**
  - Added `@cumulus/common/stack.getBucketsConfigKey()` to return the S3 key for the buckets config object
  - Added `@cumulus/common/workflows.getWorkflowFileKey()` to return the S3 key for a workflow definition object
  - Added `@cumulus/common/workflows.getWorkflowsListKeyPrefix()` to return the S3 key prefix for objects containing workflow definitions
  - Added `@cumulus/message` package containing utilities for building and parsing Cumulus messages
- **CUMULUS-1850**
  - Added `@cumulus/aws-client/Kinesis.describeStream()` to get a Kinesis stream description
- **CUMULUS-1853**
  - Added `@cumulus/integration-tests/collections.createCollection()`
  - Added `@cumulus/integration-tests/executions.findExecutionArn()`
  - Added `@cumulus/integration-tests/executions.getExecutionWithStatus()`
  - Added `@cumulus/integration-tests/granules.getGranuleWithStatus()`
  - Added `@cumulus/integration-tests/providers.createProvider()`
  - Added `@cumulus/integration-tests/rules.createOneTimeRule()`

### Changed

- **CUMULUS-1682**
  - Moved all `@cumulus/ingest/parse-pdr` code into the `parse-pdr` task as it had become tightly coupled with that task's handler and was not used anywhere else. Unit tests also restored.
- **CUMULUS-1820**
  - Updated the Thin Egress App module used in `tf-modules/distribution/main.tf` to build 74. [See the release notes](https://github.com/asfadmin/thin-egress-app/releases/tag/tea-build.74).
- **CUMULUS-1852**
  - Updated POST endpoints for `/collections`, `/providers`, and `/rules` to log errors when returning a 500 response
  - Updated POST endpoint for `/collections`:
    - Return a 400 response when the `name` or `version` fields are missing
    - Return a 409 response if the collection already exists
    - Improved error messages to be more explicit
  - Updated POST endpoint for `/providers`:
    - Return a 400 response if the `host` field value is invalid
    - Return a 409 response if the provider already exists
  - Updated POST endpoint for `/rules`:
    - Return a 400 response if rule `name` is invalid
    - Return a 400 response if rule `type` is invalid
- **CUMULUS-1891**
  - Updated the following endpoints using async operations to return a 503 error if the ECS task  cannot be started and a 500 response for a non-specific error:
    - POST `/replays`
    - POST `/bulkDelete`
    - POST `/elasticsearch/index-from-database`
    - POST `/granules/bulk`

### Fixed

- **CUMULUS-408**
  - Fixed HTTPS discovery and ingest.

- **CUMULUS-1850**
  - Fixed a bug in Kinesis event processing where the message consumer would not properly filter available rules based on the collection information in the event and the Kinesis stream ARN

- **CUMULUS-1853**
  - Fixed a bug where attempting to create a rule containing a payload property
    would fail schema validation.

- **CUMULUS-1854**
  - Rule schema is validated before starting workflows or creating event source mappings

- **CUMULUS-1974**
  - Fixed @cumulus/api webpack config for missing underscore object due to underscore update

### Deprecated

- **CUMULUS-1799** - Deprecated the following code. For cases where the code was moved into another package, the new code location is noted:
  - `@cumulus/aws-client/StepFunctions.fromSfnExecutionName()`
  - `@cumulus/aws-client/StepFunctions.toSfnExecutionName()`
  - `@cumulus/aws-client/StepFunctions.getExecutionArn()` -> `@cumulus/message/Executions.buildExecutionArn()`
  - `@cumulus/aws-client/StepFunctions.getExecutionUrl()` -> `@cumulus/message/Executions.getExecutionUrlFromArn()`
  - `@cumulus/aws-client/StepFunctions.getStateMachineArn()` -> `@cumulus/message/Executions.getStateMachineArnFromExecutionArn()`
  - `@cumulus/aws-client/StepFunctions.pullStepFunctionEvent()` -> `@cumulus/message/StepFunctions.pullStepFunctionEvent()`
  - `@cumulus/common/bucketsConfigJsonObject()`
  - `@cumulus/common/CloudWatchLogger`
  - `@cumulus/common/collection-config-store/CollectionConfigStore` -> `@cumulus/collection-config-store`
  - `@cumulus/common/collection-config-store.constructCollectionId()` -> `@cumulus/message/Collections.constructCollectionId`
  - `@cumulus/common/concurrency.limit()`
  - `@cumulus/common/concurrency.mapTolerant()`
  - `@cumulus/common/concurrency.promiseUrl()`
  - `@cumulus/common/concurrency.toPromise()`
  - `@cumulus/common/concurrency.unless()`
  - `@cumulus/common/config.buildSchema()`
  - `@cumulus/common/config.parseConfig()`
  - `@cumulus/common/config.resolveResource()`
  - `@cumulus/common/config.resourceToArn()`
  - `@cumulus/common/FieldPattern`
  - `@cumulus/common/launchpad.getLaunchpadToken()` -> `@cumulus/launchpad-auth/index.getLaunchpadToken()`
  - `@cumulus/common/LaunchpadToken` -> `@cumulus/launchpad-auth/LaunchpadToken`
  - `@cumulus/common/launchpad.validateLaunchpadToken()` -> `@cumulus/launchpad-auth/index.validateLaunchpadToken()`
  - `@cumulus/common/message.buildCumulusMeta()` -> `@cumulus/message/Build.buildCumulusMeta()`
  - `@cumulus/common/message.buildQueueMessageFromTemplate()` -> `@cumulus/message/Build.buildQueueMessageFromTemplate()`
  - `@cumulus/common/message.getCollectionIdFromMessage()` -> `@cumulus/message/Collections.getCollectionIdFromMessage()`
  - `@cumulus/common/message.getMessageExecutionArn()` -> `@cumulus/message/Executions.getMessageExecutionArn()`
  - `@cumulus/common/message.getMessageExecutionName()` -> `@cumulus/message/Executions.getMessageExecutionName()`
  - `@cumulus/common/message.getMaximumExecutions()` -> `@cumulus/message/Queue.getMaximumExecutions()`
  - `@cumulus/common/message.getMessageFromTemplate()`
  - `@cumulus/common/message.getMessageStateMachineArn()` -> `@cumulus/message/Executions.getMessageStateMachineArn()`)
  - `@cumulus/common/message.getMessageGranules()` -> `@cumulus/message/Granules.getMessageGranules()`
  - `@cumulus/common/message.getQueueNameByUrl()` -> `@cumulus/message/Queue.getQueueNameByUrl()`
  - `@cumulus/common/message.getQueueName()` -> `@cumulus/message/Queue.getQueueName()`)
  - `@cumulus/common/message.hasQueueAndExecutionLimit()` -> `@cumulus/message/Queue.hasQueueAndExecutionLimit()`
  - `@cumulus/common/Semaphore`
  - `@cumulus/common/test-utils.throttleOnce()`
  - `@cumulus/common/workflows.getWorkflowArn()`
  - `@cumulus/common/workflows.getWorkflowFile()`
  - `@cumulus/common/workflows.getWorkflowList()`
  - `@cumulus/common/workflows.getWorkflowTemplate()`
  - `@cumulus/integration-tests/sfnStep/SfnStep.parseStepMessage()` -> `@cumulus/message/StepFunctions.parseStepMessage()`
- **CUMULUS-1858** - Deprecated the following functions.
  - `@cumulus/common/string.globalReplace()`
  - `@cumulus/common/string.isNonEmptyString()`
  - `@cumulus/common/string.isValidHostname()`
  - `@cumulus/common/string.match()`
  - `@cumulus/common/string.matches()`
  - `@cumulus/common/string.replace()`
  - `@cumulus/common/string.toLower()`
  - `@cumulus/common/string.toUpper()`

### Removed

- **CUMULUS-1799**: Deprecated code removals:
  - Removed from `@cumulus/common/aws`:
    - `pullStepFunctionEvent()`
  - Removed `@cumulus/common/sfnStep`
  - Removed `@cumulus/common/StepFunctions`

## [v1.21.0] 2020-03-30

### PLEASE NOTE

- **CUMULUS-1762**: the `messageConsumer` for `sns` and `kinesis`-type rules now fetches
  the collection information from the message. You should ensure that your rule's collection
  name and version match what is in the message for these ingest messages to be processed.
  If no matching rule is found, an error will be thrown and logged in the
  `messageConsumer` Lambda function's log group.

### Added

- **CUMULUS-1629**`
  - Updates discover-granules task to respect/utilize duplicateHandling configuration such that
    - skip:               Duplicates will be filtered from the granule list
    - error:              Duplicates encountered will result in step failure
    - replace, version:   Duplicates will be ignored and handled as normal.
  - Adds a new copy of the API lambda `PrivateApiLambda()` which is configured to not require authentication. This Lambda is not connected to an API gateway
  - Adds `@cumulus/api-client` with functions for use by workflow lambdas to call the API when needed

- **CUMULUS-1732**
  - Added Python task/activity workflow and integration test (`PythonReferenceSpec`) to test `cumulus-message-adapter-python`and `cumulus-process-py` integration.
- **CUMULUS-1795**
  - Added an IAM policy on the Cumulus EC2 creation to enable SSM when the `deploy_to_ngap` flag is true

### Changed

- **CUMULUS-1762**
  - the `messageConsumer` for `sns` and `kinesis`-type rules now fetches the collection
    information from the message.

### Deprecated

- **CUMULUS-1629**
  - Deprecate `granulesApi`, `rulesApi`, `emsApi`, `executionsAPI` from `@cumulus/integration-test/api` in favor of code moved to `@cumulus/api-client`

### Removed

- **CUMULUS-1799**: Deprecated code removals
  - Removed deprecated method `@cumulus/api/models/Granule.createGranulesFromSns()`
  - Removed deprecated method `@cumulus/api/models/Granule.removeGranuleFromCmr()`
  - Removed from `@cumulus/common/aws`:
    - `apigateway()`
    - `buildS3Uri()`
    - `calculateS3ObjectChecksum()`
    - `cf()`
    - `cloudwatch()`
    - `cloudwatchevents()`
    - `cloudwatchlogs()`
    - `createAndWaitForDynamoDbTable()`
    - `createQueue()`
    - `deleteSQSMessage()`
    - `describeCfStackResources()`
    - `downloadS3File()`
    - `downloadS3Files()`
    - `DynamoDbSearchQueue` class
    - `dynamodbstreams()`
    - `ec2()`
    - `ecs()`
    - `fileExists()`
    - `findResourceArn()`
    - `fromSfnExecutionName()`
    - `getFileBucketAndKey()`
    - `getJsonS3Object()`
    - `getQueueUrl()`
    - `getObjectSize()`
    - `getS3ObjectReadStream()`
    - `getSecretString()`
    - `getStateMachineArn()`
    - `headObject()`
    - `isThrottlingException()`
    - `kinesis()`
    - `lambda()`
    - `listS3Objects()`
    - `promiseS3Upload()`
    - `publishSnsMessage()`
    - `putJsonS3Object()`
    - `receiveSQSMessages()`
    - `s3CopyObject()`
    - `s3GetObjectTagging()`
    - `s3Join()`
    - `S3ListObjectsV2Queue` class
    - `s3TagSetToQueryString()`
    - `s3PutObjectTagging()`
    - `secretsManager()`
    - `sendSQSMessage()`
    - `sfn()`
    - `sns()`
    - `sqs()`
    - `sqsQueueExists()`
    - `toSfnExecutionName()`
    - `uploadS3FileStream()`
    - `uploadS3Files()`
    - `validateS3ObjectChecksum()`
  - Removed `@cumulus/common/CloudFormationGateway` class
  - Removed `@cumulus/common/concurrency/Mutex` class
  - Removed `@cumulus/common/errors`
  - Removed `@cumulus/common/sftp`
  - Removed `@cumulus/common/string.unicodeEscape`
  - Removed `@cumulus/cmrjs/cmr-utils.getGranuleId()`
  - Removed `@cumulus/cmrjs/cmr-utils.getCmrFiles()`
  - Removed `@cumulus/cmrjs/cmr/CMR` class
  - Removed `@cumulus/cmrjs/cmr/CMRSearchConceptQueue` class
  - Removed `@cumulus/cmrjs/utils.getHost()`
  - Removed `@cumulus/cmrjs/utils.getIp()`
  - Removed `@cumulus/cmrjs/utils.hostId()`
  - Removed `@cumulus/cmrjs/utils/ummVersion()`
  - Removed `@cumulus/cmrjs/utils.updateToken()`
  - Removed `@cumulus/cmrjs/utils.validateUMMG()`
  - Removed `@cumulus/ingest/aws.getEndpoint()`
  - Removed `@cumulus/ingest/aws.getExecutionUrl()`
  - Removed `@cumulus/ingest/aws/invoke()`
  - Removed `@cumulus/ingest/aws/CloudWatch` class
  - Removed `@cumulus/ingest/aws/ECS` class
  - Removed `@cumulus/ingest/aws/Events` class
  - Removed `@cumulus/ingest/aws/SQS` class
  - Removed `@cumulus/ingest/aws/StepFunction` class
  - Removed `@cumulus/ingest/util.normalizeProviderPath()`
  - Removed `@cumulus/integration-tests/index.listCollections()`
  - Removed `@cumulus/integration-tests/index.listProviders()`
  - Removed `@cumulus/integration-tests/index.rulesList()`
  - Removed `@cumulus/integration-tests/api/api.addCollectionApi()`

## [v1.20.0] 2020-03-12

### BREAKING CHANGES

- **CUMULUS-1714**
  - Changed the format of the message sent to the granule SNS Topic. Message includes the granule record under `record` and the type of event under `event`. Messages with `deleted` events will have the record that was deleted with a `deletedAt` timestamp. Options for `event` are `Create | Update | Delete`
- **CUMULUS-1769** - `deploy_to_ngap` is now a **required** variable for the `tf-modules/cumulus` module. **For those deploying to NGAP environments, this variable should always be set to `true`.**

### Notable changes

- **CUMULUS-1739** - You can now exclude Elasticsearch from your `tf-modules/data-persistence` deployment (via `include_elasticsearch = false`) and your `tf-modules/cumulus` module will still deploy successfully.

- **CUMULUS-1769** - If you set `deploy_to_ngap = true` for the `tf-modules/archive` Terraform module, **you can only deploy your archive API gateway as `PRIVATE`**, not `EDGE`.

### Added

- Added `@cumulus/aws-client/S3.getS3ObjectReadStreamAsync()` to deal with S3 eventual consistency issues by checking for the existence an S3 object with retries before getting a readable stream for that object.
- **CUMULUS-1769**
  - Added `deploy_to_ngap` boolean variable for the `tf-modules/cumulus` and `tf-modules/archive` Terraform modules. This variable is required. **For those deploying to NGAP environments, this variable should always be set to `true`.**
- **HYRAX-70**
  - Add the hyrax-metadata-update task

### Changed

- [`AccessToken.get()`](https://github.com/nasa/cumulus/blob/master/packages/api/models/access-tokens.js) now enforces [strongly consistent reads from DynamoDB](https://docs.aws.amazon.com/amazondynamodb/latest/developerguide/HowItWorks.ReadConsistency.html)
- **CUMULUS-1739**
  - Updated `tf-modules/data-persistence` to make Elasticsearch alarm resources and outputs conditional on the `include_elasticsearch` variable
  - Updated `@cumulus/aws-client/S3.getObjectSize` to include automatic retries for any failures from `S3.headObject`
- **CUMULUS-1784**
  - Updated `@cumulus/api/lib/DistributionEvent.remoteIP()` to parse the IP address in an S3 access log from the `A-sourceip` query parameter if present, otherwise fallback to the original parsing behavior.
- **CUMULUS-1768**
  - The `stats/summary` endpoint reports the distinct collections for the number of granules reported

### Fixed

- **CUMULUS-1739** - Fixed the `tf-modules/cumulus` and `tf-modules/archive` modules to make these Elasticsearch variables truly optional:
  - `elasticsearch_domain_arn`
  - `elasticsearch_hostname`
  - `elasticsearch_security_group_id`

- **CUMULUS-1768**
  - Fixed the `stats/` endpoint so that data is correctly filtered by timestamp and `processingTime` is calculated correctly.

- **CUMULUS-1769**
  - In the `tf-modules/archive` Terraform module, the `lifecycle` block ignoring changes to the `policy` of the archive API gateway is now only enforced if `deploy_to_ngap = true`. This fixes a bug where users deploying outside of NGAP could not update their API gateway's resource policy when going from `PRIVATE` to `EDGE`, preventing their API from being accessed publicly.

- **CUMULUS-1775**
  - Fix/update api endpoint to use updated google auth endpoints such that it will work with new accounts

### Removed

- **CUMULUS-1768**
  - Removed API endpoints `stats/histogram` and `stats/average`. All advanced stats needs should be acquired from Cloud Metrics or similarly configured ELK stack.

## [v1.19.0] 2020-02-28

### BREAKING CHANGES

- **CUMULUS-1736**
  - The `@cumulus/discover-granules` task now sets the `dataType` of discovered
    granules based on the `name` of the configured collection, not the
    `dataType`.
  - The config schema of the `@cumulus/discover-granules` task now requires that
    collections contain a `version`.
  - The `@cumulus/sync-granule` task will set the `dataType` and `version` of a
    granule based on the configured collection if those fields are not already
    set on the granule. Previously it was using the `dataType` field of the
    configured collection, then falling back to the `name` field of the
    collection. This update will just use the `name` field of the collection to
    set the `dataType` field of the granule.

- **CUMULUS-1446**
  - Update the `@cumulus/integration-tests/api/executions.getExecution()`
    function to parse the response and return the execution, rather than return
    the full API response.

- **CUMULUS-1672**
  - The `cumulus` Terraform module in previous releases set a
    `Deployment = var.prefix` tag on all resources that it managed. In this
    release, a `tags` input variable has been added to the `cumulus` Terraform
    module to allow resource tagging to be customized. No default tags will be
    applied to Cumulus-managed resources. To replicate the previous behavior,
    set `tags = { Deployment: var.prefix }` as an input variable for the
    `cumulus` Terraform module.

- **CUMULUS-1684 Migration Instructions**
  - In previous releases, a provider's username and password were encrypted
    using a custom encryption library. That has now been updated to use KMS.
    This release includes a Lambda function named
    `<prefix>-ProviderSecretsMigration`, which will re-encrypt existing
    provider credentials to use KMS. After this release has been deployed, you
    will need to manually invoke that Lambda function using either the AWS CLI
    or AWS Console. It should only need to be successfully run once.
  - Future releases of Cumulus will invoke a
    `<prefix>-VerifyProviderSecretsMigration` Lambda function as part of the
    deployment, which will cause the deployment to fail if the migration
    Lambda has not been run.

- **CUMULUS-1718**
  - The `@cumulus/sf-sns-report` task for reporting mid-workflow updates has been retired.
  This task was used as the `PdrStatusReport` task in our ParsePdr example workflow.
  If you have a ParsePdr or other workflow using this task, use `@cumulus/sf-sqs-report` instead.
  Trying to deploy the old task will result in an error as the cumulus module no longer exports `sf_sns_report_task`.
  - Migration instruction: In your workflow definition, for each step using the old task change:
  `"Resource": "${module.cumulus.sf_sns_report_task.task_arn}"`
  to
  `"Resource": "${module.cumulus.sf_sqs_report_task.task_arn}"`

- **CUMULUS-1755**
  - The `thin_egress_jwt_secret_name` variable for the `tf-modules/cumulus` Terraform module is now **required**. This variable is passed on to the Thin Egress App in `tf-modules/distribution/main.tf`, which uses the keys stored in the secret to sign JWTs. See the [Thin Egress App documentation on how to create a value for this secret](https://github.com/asfadmin/thin-egress-app#setting-up-the-jwt-cookie-secrets).

### Added

- **CUMULUS-1446**
  - Add `@cumulus/common/FileUtils.readJsonFile()` function
  - Add `@cumulus/common/FileUtils.readTextFile()` function
  - Add `@cumulus/integration-tests/api/collections.createCollection()` function
  - Add `@cumulus/integration-tests/api/collections.deleteCollection()` function
  - Add `@cumulus/integration-tests/api/collections.getCollection()` function
  - Add `@cumulus/integration-tests/api/providers.getProvider()` function
  - Add `@cumulus/integration-tests/index.getExecutionOutput()` function
  - Add `@cumulus/integration-tests/index.loadCollection()` function
  - Add `@cumulus/integration-tests/index.loadProvider()` function
  - Add `@cumulus/integration-tests/index.readJsonFilesFromDir()` function

- **CUMULUS-1672**
  - Add a `tags` input variable to the `archive` Terraform module
  - Add a `tags` input variable to the `cumulus` Terraform module
  - Add a `tags` input variable to the `cumulus_ecs_service` Terraform module
  - Add a `tags` input variable to the `data-persistence` Terraform module
  - Add a `tags` input variable to the `distribution` Terraform module
  - Add a `tags` input variable to the `ingest` Terraform module
  - Add a `tags` input variable to the `s3-replicator` Terraform module

- **CUMULUS-1707**
  - Enable logrotate on ECS cluster

- **CUMULUS-1684**
  - Add a `@cumulus/aws-client/KMS` library of KMS-related functions
  - Add `@cumulus/aws-client/S3.getTextObject()`
  - Add `@cumulus/sftp-client` package
  - Create `ProviderSecretsMigration` Lambda function
  - Create `VerifyProviderSecretsMigration` Lambda function

- **CUMULUS-1548**
  - Add ability to put default Cumulus logs in Metrics' ELK stack
  - Add ability to add custom logs to Metrics' ELK Stack

- **CUMULUS-1702**
  - When logs are sent to Metrics' ELK stack, the logs endpoints will return results from there

- **CUMULUS-1459**
  - Async Operations are indexed in Elasticsearch
  - To index any existing async operations you'll need to perform an index from
    database function.

- **CUMULUS-1717**
  - Add `@cumulus/aws-client/deleteAndWaitForDynamoDbTableNotExists`, which
    deletes a DynamoDB table and waits to ensure the table no longer exists
  - Added `publishGranules` Lambda to handle publishing granule messages to SNS when granule records are written to DynamoDB
  - Added `@cumulus/api/models/Granule.storeGranulesFromCumulusMessage` to store granules from a Cumulus message to DynamoDB

- **CUMULUS-1718**
  - Added `@cumulus/sf-sqs-report` task to allow mid-workflow reporting updates.
  - Added `stepfunction_event_reporter_queue_url` and `sf_sqs_report_task` outputs to the `cumulus` module.
  - Added `publishPdrs` Lambda to handle publishing PDR messages to SNS when PDR records are written to DynamoDB.
  - Added `@cumulus/api/models/Pdr.storePdrFromCumulusMessage` to store PDRs from a Cumulus message to DynamoDB.
  - Added `@cumulus/aws-client/parseSQSMessageBody` to parse an SQS message body string into an object.

- **Ability to set custom backend API url in the archive module**
  - Add `api_url` definition in `tf-modules/cumulus/archive.tf`
  - Add `archive_api_url` variable in `tf-modules/cumulus/variables.tf`

- **CUMULUS-1741**
  - Added an optional `elasticsearch_security_group_ids` variable to the
    `data-persistence` Terraform module to allow additional security groups to
    be assigned to the Elasticsearch Domain.

- **CUMULUS-1752**
  - Added `@cumulus/integration-tests/api/distribution.invokeTEADistributionLambda` to simulate a request to the [Thin Egress App](https://github.com/asfadmin/thin-egress-app) by invoking the Lambda and getting a response payload.
  - Added `@cumulus/integration-tests/api/distribution.getTEARequestHeaders` to generate necessary request headers for a request to the Thin Egress App
  - Added `@cumulus/integration-tests/api/distribution.getTEADistributionApiFileStream` to get a response stream for a file served by Thin Egress App
  - Added `@cumulus/integration-tests/api/distribution.getTEADistributionApiRedirect` to get a redirect response from the Thin Egress App

- **CUMULUS-1755**
  - Added `@cumulus/aws-client/CloudFormation.describeCfStack()` to describe a Cloudformation stack
  - Added `@cumulus/aws-client/CloudFormation.getCfStackParameterValues()` to get multiple parameter values for a Cloudformation stack

### Changed

- **CUMULUS-1725**
  - Moved the logic that updates the granule files cache Dynamo table into its
    own Lambda function called `granuleFilesCacheUpdater`.

- **CUMULUS-1736**
  - The `collections` model in the API package now determines the name of a
    collection based on the `name` property, rather than using `dataType` and
    then falling back to `name`.
  - The `@cumulus/integration-tests.loadCollection()` function no longer appends
    the postfix to the end of the collection's `dataType`.
  - The `@cumulus/integration-tests.addCollections()` function no longer appends
    the postfix to the end of the collection's `dataType`.

- **CUMULUS-1672**
  - Add a `retryOptions` parameter to the `@cumulus/aws-client/S3.headObject`
     function, which will retry if the object being queried does not exist.

- **CUMULUS-1446**
  - Mark the `@cumulus/integration-tests/api.addCollectionApi()` function as
    deprecated
  - Mark the `@cumulus/integration-tests/index.listCollections()` function as
    deprecated
  - Mark the `@cumulus/integration-tests/index.listProviders()` function as
    deprecated
  - Mark the `@cumulus/integration-tests/index.rulesList()` function as
    deprecated

- **CUMULUS-1672**
  - Previously, the `cumulus` module defaulted to setting a
    `Deployment = var.prefix` tag on all resources that it managed. In this
    release, the `cumulus` module will now accept a `tags` input variable that
    defines the tags to be assigned to all resources that it manages.
  - Previously, the `data-persistence` module defaulted to setting a
    `Deployment = var.prefix` tag on all resources that it managed. In this
    release, the `data-persistence` module will now accept a `tags` input
    variable that defines the tags to be assigned to all resources that it
    manages.
  - Previously, the `distribution` module defaulted to setting a
    `Deployment = var.prefix` tag on all resources that it managed. In this
    release, the `distribution` module will now accept a `tags` input variable
    that defines the tags to be assigned to all resources that it manages.
  - Previously, the `ingest` module defaulted to setting a
    `Deployment = var.prefix` tag on all resources that it managed. In this
    release, the `ingest` module will now accept a `tags` input variable that
    defines the tags to be assigned to all resources that it manages.
  - Previously, the `s3-replicator` module defaulted to setting a
    `Deployment = var.prefix` tag on all resources that it managed. In this
    release, the `s3-replicator` module will now accept a `tags` input variable
    that defines the tags to be assigned to all resources that it manages.

- **CUMULUS-1684**
  - Update the API package to encrypt provider credentials using KMS instead of
    using RSA keys stored in S3

- **CUMULUS-1717**
  - Changed name of `cwSfExecutionEventToDb` Lambda to `cwSfEventToDbRecords`
  - Updated `cwSfEventToDbRecords` to write granule records to DynamoDB from the incoming Cumulus message

- **CUMULUS-1718**
  - Renamed `cwSfEventToDbRecords` to `sfEventSqsToDbRecords` due to architecture change to being a consumer of an SQS queue of Step Function Cloudwatch events.
  - Updated `sfEventSqsToDbRecords` to write PDR records to DynamoDB from the incoming Cumulus message
  - Moved `data-cookbooks/sns.md` to `data-cookbooks/ingest-notifications.md` and updated it to reflect recent changes.

- **CUMULUS-1748**
  - (S)FTP discovery tasks now use the provider-path as-is instead of forcing it to a relative path.
  - Improved error handling to catch permission denied FTP errors better and log them properly. Workflows will still fail encountering this error and we intend to consider that approach in a future ticket.

- **CUMULUS-1752**
  - Moved class for parsing distribution events to its own file: `@cumulus/api/lib/DistributionEvent.js`
    - Updated `DistributionEvent` to properly parse S3 access logs generated by requests from the [Thin Egress App](https://github.com/asfadmin/thin-egress-app)

- **CUMULUS-1753** - Changes to `@cumulus/ingest/HttpProviderClient.js`:
  - Removed regex filter in `HttpProviderClient.list()` that was used to return only files with an extension between 1 and 4 characters long. `HttpProviderClient.list()` will now return all files linked from the HTTP provider host.

- **CUMULUS-1755**
  - Updated the Thin Egress App module used in `tf-modules/distribution/main.tf` to build 61. [See the release notes](https://github.com/asfadmin/thin-egress-app/releases/tag/tea-build.61).

- **CUMULUS-1757**
  - Update @cumulus/cmr-client CMRSearchConceptQueue to take optional cmrEnvironment parameter

### Deprecated

- **CUMULUS-1684**
  - Deprecate `@cumulus/common/key-pair-provider/S3KeyPairProvider`
  - Deprecate `@cumulus/common/key-pair-provider/S3KeyPairProvider.encrypt()`
  - Deprecate `@cumulus/common/key-pair-provider/S3KeyPairProvider.decrypt()`
  - Deprecate `@cumulus/common/kms/KMS`
  - Deprecate `@cumulus/common/kms/KMS.encrypt()`
  - Deprecate `@cumulus/common/kms/KMS.decrypt()`
  - Deprecate `@cumulus/common/sftp.Sftp`

- **CUMULUS-1717**
  - Deprecate `@cumulus/api/models/Granule.createGranulesFromSns`

- **CUMULUS-1718**
  - Deprecate `@cumulus/sf-sns-report`.
    - This task has been updated to always throw an error directing the user to use `@cumulus/sf-sqs-report` instead. This was done because there is no longer an SNS topic to which to publish, and no consumers to listen to it.

- **CUMULUS-1748**
  - Deprecate `@cumulus/ingest/util.normalizeProviderPath`

- **CUMULUS-1752**
  - Deprecate `@cumulus/integration-tests/api/distribution.getDistributionApiFileStream`
  - Deprecate `@cumulus/integration-tests/api/distribution.getDistributionApiRedirect`
  - Deprecate `@cumulus/integration-tests/api/distribution.invokeApiDistributionLambda`

### Removed

- **CUMULUS-1684**
  - Remove the deployment script that creates encryption keys and stores them to
    S3

- **CUMULUS-1768**
  - Removed API endpoints `stats/histogram` and `stats/average`. All advanced stats needs should be acquired from Cloud Metrics or similarly configured ELK stack.

### Fixed

- **Fix default values for urs_url in variables.tf files**
  - Remove trailing `/` from default `urs_url` values.

- **CUMULUS-1610** - Add the Elasticsearch security group to the EC2 security groups

- **CUMULUS-1740** - `cumulus_meta.workflow_start_time` is now set in Cumulus
  messages

- **CUMULUS-1753** - Fixed `@cumulus/ingest/HttpProviderClient.js` to properly handle HTTP providers with:
  - Multiple link tags (e.g. `<a>`) per line of source code
  - Link tags in uppercase or lowercase (e.g. `<A>`)
  - Links with filepaths in the link target (e.g. `<a href="/path/to/file.txt">`). These files will be returned from HTTP file discovery **as the file name only** (e.g. `file.txt`).

- **CUMULUS-1768**
  - Fix an issue in the stats endpoints in `@cumulus/api` to send back stats for the correct type

## [v1.18.0] 2020-02-03

### BREAKING CHANGES

- **CUMULUS-1686**

  - `ecs_cluster_instance_image_id` is now a _required_ variable of the `cumulus` module, instead of optional.

- **CUMULUS-1698**

  - Change variable `saml_launchpad_metadata_path` to `saml_launchpad_metadata_url` in the `tf-modules/cumulus` Terraform module.

- **CUMULUS-1703**
  - Remove the unused `forceDownload` option from the `sync-granule` tasks's config
  - Remove the `@cumulus/ingest/granule.Discover` class
  - Remove the `@cumulus/ingest/granule.Granule` class
  - Remove the `@cumulus/ingest/pdr.Discover` class
  - Remove the `@cumulus/ingest/pdr.Granule` class
  - Remove the `@cumulus/ingest/parse-pdr.parsePdr` function

### Added

- **CUMULUS-1040**

  - Added `@cumulus/aws-client` package to provide utilities for working with AWS services and the Node.js AWS SDK
  - Added `@cumulus/errors` package which exports error classes for use in Cumulus workflow code
  - Added `@cumulus/integration-tests/sfnStep` to provide utilities for parsing step function execution histories

- **CUMULUS-1102**

  - Adds functionality to the @cumulus/api package for better local testing.
    - Adds data seeding for @cumulus/api's localAPI.
      - seed functions allow adding collections, executions, granules, pdrs, providers, and rules to a Localstack Elasticsearch and DynamoDB via `addCollections`, `addExecutions`, `addGranules`, `addPdrs`, `addProviders`, and `addRules`.
    - Adds `eraseDataStack` function to local API server code allowing resetting of local datastack for testing (ES and DynamoDB).
    - Adds optional parameters to the @cumulus/api bin serve to allow for launching the api without destroying the current data.

- **CUMULUS-1697**

  - Added the `@cumulus/tf-inventory` package that provides command line utilities for managing Terraform resources in your AWS account

- **CUMULUS-1703**

  - Add `@cumulus/aws-client/S3.createBucket` function
  - Add `@cumulus/aws-client/S3.putFile` function
  - Add `@cumulus/common/string.isNonEmptyString` function
  - Add `@cumulus/ingest/FtpProviderClient` class
  - Add `@cumulus/ingest/HttpProviderClient` class
  - Add `@cumulus/ingest/S3ProviderClient` class
  - Add `@cumulus/ingest/SftpProviderClient` class
  - Add `@cumulus/ingest/providerClientUtils.buildProviderClient` function
  - Add `@cumulus/ingest/providerClientUtils.fetchTextFile` function

- **CUMULUS-1731**

  - Add new optional input variables to the Cumulus Terraform module to support TEA upgrade:
    - `thin_egress_cookie_domain` - Valid domain for Thin Egress App cookie
    - `thin_egress_domain_cert_arn` - Certificate Manager SSL Cert ARN for Thin
      Egress App if deployed outside NGAP/CloudFront
    - `thin_egress_download_role_in_region_arn` - ARN for reading of Thin Egress
      App data buckets for in-region requests
    - `thin_egress_jwt_algo` - Algorithm with which to encode the Thin Egress
      App JWT cookie
    - `thin_egress_jwt_secret_name` - Name of AWS secret where keys for the Thin
      Egress App JWT encode/decode are stored
    - `thin_egress_lambda_code_dependency_archive_key` - Thin Egress App - S3
      Key of packaged python modules for lambda dependency layer

- **CUMULUS-1733**
  - Add `discovery-filtering` operator doc to document previously undocumented functionality.

- **CUMULUS-1737**
  - Added the `cumulus-test-cleanup` module to run a nightly cleanup on resources left over from the integration tests run from the `example/spec` directory.

### Changed

- **CUMULUS-1102**

  - Updates `@cumulus/api/auth/testAuth` to use JWT instead of random tokens.
  - Updates the default AMI for the ecs_cluster_instance_image_id.

- **CUMULUS-1622**

  - Mutex class has been deprecated in `@cumulus/common/concurrency` and will be removed in a future release.

- **CUMULUS-1686**

  - Changed `ecs_cluster_instance_image_id` to be a required variable of the `cumulus` module and removed the default value.
    The default was not available across accounts and regions, nor outside of NGAP and therefore not particularly useful.

- **CUMULUS-1688**

  - Updated `@cumulus/aws.receiveSQSMessages` not to replace `message.Body` with a parsed object. This behavior was undocumented and confusing as received messages appeared to contradict AWS docs that state `message.Body` is always a string.
  - Replaced `sf_watcher` CloudWatch rule from `cloudwatch-events.tf` with an EventSourceMapping on `sqs2sf` mapped to the `start_sf` SQS queue (in `event-sources.tf`).
  - Updated `sqs2sf` with an EventSourceMapping handler and unit test.

- **CUMULUS-1698**

  - Change variable `saml_launchpad_metadata_path` to `saml_launchpad_metadata_url` in the `tf-modules/cumulus` Terraform module.
  - Updated `@cumulus/api/launchpadSaml` to download launchpad IDP metadata from configured location when the metadata in s3 is not valid, and to work with updated IDP metadata and SAML response.

- **CUMULUS-1731**
  - Upgrade the version of the Thin Egress App deployed by Cumulus to v48
    - Note: New variables available, see the 'Added' section of this changelog.

### Fixed

- **CUMULUS-1664**

  - Updated `dbIndexer` Lambda to remove hardcoded references to DynamoDB table names.

- **CUMULUS-1733**
  - Fixed granule discovery recursion algorithm used in S/FTP protocols.

### Removed

- **CUMULUS-1481**
  - removed `process` config and output from PostToCmr as it was not required by the task nor downstream steps, and should still be in the output message's `meta` regardless.

### Deprecated

- **CUMULUS-1040**
  - Deprecated the following code. For cases where the code was moved into another package, the new code location is noted:
    - `@cumulus/common/CloudFormationGateway` -> `@cumulus/aws-client/CloudFormationGateway`
    - `@cumulus/common/DynamoDb` -> `@cumulus/aws-client/DynamoDb`
    - `@cumulus/common/errors` -> `@cumulus/errors`
    - `@cumulus/common/StepFunctions` -> `@cumulus/aws-client/StepFunctions`
    - All of the exported functions in `@cumulus/commmon/aws` (moved into `@cumulus/aws-client`), except:
      - `@cumulus/common/aws/isThrottlingException` -> `@cumulus/errors/isThrottlingException`
      - `@cumulus/common/aws/improveStackTrace` (not deprecated)
      - `@cumulus/common/aws/retryOnThrottlingException` (not deprecated)
    - `@cumulus/common/sfnStep/SfnStep.parseStepMessage` -> `@cumulus/integration-tests/sfnStep/SfnStep.parseStepMessage`
    - `@cumulus/common/sfnStep/ActivityStep` -> `@cumulus/integration-tests/sfnStep/ActivityStep`
    - `@cumulus/common/sfnStep/LambdaStep` -> `@cumulus/integration-tests/sfnStep/LambdaStep`
    - `@cumulus/common/string/unicodeEscape` -> `@cumulus/aws-client/StepFunctions.unicodeEscape`
    - `@cumulus/common/util/setErrorStack` -> `@cumulus/aws-client/util/setErrorStack`
    - `@cumulus/ingest/aws/invoke` -> `@cumulus/aws-client/Lambda/invoke`
    - `@cumulus/ingest/aws/CloudWatch.bucketSize`
    - `@cumulus/ingest/aws/CloudWatch.cw`
    - `@cumulus/ingest/aws/ECS.ecs`
    - `@cumulus/ingest/aws/ECS`
    - `@cumulus/ingest/aws/Events.putEvent` -> `@cumulus/aws-client/CloudwatchEvents.putEvent`
    - `@cumulus/ingest/aws/Events.deleteEvent` -> `@cumulus/aws-client/CloudwatchEvents.deleteEvent`
    - `@cumulus/ingest/aws/Events.deleteTarget` -> `@cumulus/aws-client/CloudwatchEvents.deleteTarget`
    - `@cumulus/ingest/aws/Events.putTarget` -> `@cumulus/aws-client/CloudwatchEvents.putTarget`
    - `@cumulus/ingest/aws/SQS.attributes` -> `@cumulus/aws-client/SQS.getQueueAttributes`
    - `@cumulus/ingest/aws/SQS.deleteMessage` -> `@cumulus/aws-client/SQS.deleteSQSMessage`
    - `@cumulus/ingest/aws/SQS.deleteQueue` -> `@cumulus/aws-client/SQS.deleteQueue`
    - `@cumulus/ingest/aws/SQS.getUrl` -> `@cumulus/aws-client/SQS.getQueueUrlByName`
    - `@cumulus/ingest/aws/SQS.receiveMessage` -> `@cumulus/aws-client/SQS.receiveSQSMessages`
    - `@cumulus/ingest/aws/SQS.sendMessage` -> `@cumulus/aws-client/SQS.sendSQSMessage`
    - `@cumulus/ingest/aws/StepFunction.getExecutionStatus` -> `@cumulus/aws-client/StepFunction.getExecutionStatus`
    - `@cumulus/ingest/aws/StepFunction.getExecutionUrl` -> `@cumulus/aws-client/StepFunction.getExecutionUrl`

## [v1.17.0] - 2019-12-31

### BREAKING CHANGES

- **CUMULUS-1498**
  - The `@cumulus/cmrjs.publish2CMR` function expects that the value of its
    `creds.password` parameter is a plaintext password.
  - Rather than using an encrypted password from the `cmr_password` environment
    variable, the `@cumulus/cmrjs.updateCMRMetadata` function now looks for an
    environment variable called `cmr_password_secret_name` and fetches the CMR
    password from that secret in AWS Secrets Manager.
  - The `@cumulus/post-to-cmr` task now expects a
    `config.cmr.passwordSecretName` value, rather than `config.cmr.password`.
    The CMR password will be fetched from that secret in AWS Secrets Manager.

### Added

- **CUMULUS-630**

  - Added support for replaying Kinesis records on a stream into the Cumulus Kinesis workflow triggering mechanism: either all the records, or some time slice delimited by start and end timestamps.
  - Added `/replays` endpoint to the operator API for triggering replays.
  - Added `Replay Kinesis Messages` documentation to Operator Docs.
  - Added `manualConsumer` lambda function to consume a Kinesis stream. Used by the replay AsyncOperation.

- **CUMULUS-1687**
  - Added new API endpoint for listing async operations at `/asyncOperations`
  - All asyncOperations now include the fields `description` and `operationType`. `operationType` can be one of the following. [`Bulk Delete`, `Bulk Granules`, `ES Index`, `Kinesis Replay`]

### Changed

- **CUMULUS-1626**

  - Updates Cumulus to use node10/CMA 1.1.2 for all of its internal lambdas in prep for AWS node 8 EOL

- **CUMULUS-1498**
  - Remove the DynamoDB Users table. The list of OAuth users who are allowed to
    use the API is now stored in S3.
  - The CMR password and Launchpad passphrase are now stored in Secrets Manager

## [v1.16.1] - 2019-12-6

**Please note**:

- The `region` argument to the `cumulus` Terraform module has been removed. You may see a warning or error if you have that variable populated.
- Your workflow tasks should use the following versions of the CMA libraries to utilize new granule, parentArn, asyncOperationId, and stackName fields on the logs:
  - `cumulus-message-adapter-js` version 1.0.10+
  - `cumulus-message-adapter-python` version 1.1.1+
  - `cumulus-message-adapter-java` version 1.2.11+
- The `data-persistence` module no longer manages the creation of an Elasticsearch service-linked role for deploying Elasticsearch to a VPC. Follow the [deployment instructions on preparing your VPC](https://nasa.github.io/cumulus/docs/deployment/deployment-readme#vpc-subnets-and-security-group) for guidance on how to create the Elasticsearch service-linked role manually.
- There is now a `distribution_api_gateway_stage` variable for the `tf-modules/cumulus` Terraform module that will be used as the API gateway stage name used for the distribution API (Thin Egress App)
- Default value for the `urs_url` variable is now `https://uat.urs.earthdata.nasa.gov/` in the `tf-modules/cumulus` and `tf-modules/archive` Terraform modules. So deploying the `cumulus` module without a `urs_url` variable set will integrate your Cumulus deployment with the UAT URS environment.

### Added

- **CUMULUS-1563**

  - Added `custom_domain_name` variable to `tf-modules/data-persistence` module

- **CUMULUS-1654**
  - Added new helpers to `@cumulus/common/execution-history`:
    - `getStepExitedEvent()` returns the `TaskStateExited` event in a workflow execution history after the given step completion/failure event
    - `getTaskExitedEventOutput()` returns the output message for a `TaskStateExited` event in a workflow execution history

### Changed

- **CUMULUS-1578**

  - Updates SAML launchpad configuration to authorize via configured userGroup.
    [See the NASA specific documentation (protected)](https://wiki.earthdata.nasa.gov/display/CUMULUS/Cumulus+SAML+Launchpad+Integration)

- **CUMULUS-1579**

  - Elasticsearch list queries use `match` instead of `term`. `term` had been analyzing the terms and not supporting `-` in the field values.

- **CUMULUS-1619**

  - Adds 4 new keys to `@cumulus/logger` to display granules, parentArn, asyncOperationId, and stackName.
  - Depends on `cumulus-message-adapter-js` version 1.0.10+. Cumulus tasks updated to use this version.

- **CUMULUS-1654**

  - Changed `@cumulus/common/SfnStep.parseStepMessage()` to a static class method

- **CUMULUS-1641**
  - Added `meta.retries` and `meta.visibilityTimeout` properties to sqs-type rule. To create sqs-type rule, you're required to configure a dead-letter queue on your queue.
  - Added `sqsMessageRemover` lambda which removes the message from SQS queue upon successful workflow execution.
  - Updated `sqsMessageConsumer` lambda to not delete message from SQS queue, and to retry the SQS message for configured number of times.

### Removed

- Removed `create_service_linked_role` variable from `tf-modules/data-persistence` module.

- **CUMULUS-1321**
  - The `region` argument to the `cumulus` Terraform module has been removed

### Fixed

- **CUMULUS-1668** - Fixed a race condition where executions may not have been
  added to the database correctly
- **CUMULUS-1654** - Fixed issue with `publishReports` Lambda not including workflow execution error information for failed workflows with a single step
- Fixed `tf-modules/cumulus` module so that the `urs_url` variable is passed on to its invocation of the `tf-modules/archive` module

## [v1.16.0] - 2019-11-15

### Added

- **CUMULUS-1321**

  - A `deploy_distribution_s3_credentials_endpoint` variable has been added to
    the `cumulus` Terraform module. If true, the NGAP-backed S3 credentials
    endpoint will be added to the Thin Egress App's API. Default: true

- **CUMULUS-1544**

  - Updated the `/granules/bulk` endpoint to correctly query Elasticsearch when
    granule ids are not provided.

- **CUMULUS-1580**
  - Added `/granules/bulk` endpoint to `@cumulus/api` to perform bulk actions on granules given either a list of granule ids or an Elasticsearch query and the workflow to perform.

### Changed

- **CUMULUS-1561**

  - Fix the way that we are handling Terraform provider version requirements
  - Pass provider configs into child modules using the method that the
    [Terraform documentation](https://www.terraform.io/docs/configuration/modules.html#providers-within-modules)
    suggests
  - Remove the `region` input variable from the `s3_access_test` Terraform module
  - Remove the `aws_profile` and `aws_region` input variables from the
    `s3-replicator` Terraform module

- **CUMULUS-1639**
  - Because of
    [S3's Data Consistency Model](https://docs.aws.amazon.com/AmazonS3/latest/dev/Introduction.html#BasicsObjects),
    there may be situations where a GET operation for an object can temporarily
    return a `NoSuchKey` response even if that object _has_ been created. The
    `@cumulus/common/aws.getS3Object()` function has been updated to support
    retries if a `NoSuchKey` response is returned by S3. This behavior can be
    enabled by passing a `retryOptions` object to that function. Supported
    values for that object can be found here:
    <https://github.com/tim-kos/node-retry#retryoperationoptions>

### Removed

- **CUMULUS-1559**
  - `logToSharedDestination` has been migrated to the Terraform deployment as `log_api_gateway_to_cloudwatch` and will ONLY apply to egress lambdas.
    Due to the differences in the Terraform deployment model, we cannot support a global log subscription toggle for a configurable subset of lambdas.
    However, setting up your own log forwarding for a Lambda with Terraform is fairly simple, as you will only need to add SubscriptionFilters to your Terraform configuration, one per log group.
    See [the Terraform documentation](https://www.terraform.io/docs/providers/aws/r/cloudwatch_log_subscription_filter.html) for details on how to do this.
    An empty FilterPattern ("") will capture all logs in a group.

## [v1.15.0] - 2019-11-04

### BREAKING CHANGES

- **CUMULUS-1644** - When a workflow execution begins or ends, the workflow
  payload is parsed and any new or updated PDRs or granules referenced in that
  workflow are stored to the Cumulus archive. The defined interface says that a
  PDR in `payload.pdr` will be added to the archive, and any granules in
  `payload.granules` will also be added to the archive. In previous releases,
  PDRs found in `meta.pdr` and granules found in `meta.input_granules` were also
  added to the archive. This caused unexpected behavior and has been removed.
  Only PDRs from `payload.pdr` and granules from `payload.granules` will now be
  added to the Cumulus archive.

- **CUMULUS-1449** - Cumulus now uses a universal workflow template when
  starting a workflow that contains general information specific to the
  deployment, but not specific to the workflow. Workflow task configs must be
  defined using AWS step function parameters. As part of this change,
  `CumulusConfig` has been retired and task configs must now be defined under
  the `cma.task_config` key in the Parameters section of a step function
  definition.

  **Migration instructions**:

  NOTE: These instructions require the use of Cumulus Message Adapter v1.1.x+.
  Please ensure you are using a compatible version before attempting to migrate
  workflow configurations. When defining workflow steps, remove any
  `CumulusConfig` section, as shown below:

  ```yaml
  ParsePdr:
    CumulusConfig:
      provider: "{$.meta.provider}"
      bucket: "{$.meta.buckets.internal.name}"
      stack: "{$.meta.stack}"
  ```

  Instead, use AWS Parameters to pass `task_config` for the task directly into
  the Cumulus Message Adapter:

  ```yaml
  ParsePdr:
    Parameters:
      cma:
        event.$: "$"
        task_config:
          provider: "{$.meta.provider}"
          bucket: "{$.meta.buckets.internal.name}"
          stack: "{$.meta.stack}"
  ```

  In this example, the `cma` key is used to pass parameters to the message
  adapter. Using `task_config` in combination with `event.$: '$'` allows the
  message adapter to process `task_config` as the `config` passed to the Cumulus
  task. See `example/workflows/sips.yml` in the core repository for further
  examples of how to set the Parameters.

  Additionally, workflow configurations for the `QueueGranules` and `QueuePdrs`
  tasks need to be updated:

  - `queue-pdrs` config changes:
    - `parsePdrMessageTemplateUri` replaced with `parsePdrWorkflow`, which is
      the workflow name (i.e. top-level name in `config.yml`, e.g. 'ParsePdr').
    - `internalBucket` and `stackName` configs now required to look up
      configuration from the deployment. Brings the task config in line with
      that of `queue-granules`.
  - `queue-granules` config change: `ingestGranuleMessageTemplateUri` replaced
    with `ingestGranuleWorkflow`, which is the workflow name (e.g.
    'IngestGranule').

- **CUMULUS-1396** - **Workflow steps at the beginning and end of a workflow
  using the `SfSnsReport` Lambda have now been deprecated (e.g. `StartStatus`,
  `StopStatus`) and should be removed from your workflow definitions**. These
  steps were used for publishing ingest notifications and have been replaced by
  an implementation using Cloudwatch events for Step Functions to trigger a
  Lambda that publishes ingest notifications. For further detail on how ingest
  notifications are published, see the notes below on **CUMULUS-1394**. For
  examples of how to update your workflow definitions, see our
  [example workflow definitions](https://github.com/nasa/cumulus/blob/master/example/workflows/).

- **CUMULUS-1470**
  - Remove Cumulus-defined ECS service autoscaling, allowing integrators to
    better customize autoscaling to meet their needs. In order to use
    autoscaling with ECS services, appropriate
    `AWS::ApplicationAutoScaling::ScalableTarget`,
    `AWS::ApplicationAutoScaling::ScalingPolicy`, and `AWS::CloudWatch::Alarm`
    resources should be defined in a kes overrides file. See
    [this example](https://github.com/nasa/cumulus/blob/release-1.15.x/example/overrides/app/cloudformation.template.yml)
    for an example.
  - The following config parameters are no longer used:
    - ecs.services.\<NAME\>.minTasks
    - ecs.services.\<NAME\>.maxTasks
    - ecs.services.\<NAME\>.scaleInActivityScheduleTime
    - ecs.services.\<NAME\>.scaleInAdjustmentPercent
    - ecs.services.\<NAME\>.scaleOutActivityScheduleTime
    - ecs.services.\<NAME\>.scaleOutAdjustmentPercent
    - ecs.services.\<NAME\>.activityName

### Added

- **CUMULUS-1100**

  - Added 30-day retention properties to all log groups that were missing those policies.

- **CUMULUS-1396**

  - Added `@cumulus/common/sfnStep`:
    - `LambdaStep` - A class for retrieving and parsing input and output to Lambda steps in AWS Step Functions
    - `ActivityStep` - A class for retrieving and parsing input and output to ECS activity steps in AWS Step Functions

- **CUMULUS-1574**

  - Added `GET /token` endpoint for SAML authorization when cumulus is protected by Launchpad.
    This lets a user retieve a token by hand that can be presented to the API.

- **CUMULUS-1625**

  - Added `sf_start_rate` variable to the `ingest` Terraform module, equivalent to `sqs_consumer_rate` in the old model, but will not be automatically applied to custom queues as that was.

- **CUMULUS-1513**
  - Added `sqs`-type rule support in the Cumulus API `@cumulus/api`
  - Added `sqsMessageConsumer` lambda which processes messages from the SQS queues configured in the `sqs` rules.

### Changed

- **CUMULUS-1639**

  - Because of
    [S3's Data Consistency Model](https://docs.aws.amazon.com/AmazonS3/latest/dev/Introduction.html#BasicsObjects),
    there may be situations where a GET operation for an object can temporarily
    return a `NoSuchKey` response even if that object _has_ been created. The
    `@cumulus/common/aws.getS3Object()` function will now retry up to 10 times
    if a `NoSuchKey` response is returned by S3. This can behavior can be
    overridden by passing `{ retries: 0 }` as the `retryOptions` argument.

- **CUMULUS-1449**

  - `queue-pdrs` & `queue-granules` config changes. Details in breaking changes section.
  - Cumulus now uses a universal workflow template when starting workflow that contains general information specific to the deployment, but not specific to the workflow.
  - Changed the way workflow configs are defined, from `CumulusConfig` to a `task_config` AWS Parameter.

- **CUMULUS-1452**

  - Changed the default ECS docker storage drive to `devicemapper`

- **CUMULUS-1453**
  - Removed config schema for `@cumulus/sf-sns-report` task
  - Updated `@cumulus/sf-sns-report` to always assume that it is running as an intermediate step in a workflow, not as the first or last step

### Removed

- **CUMULUS-1449**
  - Retired `CumulusConfig` as part of step function definitions, as this is an artifact of the way Kes parses workflow definitions that was not possible to migrate to Terraform. Use AWS Parameters and the `task_config` key instead. See change note above.
  - Removed individual workflow templates.

### Fixed

- **CUMULUS-1620** - Fixed bug where `message_adapter_version` does not correctly inject the CMA

- **CUMULUS-1396** - Updated `@cumulus/common/StepFunctions.getExecutionHistory()` to recursively fetch execution history when `nextToken` is returned in response

- **CUMULUS-1571** - Updated `@cumulus/common/DynamoDb.get()` to throw any errors encountered when trying to get a record and the record does exist

- **CUMULUS-1452**
  - Updated the EC2 initialization scripts to use full volume size for docker storage
  - Changed the default ECS docker storage drive to `devicemapper`

## [v1.14.5] - 2019-12-30 - [BACKPORT]

### Updated

- **CUMULUS-1626**
  - Updates Cumulus to use node10/CMA 1.1.2 for all of its internal lambdas in prep for AWS node 8 EOL

## [v1.14.4] - 2019-10-28

### Fixed

- **CUMULUS-1632** - Pinned `aws-elasticsearch-connector` package in `@cumulus/api` to version `8.1.3`, since `8.2.0` includes breaking changes

## [v1.14.3] - 2019-10-18

### Fixed

- **CUMULUS-1620** - Fixed bug where `message_adapter_version` does not correctly inject the CMA

- **CUMULUS-1572** - A granule is now included in discovery results even when
  none of its files has a matching file type in the associated collection
  configuration. Previously, if all files for a granule were unmatched by a file
  type configuration, the granule was excluded from the discovery results.
  Further, added support for a `boolean` property
  `ignoreFilesConfigForDiscovery`, which controls how a granule's files are
  filtered at discovery time.

## [v1.14.2] - 2019-10-08

### BREAKING CHANGES

Your Cumulus Message Adapter version should be pinned to `v1.0.13` or lower in your `app/config.yml` using `message_adapter_version: v1.0.13` OR you should use the workflow migration steps below to work with CMA v1.1.1+.

- **CUMULUS-1394** - The implementation of the `SfSnsReport` Lambda requires additional environment variables for integration with the new ingest notification SNS topics. Therefore, **you must update the definition of `SfSnsReport` in your `lambdas.yml` like so**:

```yaml
SfSnsReport:
  handler: index.handler
  timeout: 300
  source: node_modules/@cumulus/sf-sns-report/dist
  tables:
    - ExecutionsTable
  envs:
    execution_sns_topic_arn:
      function: Ref
      value: reportExecutionsSns
    granule_sns_topic_arn:
      function: Ref
      value: reportGranulesSns
    pdr_sns_topic_arn:
      function: Ref
      value: reportPdrsSns
```

- **CUMULUS-1447** -
  The newest release of the Cumulus Message Adapter (v1.1.1) requires that parameterized configuration be used for remote message functionality. Once released, Kes will automatically bring in CMA v1.1.1 without additional configuration.

  **Migration instructions**
  Oversized messages are no longer written to S3 automatically. In order to utilize remote messaging functionality, configure a `ReplaceConfig` AWS Step Function parameter on your CMA task:

  ```yaml
  ParsePdr:
    Parameters:
      cma:
        event.$: "$"
        ReplaceConfig:
          FullMessage: true
  ```

  Accepted fields in `ReplaceConfig` include `MaxSize`, `FullMessage`, `Path` and `TargetPath`.
  See https://github.com/nasa/cumulus-message-adapter/blob/master/CONTRACT.md#remote-message-configuration for full details.

  As this change is backward compatible in Cumulus Core, users wishing to utilize the previous version of the CMA may opt to transition to using a CMA lambda layer, or set `message_adapter_version` in their configuration to a version prior to v1.1.0.

### PLEASE NOTE

- **CUMULUS-1394** - Ingest notifications are now provided via 3 separate SNS topics for executions, granules, and PDRs, instead of a single `sftracker` SNS topic. Whereas the `sftracker` SNS topic received a full Cumulus execution message, the new topics all receive generated records for the given object. The new topics are only published to if the given object exists for the current execution. For a given execution/granule/PDR, **two messages will be received by each topic**: one message indicating that ingest is running and another message indicating that ingest has completed or failed. The new SNS topics are:

  - `reportExecutions` - Receives 1 message per execution
  - `reportGranules` - Receives 1 message per granule in an execution
  - `reportPdrs` - Receives 1 message per PDR

### Added

- **CUMULUS-639**

  - Adds SAML JWT and launchpad token authentication to Cumulus API (configurable)
    - **NOTE** to authenticate with Launchpad ensure your launchpad user_id is in the `<prefix>-UsersTable`
    - when Cumulus configured to protect API via Launchpad:
      - New endpoints
        - `GET /saml/login` - starting point for SAML SSO creates the login request url and redirects to the SAML Identity Provider Service (IDP)
        - `POST /saml/auth` - SAML Assertion Consumer Service. POST receiver from SAML IDP. Validates response, logs the user in, and returnes a SAML-based JWT.
    - Disabled endpoints
      - `POST /refresh`
      - Changes authorization worklow:
      - `ensureAuthorized` now presumes the bearer token is a JWT and tries to validate. If the token is malformed, it attempts to validate the token against Launchpad. This allows users to bring their own token as described here https://wiki.earthdata.nasa.gov/display/CUMULUS/Cumulus+API+with+Launchpad+Authentication. But it also allows dashboard users to manually authenticate via Launchpad SAML to receive a Launchpad-based JWT.

- **CUMULUS-1394**
  - Added `Granule.generateGranuleRecord()` method to granules model to generate a granule database record from a Cumulus execution message
  - Added `Pdr.generatePdrRecord()` method to PDRs model to generate a granule database record from a Cumulus execution message
  - Added helpers to `@cumulus/common/message`:
    - `getMessageExecutionName()` - Get the execution name from a Cumulus execution message
    - `getMessageStateMachineArn()` - Get the state machine ARN from a Cumulus execution message
    - `getMessageExecutionArn()` - Get the execution ARN for a Cumulus execution message
    - `getMessageGranules()` - Get the granules from a Cumulus execution message, if any.
  - Added `@cumulus/common/cloudwatch-event/isFailedSfStatus()` to determine if a Step Function status from a Cloudwatch event is a failed status

### Changed

- **CUMULUS-1308**

  - HTTP PUT of a Collection, Provider, or Rule via the Cumulus API now
    performs full replacement of the existing object with the object supplied
    in the request payload. Previous behavior was to perform a modification
    (partial update) by merging the existing object with the (possibly partial)
    object in the payload, but this did not conform to the HTTP standard, which
    specifies PATCH as the means for modifications rather than replacements.

- **CUMULUS-1375**

  - Migrate Cumulus from deprecated Elasticsearch JS client to new, supported one in `@cumulus/api`

- **CUMULUS-1485** Update `@cumulus/cmr-client` to return error message from CMR for validation failures.

- **CUMULUS-1394**

  - Renamed `Execution.generateDocFromPayload()` to `Execution.generateRecord()` on executions model. The method generates an execution database record from a Cumulus execution message.

- **CUMULUS-1432**

  - `logs` endpoint takes the level parameter as a string and not a number
  - Elasticsearch term query generation no longer converts numbers to boolean

- **CUMULUS-1447**

  - Consolidated all remote message handling code into @common/aws
  - Update remote message code to handle updated CMA remote message flags
  - Update example SIPS workflows to utilize Parameterized CMA configuration

- **CUMULUS-1448** Refactor workflows that are mutating cumulus_meta to utilize meta field

- **CUMULUS-1451**

  - Elasticsearch cluster setting `auto_create_index` will be set to false. This had been causing issues in the bootstrap lambda on deploy.

- **CUMULUS-1456**
  - `@cumulus/api` endpoints default error handler uses `boom` package to format errors, which is consistent with other API endpoint errors.

### Fixed

- **CUMULUS-1432** `logs` endpoint filter correctly filters logs by level
- **CUMULUS-1484** `useMessageAdapter` now does not set CUMULUS_MESSAGE_ADAPTER_DIR when `true`

### Removed

- **CUMULUS-1394**
  - Removed `sfTracker` SNS topic. Replaced by three new SNS topics for granule, execution, and PDR ingest notifications.
  - Removed unused functions from `@cumulus/common/aws`:
    - `getGranuleS3Params()`
    - `setGranuleStatus()`

## [v1.14.1] - 2019-08-29

### Fixed

- **CUMULUS-1455**

  - CMR token links updated to point to CMR legacy services rather than echo

- **CUMULUS-1211**
  - Errors thrown during granule discovery are no longer swallowed and ignored.
    Rather, errors are propagated to allow for proper error-handling and
    meaningful messaging.

## [v1.14.0] - 2019-08-22

### PLEASE NOTE

- We have encountered transient lambda service errors in our integration testing. Please handle transient service errors following [these guidelines](https://docs.aws.amazon.com/step-functions/latest/dg/bp-lambda-serviceexception.html). The workflows in the `example/workflows` folder have been updated with retries configured for these errors.

- **CUMULUS-799** added additional IAM permissions to support reading CloudWatch and API Gateway, so **you will have to redeploy your IAM stack.**

- **CUMULUS-800** Several items:

  - **Delete existing API Gateway stages**: To allow enabling of API Gateway logging, Cumulus now creates and manages a Stage resource during deployment. Before upgrading Cumulus, it is necessary to delete the API Gateway stages on both the Backend API and the Distribution API. Instructions are included in the documenation under [Delete API Gateway Stages](https://nasa.github.io/cumulus/docs/additional-deployment-options/delete-api-gateway-stages).

  - **Set up account permissions for API Gateway to write to CloudWatch**: In a one time operation for your AWS account, to enable CloudWatch Logs for API Gateway, you must first grant the API Gateway permission to read and write logs to CloudWatch for your account. The `AmazonAPIGatewayPushToCloudWatchLogs` managed policy (with an ARN of `arn:aws:iam::aws:policy/service-role/AmazonAPIGatewayPushToCloudWatchLogs`) has all the required permissions. You can find a simple how to in the documentation under [Enable API Gateway Logging.](https://nasa.github.io/cumulus/docs/additional-deployment-options/enable-gateway-logging-permissions)

  - **Configure API Gateway to write logs to CloudWatch** To enable execution logging for the distribution API set `config.yaml` `apiConfigs.distribution.logApigatewayToCloudwatch` value to `true`. More information [Enable API Gateway Logs](https://nasa.github.io/cumulus/docs/additional-deployment-options/enable-api-logs)

  - **Configure CloudWatch log delivery**: It is possible to deliver CloudWatch API execution and access logs to a cross-account shared AWS::Logs::Destination. An operator does this by adding the key `logToSharedDestination` to the `config.yml` at the default level with a value of a writable log destination. More information in the documenation under [Configure CloudWatch Logs Delivery.](https://nasa.github.io/cumulus/docs/additional-deployment-options/configure-cloudwatch-logs-delivery)

  - **Additional Lambda Logging**: It is now possible to configure any lambda to deliver logs to a shared subscriptions by setting `logToSharedDestination` to the ARN of a writable location (either an AWS::Logs::Destination or a Kinesis Stream) on any lambda config. Documentation for [Lambda Log Subscriptions](https://nasa.github.io/cumulus/docs/additional-deployment-options/additional-lambda-logging)

  - **Configure S3 Server Access Logs**: If you are running Cumulus in an NGAP environment you may [configure S3 Server Access Logs](https://nasa.github.io/cumulus/docs/next/deployment/server_access_logging) to be delivered to a shared bucket where the Metrics Team will ingest the logs into their ELK stack. Contact the Metrics team for permission and location.

- **CUMULUS-1368** The Cumulus distribution API has been deprecated and is being replaced by ASF's Thin Egress App. By default, the distribution API will not deploy. Please follow [the instructions for deploying and configuring Thin Egress](https://nasa.github.io/cumulus/docs/deployment/thin_egress_app).

To instead continue to deploy and use the legacy Cumulus distribution app, add the following to your `config.yml`:

```yaml
deployDistributionApi: true
```

If you deploy with no distribution app your deployment will succeed but you may encounter errors in your workflows, particularly in the `MoveGranule` task.

- **CUMULUS-1418** Users who are packaging the CMA in their Lambdas outside of Cumulus may need to update their Lambda configuration. Please see `BREAKING CHANGES` below for details.

### Added

- **CUMULUS-642**
  - Adds Launchpad as an authentication option for the Cumulus API.
  - Updated deployment documentation and added [instructions to setup Cumulus API Launchpad authentication](https://wiki.earthdata.nasa.gov/display/CUMULUS/Cumulus+API+with+Launchpad+Authentication)
- **CUMULUS-1418**
  - Adds usage docs/testing of lambda layers (introduced in PR1125), updates Core example tasks to use the updated `cumulus-ecs-task` and a CMA layer instead of kes CMA injection.
  - Added Terraform module to publish CMA as layer to user account.
- **PR1125** - Adds `layers` config option to support deploying Lambdas with layers
- **PR1128** - Added `useXRay` config option to enable AWS X-Ray for Lambdas.
- **CUMULUS-1345**
  - Adds new variables to the app deployment under `cmr`.
  - `cmrEnvironment` values are `SIT`, `UAT`, or `OPS` with `UAT` as the default.
  - `cmrLimit` and `cmrPageSize` have been added as configurable options.
- **CUMULUS-1273**
  - Added lambda function EmsProductMetadataReport to generate EMS Product Metadata report
- **CUMULUS-1226**
  - Added API endpoint `elasticsearch/index-from-database` to index to an Elasticsearch index from the database for recovery purposes and `elasticsearch/indices-status` to check the status of Elasticsearch indices via the API.
- **CUMULUS-824**
  - Added new Collection parameter `reportToEms` to configure whether the collection is reported to EMS
- **CUMULUS-1357**
  - Added new BackendApi endpoint `ems` that generates EMS reports.
- **CUMULUS-1241**
  - Added information about queues with maximum execution limits defined to default workflow templates (`meta.queueExecutionLimits`)
- **CUMULUS-1311**
  - Added `@cumulus/common/message` with various message parsing/preparation helpers
- **CUMULUS-812**

  - Added support for limiting the number of concurrent executions started from a queue. [See the data cookbook](https://nasa.github.io/cumulus/docs/data-cookbooks/throttling-queued-executions) for more information.

- **CUMULUS-1337**

  - Adds `cumulus.stackName` value to the `instanceMetadata` endpoint.

- **CUMULUS-1368**

  - Added `cmrGranuleUrlType` to the `@cumulus/move-granules` task. This determines what kind of links go in the CMR files. The options are `distribution`, `s3`, or `none`, with the default being distribution. If there is no distribution API being used with Cumulus, you must set the value to `s3` or `none`.

- Added `packages/s3-replicator` Terraform module to allow same-region s3 replication to metrics bucket.

- **CUMULUS-1392**

  - Added `tf-modules/report-granules` Terraform module which processes granule ingest notifications received via SNS and stores granule data to a database. The module includes:
    - SNS topic for publishing granule ingest notifications
    - Lambda to process granule notifications and store data
    - IAM permissions for the Lambda
    - Subscription for the Lambda to the SNS topic

- **CUMULUS-1393**

  - Added `tf-modules/report-pdrs` Terraform module which processes PDR ingest notifications received via SNS and stores PDR data to a database. The module includes:
    - SNS topic for publishing PDR ingest notifications
    - Lambda to process PDR notifications and store data
    - IAM permissions for the Lambda
    - Subscription for the Lambda to the SNS topic
  - Added unit tests for `@cumulus/api/models/pdrs.createPdrFromSns()`

- **CUMULUS-1400**

  - Added `tf-modules/report-executions` Terraform module which processes workflow execution information received via SNS and stores it to a database. The module includes:
    - SNS topic for publishing execution data
    - Lambda to process and store execution data
    - IAM permissions for the Lambda
    - Subscription for the Lambda to the SNS topic
  - Added `@cumulus/common/sns-event` which contains helpers for SNS events:
    - `isSnsEvent()` returns true if event is from SNS
    - `getSnsEventMessage()` extracts and parses the message from an SNS event
    - `getSnsEventMessageObject()` extracts and parses message object from an SNS event
  - Added `@cumulus/common/cloudwatch-event` which contains helpers for Cloudwatch events:
    - `isSfExecutionEvent()` returns true if event is from Step Functions
    - `isTerminalSfStatus()` determines if a Step Function status from a Cloudwatch event is a terminal status
    - `getSfEventStatus()` gets the Step Function status from a Cloudwatch event
    - `getSfEventDetailValue()` extracts a Step Function event detail field from a Cloudwatch event
    - `getSfEventMessageObject()` extracts and parses Step Function detail object from a Cloudwatch event

- **CUMULUS-1429**

  - Added `tf-modules/data-persistence` Terraform module which includes resources for data persistence in Cumulus:
    - DynamoDB tables
    - Elasticsearch with optional support for VPC
    - Cloudwatch alarm for number of Elasticsearch nodes

- **CUMULUS-1379** CMR Launchpad Authentication
  - Added `launchpad` configuration to `@cumulus/deployment/app/config.yml`, and cloudformation templates, workflow message, lambda configuration, api endpoint configuration
  - Added `@cumulus/common/LaunchpadToken` and `@cumulus/common/launchpad` to provide methods to get token and validate token
  - Updated lambdas to use Launchpad token for CMR actions (ingest and delete granules)
  - Updated deployment documentation and added [instructions to setup CMR client for Launchpad authentication](https://wiki.earthdata.nasa.gov/display/CUMULUS/CMR+Launchpad+Authentication)

## Changed

- **CUMULUS-1232**

  - Added retries to update `@cumulus/cmr-client` `updateToken()`

- **CUMULUS-1245 CUMULUS-795**

  - Added additional `ems` configuration parameters for sending the ingest reports to EMS
  - Added functionality to send daily ingest reports to EMS

- **CUMULUS-1241**

  - Removed the concept of "priority levels" and added ability to define a number of maximum concurrent executions per SQS queue
  - Changed mapping of Cumulus message properties for the `sqs2sfThrottle` lambda:
    - Queue name is read from `cumulus_meta.queueName`
    - Maximum executions for the queue is read from `meta.queueExecutionLimits[queueName]`, where `queueName` is `cumulus_meta.queueName`
  - Changed `sfSemaphoreDown` lambda to only attempt decrementing semaphores when:
    - the message is for a completed/failed/aborted/timed out workflow AND
    - `cumulus_meta.queueName` exists on the Cumulus message AND
    - An entry for the queue name (`cumulus_meta.queueName`) exists in the the object `meta.queueExecutionLimits` on the Cumulus message

- **CUMULUS-1338**

  - Updated `sfSemaphoreDown` lambda to be triggered via AWS Step Function Cloudwatch events instead of subscription to `sfTracker` SNS topic

- **CUMULUS-1311**

  - Updated `@cumulus/queue-granules` to set `cumulus_meta.queueName` for queued execution messages
  - Updated `@cumulus/queue-pdrs` to set `cumulus_meta.queueName` for queued execution messages
  - Updated `sqs2sfThrottle` lambda to immediately decrement queue semaphore value if dispatching Step Function execution throws an error

- **CUMULUS-1362**

  - Granule `processingStartTime` and `processingEndTime` will be set to the execution start time and end time respectively when there is no sync granule or post to cmr task present in the workflow

- **CUMULUS-1400**
  - Deprecated `@cumulus/ingest/aws/getExecutionArn`. Use `@cumulus/common/aws/getExecutionArn` instead.

### Fixed

- **CUMULUS-1439**

  - Fix bug with rule.logEventArn deletion on Kinesis rule update and fix unit test to verify

- **CUMULUS-796**

  - Added production information (collection ShortName and Version, granuleId) to EMS distribution report
  - Added functionality to send daily distribution reports to EMS

- **CUMULUS-1319**

  - Fixed a bug where granule ingest times were not being stored to the database

- **CUMULUS-1356**

  - The `Collection` model's `delete` method now _removes_ the specified item
    from the collection config store that was inserted by the `create` method.
    Previously, this behavior was missing.

- **CUMULUS-1374**
  - Addressed audit concerns (https://www.npmjs.com/advisories/782) in api package

### BREAKING CHANGES

### Changed

- **CUMULUS-1418**
  - Adding a default `cmaDir` key to configuration will cause `CUMULUS_MESSAGE_ADAPTER_DIR` to be set by default to `/opt` for any Lambda not setting `useCma` to true, or explicitly setting the CMA environment variable. In lambdas that package the CMA independently of the Cumulus packaging. Lambdas manually packaging the CMA should have their Lambda configuration updated to set the CMA path, or alternately if not using the CMA as a Lambda layer in this deployment set `cmaDir` to `./cumulus-message-adapter`.

### Removed

- **CUMULUS-1337**

  - Removes the S3 Access Metrics package added in CUMULUS-799

- **PR1130**
  - Removed code deprecated since v1.11.1:
    - Removed `@cumulus/common/step-functions`. Use `@cumulus/common/StepFunctions` instead.
    - Removed `@cumulus/api/lib/testUtils.fakeFilesFactory`. Use `@cumulus/api/lib/testUtils.fakeFileFactory` instead.
    - Removed `@cumulus/cmrjs/cmr` functions: `searchConcept`, `ingestConcept`, `deleteConcept`. Use the functions in `@cumulus/cmr-client` instead.
    - Removed `@cumulus/ingest/aws.getExecutionHistory`. Use `@cumulus/common/StepFunctions.getExecutionHistory` instead.

## [v1.13.5] - 2019-08-29 - [BACKPORT]

### Fixed

- **CUMULUS-1455** - CMR token links updated to point to CMR legacy services rather than echo

## [v1.13.4] - 2019-07-29

- **CUMULUS-1411** - Fix deployment issue when using a template override

## [v1.13.3] - 2019-07-26

- **CUMULUS-1345** Full backport of CUMULUS-1345 features - Adds new variables to the app deployment under `cmr`.
  - `cmrEnvironment` values are `SIT`, `UAT`, or `OPS` with `UAT` as the default.
  - `cmrLimit` and `cmrPageSize` have been added as configurable options.

## [v1.13.2] - 2019-07-25

- Re-release of v1.13.1 to fix broken npm packages.

## [v1.13.1] - 2019-07-22

- **CUMULUS-1374** - Resolve audit compliance with lodash version for api package subdependency
- **CUMULUS-1412** - Resolve audit compliance with googleapi package
- **CUMULUS-1345** - Backported CMR environment setting in getUrl to address immediate user need. CMR_ENVIRONMENT can now be used to set the CMR environment to OPS/SIT

## [v1.13.0] - 2019-5-20

### PLEASE NOTE

**CUMULUS-802** added some additional IAM permissions to support ECS autoscaling, so **you will have to redeploy your IAM stack.**
As a result of the changes for **CUMULUS-1193**, **CUMULUS-1264**, and **CUMULUS-1310**, **you must delete your existing stacks (except IAM) before deploying this version of Cumulus.**
If running Cumulus within a VPC and extended downtime is acceptable, we recommend doing this at the end of the day to allow AWS backend resources and network interfaces to be cleaned up overnight.

### BREAKING CHANGES

- **CUMULUS-1228**

  - The default AMI used by ECS instances is now an NGAP-compliant AMI. This
    will be a breaking change for non-NGAP deployments. If you do not deploy to
    NGAP, you will need to find the AMI ID of the
    [most recent Amazon ECS-optimized AMI](https://docs.aws.amazon.com/AmazonECS/latest/developerguide/ecs-optimized_AMI.html),
    and set the `ecs.amiid` property in your config. Instructions for finding
    the most recent NGAP AMI can be found using
    [these instructions](https://wiki.earthdata.nasa.gov/display/ESKB/Select+an+NGAP+Created+AMI).

- **CUMULUS-1310**

  - Database resources (DynamoDB, ElasticSearch) have been moved to an independent `db` stack.
    Migrations for this version will need to be user-managed. (e.g. [elasticsearch](https://docs.aws.amazon.com/elasticsearch-service/latest/developerguide/es-version-migration.html#snapshot-based-migration) and [dynamoDB](https://docs.aws.amazon.com/datapipeline/latest/DeveloperGuide/dp-template-exports3toddb.html)).
    Order of stack deployment is `iam` -> `db` -> `app`.
  - All stacks can now be deployed using a single `config.yml` file, i.e.: `kes cf deploy --kes-folder app --template node_modules/@cumulus/deployment/[iam|db|app] [...]`
    Backwards-compatible. For development, please re-run `npm run bootstrap` to build new `kes` overrides.
    Deployment docs have been updated to show how to deploy a single-config Cumulus instance.
  - `params` have been moved: Nest `params` fields under `app`, `db` or `iam` to override all Parameters for a particular stack's cloudformation template. Backwards-compatible with multi-config setups.
  - `stackName` and `stackNameNoDash` have been retired. Use `prefix` and `prefixNoDash` instead.
  - The `iams` section in `app/config.yml` IAM roles has been deprecated as a user-facing parameter,
    _unless_ your IAM role ARNs do not match the convention shown in `@cumulus/deployment/app/config.yml`
  - The `vpc.securityGroup` will need to be set with a pre-existing security group ID to use Cumulus in a VPC. Must allow inbound HTTP(S) (Port 443).

- **CUMULUS-1212**

  - `@cumulus/post-to-cmr` will now fail if any granules being processed are missing a metadata file. You can set the new config option `skipMetaCheck` to `true` to pass post-to-cmr without a metadata file.

- **CUMULUS-1232**

  - `@cumulus/sync-granule` will no longer silently pass if no checksum data is provided. It will use input
    from the granule object to:
    - Verify checksum if `checksumType` and `checksumValue` are in the file record OR a checksum file is provided
      (throws `InvalidChecksum` on fail), else log warning that no checksum is available.
    - Then, verify synced S3 file size if `file.size` is in the file record (throws `UnexpectedFileSize` on fail),
      else log warning that no file size is available.
    - Pass the step.

- **CUMULUS-1264**

  - The Cloudformation templating and deployment configuration has been substantially refactored.
    - `CumulusApiDefault` nested stack resource has been renamed to `CumulusApiDistribution`
    - `CumulusApiV1` nested stack resource has been renamed to `CumulusApiBackend`
  - The `urs: true` config option for when defining your lambdas (e.g. in `lambdas.yml`) has been deprecated. There are two new options to replace it:
    - `urs_redirect: 'token'`: This will expose a `TOKEN_REDIRECT_ENDPOINT` environment variable to your lambda that references the `/token` endpoint on the Cumulus backend API
    - `urs_redirect: 'distribution'`: This will expose a `DISTRIBUTION_REDIRECT_ENDPOINT` environment variable to your lambda that references the `/redirect` endpoint on the Cumulus distribution API

- **CUMULUS-1193**

  - The elasticsearch instance is moved behind the VPC.
  - Your account will need an Elasticsearch Service Linked role. This is a one-time setup for the account. You can follow the instructions to use the AWS console or AWS CLI [here](https://docs.aws.amazon.com/IAM/latest/UserGuide/using-service-linked-roles.html) or use the following AWS CLI command: `aws iam create-service-linked-role --aws-service-name es.amazonaws.com`

- **CUMULUS-802**

  - ECS `maxInstances` must be greater than `minInstances`. If you use defaults, no change is required.

- **CUMULUS-1269**
  - Brought Cumulus data models in line with CNM JSON schema:
    - Renamed file object `fileType` field to `type`
    - Renamed file object `fileSize` field to `size`
    - Renamed file object `checksumValue` field to `checksum` where not already done.
    - Added `ancillary` and `linkage` type support to file objects.

### Added

- **CUMULUS-799**

  - Added an S3 Access Metrics package which will take S3 Server Access Logs and
    write access metrics to CloudWatch

- **CUMULUS-1242** - Added `sqs2sfThrottle` lambda. The lambda reads SQS messages for queued executions and uses semaphores to only start new executions if the maximum number of executions defined for the priority key (`cumulus_meta.priorityKey`) has not been reached. Any SQS messages that are read but not used to start executions remain in the queue.

- **CUMULUS-1240**

  - Added `sfSemaphoreDown` lambda. This lambda receives SNS messages and for each message it decrements the semaphore used to track the number of running executions if:
    - the message is for a completed/failed workflow AND
    - the message contains a level of priority (`cumulus_meta.priorityKey`)
  - Added `sfSemaphoreDown` lambda as a subscriber to the `sfTracker` SNS topic

- **CUMULUS-1265**

  - Added `apiConfigs` configuration option to configure API Gateway to be private
  - All internal lambdas configured to run inside the VPC by default
  - Removed references to `NoVpc` lambdas from documentation and `example` folder.

- **CUMULUS-802**
  - Adds autoscaling of ECS clusters
  - Adds autoscaling of ECS services that are handling StepFunction activities

## Changed

- Updated `@cumulus/ingest/http/httpMixin.list()` to trim trailing spaces on discovered filenames

- **CUMULUS-1310**

  - Database resources (DynamoDB, ElasticSearch) have been moved to an independent `db` stack.
    This will enable future updates to avoid affecting database resources or requiring migrations.
    Migrations for this version will need to be user-managed.
    (e.g. [elasticsearch](https://docs.aws.amazon.com/elasticsearch-service/latest/developerguide/es-version-migration.html#snapshot-based-migration) and [dynamoDB](https://docs.aws.amazon.com/datapipeline/latest/DeveloperGuide/dp-template-exports3toddb.html)).
    Order of stack deployment is `iam` -> `db` -> `app`.
  - All stacks can now be deployed using a single `config.yml` file, i.e.: `kes cf deploy --kes-folder app --template node_modules/@cumulus/deployment/[iam|db|app] [...]`
    Backwards-compatible. Please re-run `npm run bootstrap` to build new `kes` overrides.
    Deployment docs have been updated to show how to deploy a single-config Cumulus instance.
  - `params` fields should now be nested under the stack key (i.e. `app`, `db` or `iam`) to provide Parameters for a particular stack's cloudformation template,
    for use with single-config instances. Keys _must_ match the name of the deployment package folder (`app`, `db`, or `iam`).
    Backwards-compatible with multi-config setups.
  - `stackName` and `stackNameNoDash` have been retired as user-facing config parameters. Use `prefix` and `prefixNoDash` instead.
    This will be used to create stack names for all stacks in a single-config use case.
    `stackName` may still be used as an override in multi-config usage, although this is discouraged.
    Warning: overriding the `db` stack's `stackName` will require you to set `dbStackName` in your `app/config.yml`.
    This parameter is required to fetch outputs from the `db` stack to reference in the `app` stack.
  - The `iams` section in `app/config.yml` IAM roles has been retired as a user-facing parameter,
    _unless_ your IAM role ARNs do not match the convention shown in `@cumulus/deployment/app/config.yml`
    In that case, overriding `iams` in your own config is recommended.
  - `iam` and `db` `cloudformation.yml` file names will have respective prefixes (e.g `iam.cloudformation.yml`).
  - Cumulus will now only attempt to create reconciliation reports for buckets of the `private`, `public` and `protected` types.
  - Cumulus will no longer set up its own security group.
    To pass a pre-existing security group for in-VPC deployments as a parameter to the Cumulus template, populate `vpc.securityGroup` in `config.yml`.
    This security group must allow inbound HTTP(S) traffic (Port 443). SSH traffic (Port 22) must be permitted for SSH access to ECS instances.
  - Deployment docs have been updated with examples for the new deployment model.

- **CUMULUS-1236**

  - Moves access to public files behind the distribution endpoint. Authentication is not required, but direct http access has been disallowed.

- **CUMULUS-1223**

  - Adds unauthenticated access for public bucket files to the Distribution API. Public files should be requested the same way as protected files, but for public files a redirect to a self-signed S3 URL will happen without requiring authentication with Earthdata login.

- **CUMULUS-1232**

  - Unifies duplicate handling in `ingest/granule.handleDuplicateFile` for maintainability.
  - Changed `ingest/granule.ingestFile` and `move-granules/index.moveFileRequest` to use new function.
  - Moved file versioning code to `ingest/granule.moveGranuleFileWithVersioning`
  - `ingest/granule.verifyFile` now also tests `file.size` for verification if it is in the file record and throws
    `UnexpectedFileSize` error for file size not matching input.
  - `ingest/granule.verifyFile` logs warnings if checksum and/or file size are not available.

- **CUMULUS-1193**

  - Moved reindex CLI functionality to an API endpoint. See [API docs](https://nasa.github.io/cumulus-api/#elasticsearch-1)

- **CUMULUS-1207**
  - No longer disable lambda event source mappings when disabling a rule

### Fixed

- Updated Lerna publish script so that published Cumulus packages will pin their dependencies on other Cumulus packages to exact versions (e.g. `1.12.1` instead of `^1.12.1`)

- **CUMULUS-1203**

  - Fixes IAM template's use of intrinsic functions such that IAM template overrides now work with kes

- **CUMULUS-1268**
  - Deployment will not fail if there are no ES alarms or ECS services

## [v1.12.1] - 2019-4-8

## [v1.12.0] - 2019-4-4

Note: There was an issue publishing 1.12.0. Upgrade to 1.12.1.

### BREAKING CHANGES

- **CUMULUS-1139**

  - `granule.applyWorkflow` uses the new-style granule record as input to workflows.

- **CUMULUS-1171**

  - Fixed provider handling in the API to make it consistent between protocols.
    NOTE: This is a breaking change. When applying this upgrade, users will need to:
    1. Disable all workflow rules
    2. Update any `http` or `https` providers so that the host field only
       contains a valid hostname or IP address, and the port field contains the
       provider port.
    3. Perform the deployment
    4. Re-enable workflow rules

- **CUMULUS-1176**:

  - `@cumulus/move-granules` input expectations have changed. `@cumulus/files-to-granules` is a new intermediate task to perform input translation in the old style.
    See the Added and Changed sections of this release changelog for more information.

- **CUMULUS-670**

  - The behavior of ParsePDR and related code has changed in this release. PDRs with FILE_TYPEs that do not conform to the PDR ICD (+ TGZ) (https://cdn.earthdata.nasa.gov/conduit/upload/6376/ESDS-RFC-030v1.0.pdf) will fail to parse.

- **CUMULUS-1208**
  - The granule object input to `@cumulus/queue-granules` will now be added to ingest workflow messages **as is**. In practice, this means that if you are using `@cumulus/queue-granules` to trigger ingest workflows and your granule objects input have invalid properties, then your ingest workflows will fail due to schema validation errors.

### Added

- **CUMULUS-777**
  - Added new cookbook entry on configuring Cumulus to track ancillary files.
- **CUMULUS-1183**
  - Kes overrides will now abort with a warning if a workflow step is configured without a corresponding
    lambda configuration
- **CUMULUS-1223**

  - Adds convenience function `@cumulus/common/bucketsConfigJsonObject` for fetching stack's bucket configuration as an object.

- **CUMULUS-853**
  - Updated FakeProcessing example lambda to include option to generate fake browse
  - Added feature documentation for ancillary metadata export, a new cookbook entry describing a workflow with ancillary metadata generation(browse), and related task definition documentation
- **CUMULUS-805**
  - Added a CloudWatch alarm to check running ElasticSearch instances, and a CloudWatch dashboard to view the health of ElasticSearch
  - Specify `AWS_REGION` in `.env` to be used by deployment script
- **CUMULUS-803**
  - Added CloudWatch alarms to check running tasks of each ECS service, and add the alarms to CloudWatch dashboard
- **CUMULUS-670**
  - Added Ancillary Metadata Export feature (see https://nasa.github.io/cumulus/docs/features/ancillary_metadata for more information)
  - Added new Collection file parameter "fileType" that allows configuration of workflow granule file fileType
- **CUMULUS-1184** - Added kes logging output to ensure we always see the state machine reference before failures due to configuration
- **CUMULUS-1105** - Added a dashboard endpoint to serve the dashboard from an S3 bucket
- **CUMULUS-1199** - Moves `s3credentials` endpoint from the backend to the distribution API.
- **CUMULUS-666**
  - Added `@api/endpoints/s3credentials` to allow EarthData Login authorized users to retrieve temporary security credentials for same-region direct S3 access.
- **CUMULUS-671**
  - Added `@packages/integration-tests/api/distribution/getDistributionApiS3SignedUrl()` to return the S3 signed URL for a file protected by the distribution API
- **CUMULUS-672**
  - Added `cmrMetadataFormat` and `cmrConceptId` to output for individual granules from `@cumulus/post-to-cmr`. `cmrMetadataFormat` will be read from the `cmrMetadataFormat` generated for each granule in `@cumulus/cmrjs/publish2CMR()`
  - Added helpers to `@packages/integration-tests/api/distribution`:
    - `getDistributionApiFileStream()` returns a stream to download files protected by the distribution API
    - `getDistributionFileUrl()` constructs URLs for requesting files from the distribution API
- **CUMULUS-1185** `@cumulus/api/models/Granule.removeGranuleFromCmrByGranule` to replace `@cumulus/api/models/Granule.removeGranuleFromCmr` and use the Granule UR from the CMR metadata to remove the granule from CMR

- **CUMULUS-1101**

  - Added new `@cumulus/checksum` package. This package provides functions to calculate and validate checksums.
  - Added new checksumming functions to `@cumulus/common/aws`: `calculateS3ObjectChecksum` and `validateS3ObjectChecksum`, which depend on the `checksum` package.

- CUMULUS-1171

  - Added `@cumulus/common` API documentation to `packages/common/docs/API.md`
  - Added an `npm run build-docs` task to `@cumulus/common`
  - Added `@cumulus/common/string#isValidHostname()`
  - Added `@cumulus/common/string#match()`
  - Added `@cumulus/common/string#matches()`
  - Added `@cumulus/common/string#toLower()`
  - Added `@cumulus/common/string#toUpper()`
  - Added `@cumulus/common/URLUtils#buildURL()`
  - Added `@cumulus/common/util#isNil()`
  - Added `@cumulus/common/util#isNull()`
  - Added `@cumulus/common/util#isUndefined()`
  - Added `@cumulus/common/util#negate()`

- **CUMULUS-1176**

  - Added new `@cumulus/files-to-granules` task to handle converting file array output from `cumulus-process` tasks into granule objects.
    Allows simplification of `@cumulus/move-granules` and `@cumulus/post-to-cmr`, see Changed section for more details.

- CUMULUS-1151 Compare the granule holdings in CMR with Cumulus' internal data store
- CUMULUS-1152 Compare the granule file holdings in CMR with Cumulus' internal data store

### Changed

- **CUMULUS-1216** - Updated `@cumulus/ingest/granule/ingestFile` to download files to expected staging location.
- **CUMULUS-1208** - Updated `@cumulus/ingest/queue/enqueueGranuleIngestMessage()` to not transform granule object passed to it when building an ingest message
- **CUMULUS-1198** - `@cumulus/ingest` no longer enforces any expectations about whether `provider_path` contains a leading slash or not.
- **CUMULUS-1170**
  - Update scripts and docs to use `npm` instead of `yarn`
  - Use `package-lock.json` files to ensure matching versions of npm packages
  - Update CI builds to use `npm ci` instead of `npm install`
- **CUMULUS-670**
  - Updated ParsePDR task to read standard PDR types+ (+ tgz as an external customer requirement) and add a fileType to granule-files on Granule discovery
  - Updated ParsePDR to fail if unrecognized type is used
  - Updated all relevant task schemas to include granule->files->filetype as a string value
  - Updated tests/test fixtures to include the fileType in the step function/task inputs and output validations as needed
  - Updated MoveGranules task to handle incoming configuration with new "fileType" values and to add them as appropriate to the lambda output.
  - Updated DiscoverGranules step/related workflows to read new Collection file parameter fileType that will map a discovered file to a workflow fileType
  - Updated CNM parser to add the fileType to the defined granule file fileType on ingest and updated integration tests to verify/validate that behavior
  - Updated generateEcho10XMLString in cmr-utils.js to use a map/related library to ensure order as CMR requires ordering for their online resources.
  - Updated post-to-cmr task to appropriately export CNM filetypes to CMR in echo10/UMM exports
- **CUMULUS-1139** - Granules stored in the API contain a `files` property. That schema has been greatly
  simplified and now better matches the CNM format.
  - The `name` property has been renamed to `fileName`.
  - The `filepath` property has been renamed to `key`.
  - The `checksumValue` property has been renamed to `checksum`.
  - The `path` property has been removed.
  - The `url_path` property has been removed.
  - The `filename` property (which contained an `s3://` URL) has been removed, and the `bucket`
    and `key` properties should be used instead. Any requests sent to the API containing a `granule.files[].filename`
    property will be rejected, and any responses coming back from the API will not contain that
    `filename` property.
  - A `source` property has been added, which is a URL indicating the original source of the file.
  - `@cumulus/ingest/granule.moveGranuleFiles()` no longer includes a `filename` field in its
    output. The `bucket` and `key` fields should be used instead.
- **CUMULUS-672**

  - Changed `@cumulus/integration-tests/api/EarthdataLogin.getEarthdataLoginRedirectResponse` to `@cumulus/integration-tests/api/EarthdataLogin.getEarthdataAccessToken`. The new function returns an access response from Earthdata login, if successful.
  - `@cumulus/integration-tests/cmr/getOnlineResources` now accepts an object of options, including `cmrMetadataFormat`. Based on the `cmrMetadataFormat`, the function will correctly retrieve the online resources for each metadata format (ECHO10, UMM-G)

- **CUMULUS-1101**

  - Moved `@cumulus/common/file/getFileChecksumFromStream` into `@cumulus/checksum`, and renamed it to `generateChecksumFromStream`.
    This is a breaking change for users relying on `@cumulus/common/file/getFileChecksumFromStream`.
  - Refactored `@cumulus/ingest/Granule` to depend on new `common/aws` checksum functions and remove significantly present checksumming code.
    - Deprecated `@cumulus/ingest/granule.validateChecksum`. Replaced with `@cumulus/ingest/granule.verifyFile`.
    - Renamed `granule.getChecksumFromFile` to `granule.retrieveSuppliedFileChecksumInformation` to be more accurate.
  - Deprecated `@cumulus/common/aws.checksumS3Objects`. Use `@cumulus/common/aws.calculateS3ObjectChecksum` instead.

- CUMULUS-1171

  - Fixed provider handling in the API to make it consistent between protocols.
    Before this change, FTP providers were configured using the `host` and
    `port` properties. HTTP providers ignored `port` and `protocol`, and stored
    an entire URL in the `host` property. Updated the API to only accept valid
    hostnames or IP addresses in the `provider.host` field. Updated ingest code
    to properly build HTTP and HTTPS URLs from `provider.protocol`,
    `provider.host`, and `provider.port`.
  - The default provider port was being set to 21, no matter what protocol was
    being used. Removed that default.

- **CUMULUS-1176**

  - `@cumulus/move-granules` breaking change:
    Input to `move-granules` is now expected to be in the form of a granules object (i.e. `{ granules: [ { ... }, { ... } ] }`);
    For backwards compatibility with array-of-files outputs from processing steps, use the new `@cumulus/files-to-granules` task as an intermediate step.
    This task will perform the input translation. This change allows `move-granules` to be simpler and behave more predictably.
    `config.granuleIdExtraction` and `config.input_granules` are no longer needed/used by `move-granules`.
  - `@cumulus/post-to-cmr`: `config.granuleIdExtraction` is no longer needed/used by `post-to-cmr`.

- CUMULUS-1174
  - Better error message and stacktrace for S3KeyPairProvider error reporting.

### Fixed

- **CUMULUS-1218** Reconciliation report will now scan only completed granules.
- `@cumulus/api` files and granules were not getting indexed correctly because files indexing was failing in `db-indexer`
- `@cumulus/deployment` A bug in the Cloudformation template was preventing the API from being able to be launched in a VPC, updated the IAM template to give the permissions to be able to run the API in a VPC

### Deprecated

- `@cumulus/api/models/Granule.removeGranuleFromCmr`, instead use `@cumulus/api/models/Granule.removeGranuleFromCmrByGranule`
- `@cumulus/ingest/granule.validateChecksum`, instead use `@cumulus/ingest/granule.verifyFile`
- `@cumulus/common/aws.checksumS3Objects`, instead use `@cumulus/common/aws.calculateS3ObjectChecksum`
- `@cumulus/cmrjs`: `getGranuleId` and `getCmrFiles` are deprecated due to changes in input handling.

## [v1.11.3] - 2019-3-5

### Added

- **CUMULUS-1187** - Added `@cumulus/ingest/granule/duplicateHandlingType()` to determine how duplicate files should be handled in an ingest workflow

### Fixed

- **CUMULUS-1187** - workflows not respecting the duplicate handling value specified in the collection
- Removed refreshToken schema requirement for OAuth

## [v1.11.2] - 2019-2-15

### Added

- CUMULUS-1169
  - Added a `@cumulus/common/StepFunctions` module. It contains functions for querying the AWS
    StepFunctions API. These functions have the ability to retry when a ThrottlingException occurs.
  - Added `@cumulus/common/aws.retryOnThrottlingException()`, which will wrap a function in code to
    retry on ThrottlingExceptions.
  - Added `@cumulus/common/test-utils.throttleOnce()`, which will cause a function to return a
    ThrottlingException the first time it is called, then return its normal result after that.
- CUMULUS-1103 Compare the collection holdings in CMR with Cumulus' internal data store
- CUMULUS-1099 Add support for UMMG JSON metadata versions > 1.4.
  - If a version is found in the metadata object, that version is used for processing and publishing to CMR otherwise, version 1.4 is assumed.
- CUMULUS-678
  - Added support for UMMG json v1.4 metadata files.
    `reconcileCMRMetadata` added to `@cumulus/cmrjs` to update metadata record with new file locations.
    `@cumulus/common/errors` adds two new error types `CMRMetaFileNotFound` and `InvalidArgument`.
    `@cumulus/common/test-utils` adds new function `randomId` to create a random string with id to help in debugging.
    `@cumulus/common/BucketsConfig` adds a new helper class `BucketsConfig` for working with bucket stack configuration and bucket names.
    `@cumulus/common/aws` adds new function `s3PutObjectTagging` as a convenience for the aws [s3().putObjectTagging](https://docs.aws.amazon.com/AWSJavaScriptSDK/latest/AWS/S3.html#putObjectTagging-property) function.
    `@cumulus/cmrjs` Adds: - `isCMRFile` - Identify an echo10(xml) or UMMG(json) metadata file. - `metadataObjectFromCMRFile` Read and parse CMR XML file from s3. - `updateCMRMetadata` Modify a cmr metadata (xml/json) file with updated information. - `publish2CMR` Posts XML or UMMG CMR data to CMR service. - `reconcileCMRMetadata` Reconciles cmr metadata file after a file moves.
- Adds some ECS and other permissions to StepRole to enable running ECS tasks from a workflow
- Added Apache logs to cumulus api and distribution lambdas
- **CUMULUS-1119** - Added `@cumulus/integration-tests/api/EarthdataLogin.getEarthdataLoginRedirectResponse` helper for integration tests to handle login with Earthdata and to return response from redirect to Cumulus API
- **CUMULUS-673** Added `@cumulus/common/file/getFileChecksumFromStream` to get file checksum from a readable stream

### Fixed

- CUMULUS-1123
  - Cloudformation template overrides now work as expected

### Changed

- CUMULUS-1169
  - Deprecated the `@cumulus/common/step-functions` module.
  - Updated code that queries the StepFunctions API to use the retry-enabled functions from
    `@cumulus/common/StepFunctions`
- CUMULUS-1121
  - Schema validation is now strongly enforced when writing to the database.
    Additional properties are not allowed and will result in a validation error.
- CUMULUS-678
  `tasks/move-granules` simplified and refactored to use functionality from cmrjs.
  `ingest/granules.moveGranuleFiles` now just moves granule files and returns a list of the updated files. Updating metadata now handled by `@cumulus/cmrjs/reconcileCMRMetadata`.
  `move-granules.updateGranuleMetadata` refactored and bugs fixed in the case of a file matching multiple collection.files.regexps.
  `getCmrXmlFiles` simplified and now only returns an object with the cmrfilename and the granuleId.
  `@cumulus/test-processing` - test processing task updated to generate UMM-G metadata

- CUMULUS-1043

  - `@cumulus/api` now uses [express](http://expressjs.com/) as the API engine.
  - All `@cumulus/api` endpoints on ApiGateway are consolidated to a single endpoint the uses `{proxy+}` definition.
  - All files under `packages/api/endpoints` along with associated tests are updated to support express's request and response objects.
  - Replaced environment variables `internal`, `bucket` and `systemBucket` with `system_bucket`.
  - Update `@cumulus/integration-tests` to work with updated cumulus-api express endpoints

- `@cumulus/integration-tests` - `buildAndExecuteWorkflow` and `buildWorkflow` updated to take a `meta` param to allow for additional fields to be added to the workflow `meta`

- **CUMULUS-1049** Updated `Retrieve Execution Status API` in `@cumulus/api`: If the execution doesn't exist in Step Function API, Cumulus API returns the execution status information from the database.

- **CUMULUS-1119**
  - Renamed `DISTRIBUTION_URL` environment variable to `DISTRIBUTION_ENDPOINT`
  - Renamed `DEPLOYMENT_ENDPOINT` environment variable to `DISTRIBUTION_REDIRECT_ENDPOINT`
  - Renamed `API_ENDPOINT` environment variable to `TOKEN_REDIRECT_ENDPOINT`

### Removed

- Functions deprecated before 1.11.0:
  - @cumulus/api/models/base: static Manager.createTable() and static Manager.deleteTable()
  - @cumulus/ingest/aws/S3
  - @cumulus/ingest/aws/StepFunction.getExecution()
  - @cumulus/ingest/aws/StepFunction.pullEvent()
  - @cumulus/ingest/consumer.Consume
  - @cumulus/ingest/granule/Ingest.getBucket()

### Deprecated

`@cmrjs/ingestConcept`, instead use the CMR object methods. `@cmrjs/CMR.ingestGranule` or `@cmrjs/CMR.ingestCollection`
`@cmrjs/searchConcept`, instead use the CMR object methods. `@cmrjs/CMR.searchGranules` or `@cmrjs/CMR.searchCollections`
`@cmrjs/deleteConcept`, instead use the CMR object methods. `@cmrjs/CMR.deleteGranule` or `@cmrjs/CMR.deleteCollection`

## [v1.11.1] - 2018-12-18

**Please Note**

- Ensure your `app/config.yml` has a `clientId` specified in the `cmr` section. This will allow CMR to identify your requests for better support and metrics.
  - For an example, please see [the example config](https://github.com/nasa/cumulus/blob/1c7e2bf41b75da9f87004c4e40fbcf0f39f56794/example/app/config.yml#L128).

### Added

- Added a `/tokenDelete` endpoint in `@cumulus/api` to delete access token records

### Changed

- CUMULUS-678
  `@cumulus/ingest/crypto` moved and renamed to `@cumulus/common/key-pair-provider`
  `@cumulus/ingest/aws` function: `KMSDecryptionFailed` and class: `KMS` extracted and moved to `@cumulus/common` and `KMS` is exported as `KMSProvider` from `@cumulus/common/key-pair-provider`
  `@cumulus/ingest/granule` functions: `publish`, `getGranuleId`, `getXMLMetadataAsString`, `getMetadataBodyAndTags`, `parseXmlString`, `getCmrXMLFiles`, `postS3Object`, `contructOnlineAccessUrls`, `updateMetadata`, extracted and moved to `@cumulus/cmrjs`
  `getGranuleId`, `getCmrXMLFiles`, `publish`, `updateMetadata` removed from `@cumulus/ingest/granule` and added to `@cumulus/cmrjs`;
  `updateMetadata` renamed `updateCMRMetadata`.
  `@cumulus/ingest` test files renamed.
- **CUMULUS-1070**
  - Add `'Client-Id'` header to all `@cumulus/cmrjs` requests (made via `searchConcept`, `ingestConcept`, and `deleteConcept`).
  - Updated `cumulus/example/app/config.yml` entry for `cmr.clientId` to use stackName for easier CMR-side identification.

## [v1.11.0] - 2018-11-30

**Please Note**

- Redeploy IAM roles:
  - CUMULUS-817 includes a migration that requires reconfiguration/redeployment of IAM roles. Please see the [upgrade instructions](https://nasa.github.io/cumulus/docs/upgrade/1.11.0) for more information.
  - CUMULUS-977 includes a few new SNS-related permissions added to the IAM roles that will require redeployment of IAM roles.
- `cumulus-message-adapter` v1.0.13+ is required for `@cumulus/api` granule reingest API to work properly. The latest version should be downloaded automatically by kes.
- A `TOKEN_SECRET` value (preferably 256-bit for security) must be added to `.env` to securely sign JWTs used for authorization in `@cumulus/api`

### Changed

- **CUUMULUS-1000** - Distribution endpoint now persists logins, instead of
  redirecting to Earthdata Login on every request
- **CUMULUS-783 CUMULUS-790** - Updated `@cumulus/sync-granule` and `@cumulus/move-granules` tasks to always overwrite existing files for manually-triggered reingest.
- **CUMULUS-906** - Updated `@cumulus/api` granule reingest API to
  - add `reingestGranule: true` and `forceDuplicateOverwrite: true` to Cumulus message `cumulus_meta.cumulus_context` field to indicate that the workflow is a manually triggered re-ingest.
  - return warning message to operator when duplicateHandling is not `replace`
  - `cumulus-message-adapter` v1.0.13+ is required.
- **CUMULUS-793** - Updated the granule move PUT request in `@cumulus/api` to reject the move with a 409 status code if one or more of the files already exist at the destination location
- Updated `@cumulus/helloworld` to use S3 to store state for pass on retry tests
- Updated `@cumulus/ingest`:
  - [Required for MAAP] `http.js#list` will now find links with a trailing whitespace
  - Removed code from `granule.js` which looked for files in S3 using `{ Bucket: discoveredFile.bucket, Key: discoveredFile.name }`. This is obsolete since `@cumulus/ingest` uses a `file-staging` and `constructCollectionId()` directory prefixes by default.
- **CUMULUS-989**
  - Updated `@cumulus/api` to use [JWT (JSON Web Token)](https://jwt.io/introduction/) as the transport format for API authorization tokens and to use JWT verification in the request authorization
  - Updated `/token` endpoint in `@cumulus/api` to return tokens as JWTs
  - Added a `/refresh` endpoint in `@cumulus/api` to request new access tokens from the OAuth provider using the refresh token
  - Added `refreshAccessToken` to `@cumulus/api/lib/EarthdataLogin` to manage refresh token requests with the Earthdata OAuth provider

### Added

- **CUMULUS-1050**
  - Separated configuration flags for originalPayload/finalPayload cleanup such that they can be set to different retention times
- **CUMULUS-798**
  - Added daily Executions cleanup CloudWatch event that triggers cleanExecutions lambda
  - Added cleanExecutions lambda that removes finalPayload/originalPayload field entries for records older than configured timeout value (execution_payload_retention_period), with a default of 30 days
- **CUMULUS-815/816**
  - Added 'originalPayload' and 'finalPayload' fields to Executions table
  - Updated Execution model to populate originalPayload with the execution payload on record creation
  - Updated Execution model code to populate finalPayload field with the execution payload on execution completion
  - Execution API now exposes the above fields
- **CUMULUS-977**
  - Rename `kinesisConsumer` to `messageConsumer` as it handles both Kinesis streams and SNS topics as of this version.
  - Add `sns`-type rule support. These rules create a subscription between an SNS topic and the `messageConsumer`.
    When a message is received, `messageConsumer` is triggered and passes the SNS message (JSON format expected) in
    its entirety to the workflow in the `payload` field of the Cumulus message. For more information on sns-type rules,
    see the [documentation](https://nasa.github.io/cumulus/docs/data-cookbooks/setup#rules).
- **CUMULUS-975**
  - Add `KinesisInboundEventLogger` and `KinesisOutboundEventLogger` API lambdas. These lambdas
    are utilized to dump incoming and outgoing ingest workflow kinesis streams
    to cloudwatch for analytics in case of AWS/stream failure.
  - Update rules model to allow tracking of log_event ARNs related to
    Rule event logging. Kinesis rule types will now automatically log
    incoming events via a Kinesis event triggered lambda.
    CUMULUS-975-migration-4
  - Update migration code to require explicit migration names per run
  - Added migration_4 to migrate/update exisitng Kinesis rules to have a log event mapping
  - Added new IAM policy for migration lambda
- **CUMULUS-775**
  - Adds a instance metadata endpoint to the `@cumulus/api` package.
  - Adds a new convenience function `hostId` to the `@cumulus/cmrjs` to help build environment specific cmr urls.
  - Fixed `@cumulus/cmrjs.searchConcept` to search and return CMR results.
  - Modified `@cumulus/cmrjs.CMR.searchGranule` and `@cumulus/cmrjs.CMR.searchCollection` to include CMR's provider as a default parameter to searches.
- **CUMULUS-965**
  - Add `@cumulus/test-data.loadJSONTestData()`,
    `@cumulus/test-data.loadTestData()`, and
    `@cumulus/test-data.streamTestData()` to safely load test data. These
    functions should be used instead of using `require()` to load test data,
    which could lead to tests interferring with each other.
  - Add a `@cumulus/common/util/deprecate()` function to mark a piece of code as
    deprecated
- **CUMULUS-986**
  - Added `waitForTestExecutionStart` to `@cumulus/integration-tests`
- **CUMULUS-919**
  - In `@cumulus/deployment`, added support for NGAP permissions boundaries for IAM roles with `useNgapPermissionBoundary` flag in `iam/config.yml`. Defaults to false.

### Fixed

- Fixed a bug where FTP sockets were not closed after an error, keeping the Lambda function active until it timed out [CUMULUS-972]
- **CUMULUS-656**
  - The API will no longer allow the deletion of a provider if that provider is
    referenced by a rule
  - The API will no longer allow the deletion of a collection if that collection
    is referenced by a rule
- Fixed a bug where `@cumulus/sf-sns-report` was not pulling large messages from S3 correctly.

### Deprecated

- `@cumulus/ingest/aws/StepFunction.pullEvent()`. Use `@cumulus/common/aws.pullStepFunctionEvent()`.
- `@cumulus/ingest/consumer.Consume` due to unpredictable implementation. Use `@cumulus/ingest/consumer.Consumer`.
  Call `Consumer.consume()` instead of `Consume.read()`.

## [v1.10.4] - 2018-11-28

### Added

- **CUMULUS-1008**
  - New `config.yml` parameter for SQS consumers: `sqs_consumer_rate: (default 500)`, which is the maximum number of
    messages the consumer will attempt to process per execution. Currently this is only used by the sf-starter consumer,
    which runs every minute by default, making this a messages-per-minute upper bound. SQS does not guarantee the number
    of messages returned per call, so this is not a fixed rate of consumption, only attempted number of messages received.

### Deprecated

- `@cumulus/ingest/consumer.Consume` due to unpredictable implementation. Use `@cumulus/ingest/consumer.Consumer`.

### Changed

- Backported update of `packages/api` dependency `@mapbox/dyno` to `1.4.2` to mitigate `event-stream` vulnerability.

## [v1.10.3] - 2018-10-31

### Added

- **CUMULUS-817**
  - Added AWS Dead Letter Queues for lambdas that are scheduled asynchronously/such that failures show up only in cloudwatch logs.
- **CUMULUS-956**
  - Migrated developer documentation and data-cookbooks to Docusaurus
    - supports versioning of documentation
  - Added `docs/docs-how-to.md` to outline how to do things like add new docs or locally install for testing.
  - Deployment/CI scripts have been updated to work with the new format
- **CUMULUS-811**
  - Added new S3 functions to `@cumulus/common/aws`:
    - `aws.s3TagSetToQueryString`: converts S3 TagSet array to querystring (for use with upload()).
    - `aws.s3PutObject`: Returns promise of S3 `putObject`, which puts an object on S3
    - `aws.s3CopyObject`: Returns promise of S3 `copyObject`, which copies an object in S3 to a new S3 location
    - `aws.s3GetObjectTagging`: Returns promise of S3 `getObjectTagging`, which returns an object containing an S3 TagSet.
  - `@/cumulus/common/aws.s3PutObject` defaults to an explicit `ACL` of 'private' if not overridden.
  - `@/cumulus/common/aws.s3CopyObject` defaults to an explicit `TaggingDirective` of 'COPY' if not overridden.

### Deprecated

- **CUMULUS-811**
  - Deprecated `@cumulus/ingest/aws.S3`. Member functions of this class will now
    log warnings pointing to similar functionality in `@cumulus/common/aws`.

## [v1.10.2] - 2018-10-24

### Added

- **CUMULUS-965**
  - Added a `@cumulus/logger` package
- **CUMULUS-885**
  - Added 'human readable' version identifiers to Lambda Versioning lambda aliases
- **CUMULUS-705**
  - Note: Make sure to update the IAM stack when deploying this update.
  - Adds an AsyncOperations model and associated DynamoDB table to the
    `@cumulus/api` package
  - Adds an /asyncOperations endpoint to the `@cumulus/api` package, which can
    be used to fetch the status of an AsyncOperation.
  - Adds a /bulkDelete endpoint to the `@cumulus/api` package, which performs an
    asynchronous bulk-delete operation. This is a stub right now which is only
    intended to demonstration how AsyncOperations work.
  - Adds an AsyncOperation ECS task to the `@cumulus/api` package, which will
    fetch an Lambda function, run it in ECS, and then store the result to the
    AsyncOperations table in DynamoDB.
- **CUMULUS-851** - Added workflow lambda versioning feature to allow in-flight workflows to use lambda versions that were in place when a workflow was initiated

  - Updated Kes custom code to remove logic that used the CMA file key to determine template compilation logic. Instead, utilize a `customCompilation` template configuration flag to indicate a template should use Cumulus's kes customized methods instead of 'core'.
  - Added `useWorkflowLambdaVersions` configuration option to enable the lambdaVersioning feature set. **This option is set to true by default** and should be set to false to disable the feature.
  - Added uniqueIdentifier configuration key to S3 sourced lambdas to optionally support S3 lambda resource versioning within this scheme. This key must be unique for each modified version of the lambda package and must be updated in configuration each time the source changes.
  - Added a new nested stack template that will create a `LambdaVersions` stack that will take lambda parameters from the base template, generate lambda versions/aliases and return outputs with references to the most 'current' lambda alias reference, and updated 'core' template to utilize these outputs (if `useWorkflowLambdaVersions` is enabled).

- Created a `@cumulus/api/lib/OAuth2` interface, which is implemented by the
  `@cumulus/api/lib/EarthdataLogin` and `@cumulus/api/lib/GoogleOAuth2` classes.
  Endpoints that need to handle authentication will determine which class to use
  based on environment variables. This also greatly simplifies testing.
- Added `@cumulus/api/lib/assertions`, containing more complex AVA test assertions
- Added PublishGranule workflow to publish a granule to CMR without full reingest. (ingest-in-place capability)

- `@cumulus/integration-tests` new functionality:
  - `listCollections` to list collections from a provided data directory
  - `deleteCollection` to delete list of collections from a deployed stack
  - `cleanUpCollections` combines the above in one function.
  - `listProviders` to list providers from a provided data directory
  - `deleteProviders` to delete list of providers from a deployed stack
  - `cleanUpProviders` combines the above in one function.
  - `@cumulus/integrations-tests/api.js`: `deleteGranule` and `deletePdr` functions to make `DELETE` requests to Cumulus API
  - `rules` API functionality for posting and deleting a rule and listing all rules
  - `wait-for-deploy` lambda for use in the redeployment tests
- `@cumulus/ingest/granule.js`: `ingestFile` inserts new `duplicate_found: true` field in the file's record if a duplicate file already exists on S3.
- `@cumulus/api`: `/execution-status` endpoint requests and returns complete execution output if execution output is stored in S3 due to size.
- Added option to use environment variable to set CMR host in `@cumulus/cmrjs`.
- **CUMULUS-781** - Added integration tests for `@cumulus/sync-granule` when `duplicateHandling` is set to `replace` or `skip`
- **CUMULUS-791** - `@cumulus/move-granules`: `moveFileRequest` inserts new `duplicate_found: true` field in the file's record if a duplicate file already exists on S3. Updated output schema to document new `duplicate_found` field.

### Removed

- Removed `@cumulus/common/fake-earthdata-login-server`. Tests can now create a
  service stub based on `@cumulus/api/lib/OAuth2` if testing requires handling
  authentication.

### Changed

- **CUMULUS-940** - modified `@cumulus/common/aws` `receiveSQSMessages` to take a parameter object instead of positional parameters. All defaults remain the same, but now access to long polling is available through `options.waitTimeSeconds`.
- **CUMULUS-948** - Update lambda functions `CNMToCMA` and `CnmResponse` in the `cumulus-data-shared` bucket and point the default stack to them.
- **CUMULUS-782** - Updated `@cumulus/sync-granule` task and `Granule.ingestFile` in `@cumulus/ingest` to keep both old and new data when a destination file with different checksum already exists and `duplicateHandling` is `version`
- Updated the config schema in `@cumulus/move-granules` to include the `moveStagedFiles` param.
- **CUMULUS-778** - Updated config schema and documentation in `@cumulus/sync-granule` to include `duplicateHandling` parameter for specifying how duplicate filenames should be handled
- **CUMULUS-779** - Updated `@cumulus/sync-granule` to throw `DuplicateFile` error when destination files already exist and `duplicateHandling` is `error`
- **CUMULUS-780** - Updated `@cumulus/sync-granule` to use `error` as the default for `duplicateHandling` when it is not specified
- **CUMULUS-780** - Updated `@cumulus/api` to use `error` as the default value for `duplicateHandling` in the `Collection` model
- **CUMULUS-785** - Updated the config schema and documentation in `@cumulus/move-granules` to include `duplicateHandling` parameter for specifying how duplicate filenames should be handled
- **CUMULUS-786, CUMULUS-787** - Updated `@cumulus/move-granules` to throw `DuplicateFile` error when destination files already exist and `duplicateHandling` is `error` or not specified
- **CUMULUS-789** - Updated `@cumulus/move-granules` to keep both old and new data when a destination file with different checksum already exists and `duplicateHandling` is `version`

### Fixed

- `getGranuleId` in `@cumulus/ingest` bug: `getGranuleId` was constructing an error using `filename` which was undefined. The fix replaces `filename` with the `uri` argument.
- Fixes to `del` in `@cumulus/api/endpoints/granules.js` to not error/fail when not all files exist in S3 (e.g. delete granule which has only 2 of 3 files ingested).
- `@cumulus/deployment/lib/crypto.js` now checks for private key existence properly.

## [v1.10.1] - 2018-09-4

### Fixed

- Fixed cloudformation template errors in `@cumulus/deployment/`
  - Replaced references to Fn::Ref: with Ref:
  - Moved long form template references to a newline

## [v1.10.0] - 2018-08-31

### Removed

- Removed unused and broken code from `@cumulus/common`
  - Removed `@cumulus/common/test-helpers`
  - Removed `@cumulus/common/task`
  - Removed `@cumulus/common/message-source`
  - Removed the `getPossiblyRemote` function from `@cumulus/common/aws`
  - Removed the `startPromisedSfnExecution` function from `@cumulus/common/aws`
  - Removed the `getCurrentSfnTask` function from `@cumulus/common/aws`

### Changed

- **CUMULUS-839** - In `@cumulus/sync-granule`, 'collection' is now an optional config parameter

### Fixed

- **CUMULUS-859** Moved duplicate code in `@cumulus/move-granules` and `@cumulus/post-to-cmr` to `@cumulus/ingest`. Fixed imports making assumptions about directory structure.
- `@cumulus/ingest/consumer` correctly limits the number of messages being received and processed from SQS. Details:
  - **Background:** `@cumulus/api` includes a lambda `<stack-name>-sqs2sf` which processes messages from the `<stack-name>-startSF` SQS queue every minute. The `sqs2sf` lambda uses `@cumulus/ingest/consumer` to receive and process messages from SQS.
  - **Bug:** More than `messageLimit` number of messages were being consumed and processed from the `<stack-name>-startSF` SQS queue. Many step functions were being triggered simultaneously by the lambda `<stack-name>-sqs2sf` (which consumes every minute from the `startSF` queue) and resulting in step function failure with the error: `An error occurred (ThrottlingException) when calling the GetExecutionHistory`.
  - **Fix:** `@cumulus/ingest/consumer#processMessages` now processes messages until `timeLimit` has passed _OR_ once it receives up to `messageLimit` messages. `sqs2sf` is deployed with a [default `messageLimit` of 10](https://github.com/nasa/cumulus/blob/670000c8a821ff37ae162385f921c40956e293f7/packages/deployment/app/config.yml#L147).
  - **IMPORTANT NOTE:** `consumer` will actually process up to `messageLimit * 2 - 1` messages. This is because sometimes `receiveSQSMessages` will return less than `messageLimit` messages and thus the consumer will continue to make calls to `receiveSQSMessages`. For example, given a `messageLimit` of 10 and subsequent calls to `receiveSQSMessages` returns up to 9 messages, the loop will continue and a final call could return up to 10 messages.

## [v1.9.1] - 2018-08-22

**Please Note** To take advantage of the added granule tracking API functionality, updates are required for the message adapter and its libraries. You should be on the following versions:

- `cumulus-message-adapter` 1.0.9+
- `cumulus-message-adapter-js` 1.0.4+
- `cumulus-message-adapter-java` 1.2.7+
- `cumulus-message-adapter-python` 1.0.5+

### Added

- **CUMULUS-687** Added logs endpoint to search for logs from a specific workflow execution in `@cumulus/api`. Added integration test.
- **CUMULUS-836** - `@cumulus/deployment` supports a configurable docker storage driver for ECS. ECS can be configured with either `devicemapper` (the default storage driver for AWS ECS-optimized AMIs) or `overlay2` (the storage driver used by the NGAP 2.0 AMI). The storage driver can be configured in `app/config.yml` with `ecs.docker.storageDriver: overlay2 | devicemapper`. The default is `overlay2`.
  - To support this configuration, a [Handlebars](https://handlebarsjs.com/) helper `ifEquals` was added to `packages/deployment/lib/kes.js`.
- **CUMULUS-836** - `@cumulus/api` added IAM roles required by the NGAP 2.0 AMI. The NGAP 2.0 AMI runs a script `register_instances_with_ssm.py` which requires the ECS IAM role to include `ec2:DescribeInstances` and `ssm:GetParameter` permissions.

### Fixed

- **CUMULUS-836** - `@cumulus/deployment` uses `overlay2` driver by default and does not attempt to write `--storage-opt dm.basesize` to fix [this error](https://github.com/moby/moby/issues/37039).
- **CUMULUS-413** Kinesis processing now captures all errrors.
  - Added kinesis fallback mechanism when errors occur during record processing.
  - Adds FallbackTopicArn to `@cumulus/api/lambdas.yml`
  - Adds fallbackConsumer lambda to `@cumulus/api`
  - Adds fallbackqueue option to lambda definitions capture lambda failures after three retries.
  - Adds kinesisFallback SNS topic to signal incoming errors from kinesis stream.
  - Adds kinesisFailureSQS to capture fully failed events from all retries.
- **CUMULUS-855** Adds integration test for kinesis' error path.
- **CUMULUS-686** Added workflow task name and version tracking via `@cumulus/api` executions endpoint under new `tasks` property, and under `workflow_tasks` in step input/output.
  - Depends on `cumulus-message-adapter` 1.0.9+, `cumulus-message-adapter-js` 1.0.4+, `cumulus-message-adapter-java` 1.2.7+ and `cumulus-message-adapter-python` 1.0.5+
- **CUMULUS-771**
  - Updated sync-granule to stream the remote file to s3
  - Added integration test for ingesting granules from ftp provider
  - Updated http/https integration tests for ingesting granules from http/https providers
- **CUMULUS-862** Updated `@cumulus/integration-tests` to handle remote lambda output
- **CUMULUS-856** Set the rule `state` to have default value `ENABLED`

### Changed

- In `@cumulus/deployment`, changed the example app config.yml to have additional IAM roles

## [v1.9.0] - 2018-08-06

**Please note** additional information and upgrade instructions [here](https://nasa.github.io/cumulus/docs/upgrade/1.9.0)

### Added

- **CUMULUS-712** - Added integration tests verifying expected behavior in workflows
- **GITC-776-2** - Add support for versioned collections

### Fixed

- **CUMULUS-832**
  - Fixed indentation in example config.yml in `@cumulus/deployment`
  - Fixed issue with new deployment using the default distribution endpoint in `@cumulus/deployment` and `@cumulus/api`

## [v1.8.1] - 2018-08-01

**Note** IAM roles should be re-deployed with this release.

- **Cumulus-726**
  - Added function to `@cumulus/integration-tests`: `sfnStep` includes `getStepInput` which returns the input to the schedule event of a given step function step.
  - Added IAM policy `@cumulus/deployment`: Lambda processing IAM role includes `kinesis::PutRecord` so step function lambdas can write to kinesis streams.
- **Cumulus Community Edition**
  - Added Google OAuth authentication token logic to `@cumulus/api`. Refactored token endpoint to use environment variable flag `OAUTH_PROVIDER` when determining with authentication method to use.
  - Added API Lambda memory configuration variable `api_lambda_memory` to `@cumulus/api` and `@cumulus/deployment`.

### Changed

- **Cumulus-726**
  - Changed function in `@cumulus/api`: `models/rules.js#addKinesisEventSource` was modified to call to `deleteKinesisEventSource` with all required parameters (rule's name, arn and type).
  - Changed function in `@cumulus/integration-tests`: `getStepOutput` can now be used to return output of failed steps. If users of this function want the output of a failed event, they can pass a third parameter `eventType` as `'failure'`. This function will work as always for steps which completed successfully.

### Removed

- **Cumulus-726**

  - Configuration change to `@cumulus/deployment`: Removed default auto scaling configuration for Granules and Files DynamoDB tables.

- **CUMULUS-688**
  - Add integration test for ExecutionStatus
  - Function addition to `@cumulus/integration-tests`: `api` includes `getExecutionStatus` which returns the execution status from the Cumulus API

## [v1.8.0] - 2018-07-23

### Added

- **CUMULUS-718** Adds integration test for Kinesis triggering a workflow.

- **GITC-776-3** Added more flexibility for rules. You can now edit all fields on the rule's record
  We may need to update the api documentation to reflect this.

- **CUMULUS-681** - Add ingest-in-place action to granules endpoint

  - new applyWorkflow action at PUT /granules/{granuleid} Applying a workflow starts an execution of the provided workflow and passes the granule record as payload.
    Parameter(s):
    - workflow - the workflow name

- **CUMULUS-685** - Add parent exeuction arn to the execution which is triggered from a parent step function

### Changed

- **CUMULUS-768** - Integration tests get S3 provider data from shared data folder

### Fixed

- **CUMULUS-746** - Move granule API correctly updates record in dynamo DB and cmr xml file
- **CUMULUS-766** - Populate database fileSize field from S3 if value not present in Ingest payload

## [v1.7.1] - 2018-07-27 - [BACKPORT]

### Fixed

- **CUMULUS-766** - Backport from 1.8.0 - Populate database fileSize field from S3 if value not present in Ingest payload

## [v1.7.0] - 2018-07-02

### Please note: [Upgrade Instructions](https://nasa.github.io/cumulus/docs/upgrade/1.7.0)

### Added

- **GITC-776-2** - Add support for versioned collectons
- **CUMULUS-491** - Add granule reconciliation API endpoints.
- **CUMULUS-480** Add suport for backup and recovery:
  - Add DynamoDB tables for granules, executions and pdrs
  - Add ability to write all records to S3
  - Add ability to download all DynamoDB records in form json files
  - Add ability to upload records to DynamoDB
  - Add migration scripts for copying granule, pdr and execution records from ElasticSearch to DynamoDB
  - Add IAM support for batchWrite on dynamoDB
-
- **CUMULUS-508** - `@cumulus/deployment` cloudformation template allows for lambdas and ECS clusters to have multiple AZ availability.
  - `@cumulus/deployment` also ensures docker uses `devicemapper` storage driver.
- **CUMULUS-755** - `@cumulus/deployment` Add DynamoDB autoscaling support.
  - Application developers can add autoscaling and override default values in their deployment's `app/config.yml` file using a `{TableName}Table:` key.

### Fixed

- **CUMULUS-747** - Delete granule API doesn't delete granule files in s3 and granule in elasticsearch
  - update the StreamSpecification DynamoDB tables to have StreamViewType: "NEW_AND_OLD_IMAGES"
  - delete granule files in s3
- **CUMULUS-398** - Fix not able to filter executions by workflow
- **CUMULUS-748** - Fix invalid lambda .zip files being validated/uploaded to AWS
- **CUMULUS-544** - Post to CMR task has UAT URL hard-coded
  - Made configurable: PostToCmr now requires CMR_ENVIRONMENT env to be set to 'SIT' or 'OPS' for those CMR environments. Default is UAT.

### Changed

- **GITC-776-4** - Changed Discover-pdrs to not rely on collection but use provider_path in config. It also has an optional filterPdrs regex configuration parameter

- **CUMULUS-710** - In the integration test suite, `getStepOutput` returns the output of the first successful step execution or last failed, if none exists

## [v1.6.0] - 2018-06-06

### Please note: [Upgrade Instructions](https://nasa.github.io/cumulus/docs/upgrade/1.6.0)

### Fixed

- **CUMULUS-602** - Format all logs sent to Elastic Search.
  - Extract cumulus log message and index it to Elastic Search.

### Added

- **CUMULUS-556** - add a mechanism for creating and running migration scripts on deployment.
- **CUMULUS-461** Support use of metadata date and other components in `url_path` property

### Changed

- **CUMULUS-477** Update bucket configuration to support multiple buckets of the same type:
  - Change the structure of the buckets to allow for more than one bucket of each type. The bucket structure is now:
    bucket-key:
    name: <bucket-name>
    type: <type> i.e. internal, public, etc.
  - Change IAM and app deployment configuration to support new bucket structure
  - Update tasks and workflows to support new bucket structure
  - Replace instances where buckets.internal is relied upon to either use the system bucket or a configured bucket
  - Move IAM template to the deployment package. NOTE: You now have to specify '--template node_modules/@cumulus/deployment/iam' in your IAM deployment
  - Add IAM cloudformation template support to filter buckets by type

## [v1.5.5] - 2018-05-30

### Added

- **CUMULUS-530** - PDR tracking through Queue-granules
  - Add optional `pdr` property to the sync-granule task's input config and output payload.
- **CUMULUS-548** - Create a Lambda task that generates EMS distribution reports
  - In order to supply EMS Distribution Reports, you must enable S3 Server
    Access Logging on any S3 buckets used for distribution. See [How Do I Enable Server Access Logging for an S3 Bucket?](https://docs.aws.amazon.com/AmazonS3/latest/user-guide/server-access-logging.html)
    The "Target bucket" setting should point at the Cumulus internal bucket.
    The "Target prefix" should be
    "<STACK_NAME>/ems-distribution/s3-server-access-logs/", where "STACK_NAME"
    is replaced with the name of your Cumulus stack.

### Fixed

- **CUMULUS-546 - Kinesis Consumer should catch and log invalid JSON**
  - Kinesis Consumer lambda catches and logs errors so that consumer doesn't get stuck in a loop re-processing bad json records.
- EMS report filenames are now based on their start time instead of the time
  instead of the time that the report was generated
- **CUMULUS-552 - Cumulus API returns different results for the same collection depending on query**
  - The collection, provider and rule records in elasticsearch are now replaced with records from dynamo db when the dynamo db records are updated.

### Added

- `@cumulus/deployment`'s default cloudformation template now configures storage for Docker to match the configured ECS Volume. The template defines Docker's devicemapper basesize (`dm.basesize`) using `ecs.volumeSize`. This addresses ECS default of limiting Docker containers to 10GB of storage ([Read more](https://aws.amazon.com/premiumsupport/knowledge-center/increase-default-ecs-docker-limit/)).

## [v1.5.4] - 2018-05-21

### Added

- **CUMULUS-535** - EMS Ingest, Archive, Archive Delete reports
  - Add lambda EmsReport to create daily EMS Ingest, Archive, Archive Delete reports
  - ems.provider property added to `@cumulus/deployment/app/config.yml`.
    To change the provider name, please add `ems: provider` property to `app/config.yml`.
- **CUMULUS-480** Use DynamoDB to store granules, pdrs and execution records
  - Activate PointInTime feature on DynamoDB tables
  - Increase test coverage on api package
  - Add ability to restore metadata records from json files to DynamoDB
- **CUMULUS-459** provide API endpoint for moving granules from one location on s3 to another

## [v1.5.3] - 2018-05-18

### Fixed

- **CUMULUS-557 - "Add dataType to DiscoverGranules output"**
  - Granules discovered by the DiscoverGranules task now include dataType
  - dataType is now a required property for granules used as input to the
    QueueGranules task
- **CUMULUS-550** Update deployment app/config.yml to force elasticsearch updates for deleted granules

## [v1.5.2] - 2018-05-15

### Fixed

- **CUMULUS-514 - "Unable to Delete the Granules"**
  - updated cmrjs.deleteConcept to return success if the record is not found
    in CMR.

### Added

- **CUMULUS-547** - The distribution API now includes an
  "earthdataLoginUsername" query parameter when it returns a signed S3 URL
- **CUMULUS-527 - "parse-pdr queues up all granules and ignores regex"**
  - Add an optional config property to the ParsePdr task called
    "granuleIdFilter". This property is a regular expression that is applied
    against the filename of the first file of each granule contained in the
    PDR. If the regular expression matches, then the granule is included in
    the output. Defaults to '.', which will match all granules in the PDR.
- File checksums in PDRs now support MD5
- Deployment support to subscribe to an SNS topic that already exists
- **CUMULUS-470, CUMULUS-471** In-region S3 Policy lambda added to API to update bucket policy for in-region access.
- **CUMULUS-533** Added fields to granule indexer to support EMS ingest and archive record creation
- **CUMULUS-534** Track deleted granules
  - added `deletedgranule` type to `cumulus` index.
  - **Important Note:** Force custom bootstrap to re-run by adding this to
    app/config.yml `es: elasticSearchMapping: 7`
- You can now deploy cumulus without ElasticSearch. Just add `es: null` to your `app/config.yml` file. This is only useful for debugging purposes. Cumulus still requires ElasticSearch to properly operate.
- `@cumulus/integration-tests` includes and exports the `addRules` function, which seeds rules into the DynamoDB table.
- Added capability to support EFS in cloud formation template. Also added
  optional capability to ssh to your instance and privileged lambda functions.
- Added support to force discovery of PDRs that have already been processed
  and filtering of selected data types
- `@cumulus/cmrjs` uses an environment variable `USER_IP_ADDRESS` or fallback
  IP address of `10.0.0.0` when a public IP address is not available. This
  supports lambda functions deployed into a VPC's private subnet, where no
  public IP address is available.

### Changed

- **CUMULUS-550** Custom bootstrap automatically adds new types to index on
  deployment

## [v1.5.1] - 2018-04-23

### Fixed

- add the missing dist folder to the hello-world task
- disable uglifyjs on the built version of the pdr-status-check (read: https://github.com/webpack-contrib/uglifyjs-webpack-plugin/issues/264)

## [v1.5.0] - 2018-04-23

### Changed

- Removed babel from all tasks and packages and increased minimum node requirements to version 8.10
- Lambda functions created by @cumulus/deployment will use node8.10 by default
- Moved [cumulus-integration-tests](https://github.com/nasa/cumulus-integration-tests) to the `example` folder CUMULUS-512
- Streamlined all packages dependencies (e.g. remove redundant dependencies and make sure versions are the same across packages)
- **CUMULUS-352:** Update Cumulus Elasticsearch indices to use [index aliases](https://www.elastic.co/guide/en/elasticsearch/reference/current/indices-aliases.html).
- **CUMULUS-519:** ECS tasks are no longer restarted after each CF deployment unless `ecs.restartTasksOnDeploy` is set to true
- **CUMULUS-298:** Updated log filterPattern to include all CloudWatch logs in ElasticSearch
- **CUMULUS-518:** Updates to the SyncGranule config schema
  - `granuleIdExtraction` is no longer a property
  - `process` is now an optional property
  - `provider_path` is no longer a property

### Fixed

- **CUMULUS-455 "Kes deployments using only an updated message adapter do not get automatically deployed"**
  - prepended the hash value of cumulus-message-adapter.zip file to the zip file name of lambda which uses message adapter.
  - the lambda function will be redeployed when message adapter or lambda function are updated
- Fixed a bug in the bootstrap lambda function where it stuck during update process
- Fixed a bug where the sf-sns-report task did not return the payload of the incoming message as the output of the task [CUMULUS-441]

### Added

- **CUMULUS-352:** Add reindex CLI to the API package.
- **CUMULUS-465:** Added mock http/ftp/sftp servers to the integration tests
- Added a `delete` method to the `@common/CollectionConfigStore` class
- **CUMULUS-467 "@cumulus/integration-tests or cumulus-integration-tests should seed provider and collection in deployed DynamoDB"**
  - `example` integration-tests populates providers and collections to database
  - `example` workflow messages are populated from workflow templates in s3, provider and collection information in database, and input payloads. Input templates are removed.
  - added `https` protocol to provider schema

## [v1.4.1] - 2018-04-11

### Fixed

- Sync-granule install

## [v1.4.0] - 2018-04-09

### Fixed

- **CUMULUS-392 "queue-granules not returning the sfn-execution-arns queued"**
  - updated queue-granules to return the sfn-execution-arns queued and pdr if exists.
  - added pdr to ingest message meta.pdr instead of payload, so the pdr information doesn't get lost in the ingest workflow, and ingested granule in elasticsearch has pdr name.
  - fixed sf-sns-report schema, remove the invalid part
  - fixed pdr-status-check schema, the failed execution contains arn and reason
- **CUMULUS-206** make sure homepage and repository urls exist in package.json files of tasks and packages

### Added

- Example folder with a cumulus deployment example

### Changed

- [CUMULUS-450](https://bugs.earthdata.nasa.gov/browse/CUMULUS-450) - Updated
  the config schema of the **queue-granules** task
  - The config no longer takes a "collection" property
  - The config now takes an "internalBucket" property
  - The config now takes a "stackName" property
- [CUMULUS-450](https://bugs.earthdata.nasa.gov/browse/CUMULUS-450) - Updated
  the config schema of the **parse-pdr** task
  - The config no longer takes a "collection" property
  - The "stack", "provider", and "bucket" config properties are now
    required
- **CUMULUS-469** Added a lambda to the API package to prototype creating an S3 bucket policy for direct, in-region S3 access for the prototype bucket

### Removed

- Removed the `findTmpTestDataDirectory()` function from
  `@cumulus/common/test-utils`

### Fixed

- [CUMULUS-450](https://bugs.earthdata.nasa.gov/browse/CUMULUS-450)
  - The **queue-granules** task now enqueues a **sync-granule** task with the
    correct collection config for that granule based on the granule's
    data-type. It had previously been using the collection config from the
    config of the **queue-granules** task, which was a problem if the granules
    being queued belonged to different data-types.
  - The **parse-pdr** task now handles the case where a PDR contains granules
    with different data types, and uses the correct granuleIdExtraction for
    each granule.

### Added

- **CUMULUS-448** Add code coverage checking using [nyc](https://github.com/istanbuljs/nyc).

## [v1.3.0] - 2018-03-29

### Deprecated

- discover-s3-granules is deprecated. The functionality is provided by the discover-granules task

### Fixed

- **CUMULUS-331:** Fix aws.downloadS3File to handle non-existent key
- Using test ftp provider for discover-granules testing [CUMULUS-427]
- **CUMULUS-304: "Add AWS API throttling to pdr-status-check task"** Added concurrency limit on SFN API calls. The default concurrency is 10 and is configurable through Lambda environment variable CONCURRENCY.
- **CUMULUS-414: "Schema validation not being performed on many tasks"** revised npm build scripts of tasks that use cumulus-message-adapter to place schema directories into dist directories.
- **CUMULUS-301:** Update all tests to use test-data package for testing data.
- **CUMULUS-271: "Empty response body from rules PUT endpoint"** Added the updated rule to response body.
- Increased memory allotment for `CustomBootstrap` lambda function. Resolves failed deployments where `CustomBootstrap` lambda function was failing with error `Process exited before completing request`. This was causing deployments to stall, fail to update and fail to rollback. This error is thrown when the lambda function tries to use more memory than it is allotted.
- Cumulus repository folders structure updated:
  - removed the `cumulus` folder altogether
  - moved `cumulus/tasks` to `tasks` folder at the root level
  - moved the tasks that are not converted to use CMA to `tasks/.not_CMA_compliant`
  - updated paths where necessary

### Added

- `@cumulus/integration-tests` - Added support for testing the output of an ECS activity as well as a Lambda function.

## [v1.2.0] - 2018-03-20

### Fixed

- Update vulnerable npm packages [CUMULUS-425]
- `@cumulus/api`: `kinesis-consumer.js` uses `sf-scheduler.js#schedule` instead of placing a message directly on the `startSF` SQS queue. This is a fix for [CUMULUS-359](https://bugs.earthdata.nasa.gov/browse/CUMULUS-359) because `sf-scheduler.js#schedule` looks up the provider and collection data in DynamoDB and adds it to the `meta` object of the enqueued message payload.
- `@cumulus/api`: `kinesis-consumer.js` catches and logs errors instead of doing an error callback. Before this change, `kinesis-consumer` was failing to process new records when an existing record caused an error because it would call back with an error and stop processing additional records. It keeps trying to process the record causing the error because it's "position" in the stream is unchanged. Catching and logging the errors is part 1 of the fix. Proposed part 2 is to enqueue the error and the message on a "dead-letter" queue so it can be processed later ([CUMULUS-413](https://bugs.earthdata.nasa.gov/browse/CUMULUS-413)).
- **CUMULUS-260: "PDR page on dashboard only shows zeros."** The PDR stats in LPDAAC are all 0s, even if the dashboard has been fixed to retrieve the correct fields. The current version of pdr-status-check has a few issues.
  - pdr is not included in the input/output schema. It's available from the input event. So the pdr status and stats are not updated when the ParsePdr workflow is complete. Adding the pdr to the input/output of the task will fix this.
  - pdr-status-check doesn't update pdr stats which prevent the real time pdr progress from showing up in the dashboard. To solve this, added lambda function sf-sns-report which is copied from @cumulus/api/lambdas/sf-sns-broadcast with modification, sf-sns-report can be used to report step function status anywhere inside a step function. So add step sf-sns-report after each pdr-status-check, we will get the PDR status progress at real time.
  - It's possible an execution is still in the queue and doesn't exist in sfn yet. Added code to handle 'ExecutionDoesNotExist' error when checking the execution status.
- Fixed `aws.cloudwatchevents()` typo in `packages/ingest/aws.js`. This typo was the root cause of the error: `Error: Could not process scheduled_ingest, Error: : aws.cloudwatchevents is not a constructor` seen when trying to update a rule.

### Removed

- `@cumulus/ingest/aws`: Remove queueWorkflowMessage which is no longer being used by `@cumulus/api`'s `kinesis-consumer.js`.

## [v1.1.4] - 2018-03-15

### Added

- added flag `useList` to parse-pdr [CUMULUS-404]

### Fixed

- Pass encrypted password to the ApiGranule Lambda function [CUMULUS-424]

## [v1.1.3] - 2018-03-14

### Fixed

- Changed @cumulus/deployment package install behavior. The build process will happen after installation

## [v1.1.2] - 2018-03-14

### Added

- added tools to @cumulus/integration-tests for local integration testing
- added end to end testing for discovering and parsing of PDRs
- `yarn e2e` command is available for end to end testing

### Fixed

- **CUMULUS-326: "Occasionally encounter "Too Many Requests" on deployment"** The api gateway calls will handle throttling errors
- **CUMULUS-175: "Dashboard providers not in sync with AWS providers."** The root cause of this bug - DynamoDB operations not showing up in Elasticsearch - was shared by collections and rules. The fix was to update providers', collections' and rules; POST, PUT and DELETE endpoints to operate on DynamoDB and using DynamoDB streams to update Elasticsearch. The following packages were made:
  - `@cumulus/deployment` deploys DynamoDB streams for the Collections, Providers and Rules tables as well as a new lambda function called `dbIndexer`. The `dbIndexer` lambda has an event source mapping which listens to each of the DynamoDB streams. The dbIndexer lambda receives events referencing operations on the DynamoDB table and updates the elasticsearch cluster accordingly.
  - The `@cumulus/api` endpoints for collections, providers and rules _only_ query DynamoDB, with the exception of LIST endpoints and the collections' GET endpoint.

### Updated

- Broke up `kes.override.js` of @cumulus/deployment to multiple modules and moved to a new location
- Expanded @cumulus/deployment test coverage
- all tasks were updated to use cumulus-message-adapter-js 1.0.1
- added build process to integration-tests package to babelify it before publication
- Update @cumulus/integration-tests lambda.js `getLambdaOutput` to return the entire lambda output. Previously `getLambdaOutput` returned only the payload.

## [v1.1.1] - 2018-03-08

### Removed

- Unused queue lambda in api/lambdas [CUMULUS-359]

### Fixed

- Kinesis message content is passed to the triggered workflow [CUMULUS-359]
- Kinesis message queues a workflow message and does not write to rules table [CUMULUS-359]

## [v1.1.0] - 2018-03-05

### Added

- Added a `jlog` function to `common/test-utils` to aid in test debugging
- Integration test package with command line tool [CUMULUS-200] by @laurenfrederick
- Test for FTP `useList` flag [CUMULUS-334] by @kkelly51

### Updated

- The `queue-pdrs` task now uses the [cumulus-message-adapter-js](https://github.com/nasa/cumulus-message-adapter-js)
  library
- Updated the `queue-pdrs` JSON schemas
- The test-utils schema validation functions now throw an error if validation
  fails
- The `queue-granules` task now uses the [cumulus-message-adapter-js](https://github.com/nasa/cumulus-message-adapter-js)
  library
- Updated the `queue-granules` JSON schemas

### Removed

- Removed the `getSfnExecutionByName` function from `common/aws`
- Removed the `getGranuleStatus` function from `common/aws`

## [v1.0.1] - 2018-02-27

### Added

- More tests for discover-pdrs, dicover-granules by @yjpa7145
- Schema validation utility for tests by @yjpa7145

### Changed

- Fix an FTP listing bug for servers that do not support STAT [CUMULUS-334] by @kkelly51

## [v1.0.0] - 2018-02-23

[unreleased]: https://github.com/nasa/cumulus/compare/v1.23.2...HEAD
[v1.23.2]: https://github.com/nasa/cumulus/compare/v1.22.1...v1.23.2
[v1.22.1]: https://github.com/nasa/cumulus/compare/v1.21.0...v1.22.1
[v1.21.0]: https://github.com/nasa/cumulus/compare/v1.20.0...v1.21.0
[v1.20.0]: https://github.com/nasa/cumulus/compare/v1.19.0...v1.20.0
[v1.19.0]: https://github.com/nasa/cumulus/compare/v1.18.0...v1.19.0
[v1.18.0]: https://github.com/nasa/cumulus/compare/v1.17.0...v1.18.0
[v1.17.0]: https://github.com/nasa/cumulus/compare/v1.16.1...v1.17.0
[v1.16.1]: https://github.com/nasa/cumulus/compare/v1.16.0...v1.16.1
[v1.16.0]: https://github.com/nasa/cumulus/compare/v1.15.0...v1.16.0
[v1.15.0]: https://github.com/nasa/cumulus/compare/v1.14.5...v1.15.0
[v1.14.5]: https://github.com/nasa/cumulus/compare/v1.14.4...v1.14.5
[v1.14.4]: https://github.com/nasa/cumulus/compare/v1.14.3...v1.14.4
[v1.14.3]: https://github.com/nasa/cumulus/compare/v1.14.2...v1.14.3
[v1.14.2]: https://github.com/nasa/cumulus/compare/v1.14.1...v1.14.2
[v1.14.1]: https://github.com/nasa/cumulus/compare/v1.14.0...v1.14.1
[v1.14.0]: https://github.com/nasa/cumulus/compare/v1.13.5...v1.14.0
[v1.13.5]: https://github.com/nasa/cumulus/compare/v1.13.4...v1.13.5
[v1.13.4]: https://github.com/nasa/cumulus/compare/v1.13.3...v1.13.4
[v1.13.3]: https://github.com/nasa/cumulus/compare/v1.13.2...v1.13.3
[v1.13.2]: https://github.com/nasa/cumulus/compare/v1.13.1...v1.13.2
[v1.13.1]: https://github.com/nasa/cumulus/compare/v1.13.0...v1.13.1
[v1.13.0]: https://github.com/nasa/cumulus/compare/v1.12.1...v1.13.0
[v1.12.1]: https://github.com/nasa/cumulus/compare/v1.12.0...v1.12.1
[v1.12.0]: https://github.com/nasa/cumulus/compare/v1.11.3...v1.12.0
[v1.11.3]: https://github.com/nasa/cumulus/compare/v1.11.2...v1.11.3
[v1.11.2]: https://github.com/nasa/cumulus/compare/v1.11.1...v1.11.2
[v1.11.1]: https://github.com/nasa/cumulus/compare/v1.11.0...v1.11.1
[v1.11.0]: https://github.com/nasa/cumulus/compare/v1.10.4...v1.11.0
[v1.10.4]: https://github.com/nasa/cumulus/compare/v1.10.3...v1.10.4
[v1.10.3]: https://github.com/nasa/cumulus/compare/v1.10.2...v1.10.3
[v1.10.2]: https://github.com/nasa/cumulus/compare/v1.10.1...v1.10.2
[v1.10.1]: https://github.com/nasa/cumulus/compare/v1.10.0...v1.10.1
[v1.10.0]: https://github.com/nasa/cumulus/compare/v1.9.1...v1.10.0
[v1.9.1]: https://github.com/nasa/cumulus/compare/v1.9.0...v1.9.1
[v1.9.0]: https://github.com/nasa/cumulus/compare/v1.8.1...v1.9.0
[v1.8.1]: https://github.com/nasa/cumulus/compare/v1.8.0...v1.8.1
[v1.8.0]: https://github.com/nasa/cumulus/compare/v1.7.0...v1.8.0
[v1.7.0]: https://github.com/nasa/cumulus/compare/v1.6.0...v1.7.0
[v1.6.0]: https://github.com/nasa/cumulus/compare/v1.5.5...v1.6.0
[v1.5.5]: https://github.com/nasa/cumulus/compare/v1.5.4...v1.5.5
[v1.5.4]: https://github.com/nasa/cumulus/compare/v1.5.3...v1.5.4
[v1.5.3]: https://github.com/nasa/cumulus/compare/v1.5.2...v1.5.3
[v1.5.2]: https://github.com/nasa/cumulus/compare/v1.5.1...v1.5.2
[v1.5.1]: https://github.com/nasa/cumulus/compare/v1.5.0...v1.5.1
[v1.5.0]: https://github.com/nasa/cumulus/compare/v1.4.1...v1.5.0
[v1.4.1]: https://github.com/nasa/cumulus/compare/v1.4.0...v1.4.1
[v1.4.0]: https://github.com/nasa/cumulus/compare/v1.3.0...v1.4.0
[v1.3.0]: https://github.com/nasa/cumulus/compare/v1.2.0...v1.3.0
[v1.2.0]: https://github.com/nasa/cumulus/compare/v1.1.4...v1.2.0
[v1.1.4]: https://github.com/nasa/cumulus/compare/v1.1.3...v1.1.4
[v1.1.3]: https://github.com/nasa/cumulus/compare/v1.1.2...v1.1.3
[v1.1.2]: https://github.com/nasa/cumulus/compare/v1.1.1...v1.1.2
[v1.1.1]: https://github.com/nasa/cumulus/compare/v1.0.1...v1.1.1
[v1.1.0]: https://github.com/nasa/cumulus/compare/v1.0.1...v1.1.0
[v1.0.1]: https://github.com/nasa/cumulus/compare/v1.0.0...v1.0.1
[v1.0.0]: https://github.com/nasa/cumulus/compare/pre-v1-release...v1.0.0<|MERGE_RESOLUTION|>--- conflicted
+++ resolved
@@ -108,11 +108,7 @@
 - **CUMULUS-1417**
   - Added a `checksumFor` property to collection `files` config. Set this
     property on a checksum file's definition matching the `regex` of the target
-<<<<<<< HEAD
     file. More details in the ['Data Cookbooks
-=======
-    file.  More details in the ['Data Cookbooks
->>>>>>> 5768750f
     Setup'](https://nasa.github.io/cumulus/docs/next/data-cookbooks/setup)
     documentation.
   - Added `checksumFor` validation to collections model.
