--- conflicted
+++ resolved
@@ -6,12 +6,10 @@
 
 ## [Unreleased]
 
-<<<<<<< HEAD
 ### Updated
 - Broke up `kes.override.js` of @cumulus/deployment to multiple modules and moved to a new location
 - Expanded @cumulus/deployment test coverage
 
-=======
 ## [v1.1.1] - 2018-03-08
 
 ### Removed
@@ -20,7 +18,6 @@
 ### Fixed
 - Kinesis message content is passed to the triggered workflow [CUMULUS-359]
 - Kinesis message queues a workflow message and does not write to rules table [CUMULUS-359]
->>>>>>> ad133531
 
 ## [v1.1.0] - 2018-03-05
 
