'use strict';

const fs = require('fs');
const request = require('supertest');
const path = require('path');
const sinon = require('sinon');
const test = require('ava');
const {
  buildS3Uri,
  sfn
} = require('@cumulus/common/aws');
const aws = require('@cumulus/common/aws');
const { CMR } = require('@cumulus/cmrjs');
const {
  metadataObjectFromCMRFile
} = require('@cumulus/cmrjs/cmr-utils');
const { DefaultProvider } = require('@cumulus/common/key-pair-provider');
const { randomString, randomId } = require('@cumulus/common/test-utils');

const assertions = require('../../../lib/assertions');
const models = require('../../../models');
const bootstrap = require('../../../lambdas/bootstrap');
const indexer = require('../../../es/indexer');
const {
  fakeAccessTokenFactory,
  fakeCollectionFactory,
  fakeGranuleFactoryV2,
  createFakeJwtAuthToken
} = require('../../../lib/testUtils');
const {
  createJwtToken
} = require('../../../lib/token');
const { Search } = require('../../../es/search');

process.env.AccessTokensTable = randomId('token');
process.env.CollectionsTable = randomId('collection');
process.env.GranulesTable = randomId('granules');
process.env.UsersTable = randomId('users');
process.env.stackName = randomId('stackname');
process.env.system_bucket = randomId('system_bucket');
process.env.TOKEN_SECRET = randomId('secret');

// import the express app after setting the env variables
const { app } = require('../../../app');

const createBucket = (Bucket) => aws.s3().createBucket({ Bucket }).promise();

function createBuckets(buckets) {
  return Promise.all(buckets.map(createBucket));
}

function deleteBuckets(buckets) {
  return Promise.all(buckets.map(aws.recursivelyDeleteS3Bucket));
}

const putObject = (params) => aws.s3().putObject(params).promise();

async function runTestUsingBuckets(buckets, testFunction) {
  try {
    await createBuckets(buckets);
    await testFunction();
  }
  finally {
    await Promise.all(buckets.map(aws.recursivelyDeleteS3Bucket));
  }
}

/**
 * helper for cleaning up after move files tests.
 * @param {string} publicBucket - public bucket created in setupBucketsConfig
 */
async function teardownBuckets(publicBucket) {
  await deleteBuckets([publicBucket, process.env.system_bucket]);
  await createBucket(process.env.system_bucket);
}

/**
 * Helper for creating and uploading bucket configuration for 'move' tests.
 * @returns {Object} with keys of internalBucket, and publicBucket.
 */
async function setupBucketsConfig() {
  const systemBucket = process.env.system_bucket;
  const buckets = {
    protected: {
      name: systemBucket,
      type: 'protected'
    },
    public: {
      name: randomId('public'),
      type: 'public'
    }
  };

  process.env.DISTRIBUTION_ENDPOINT = 'http://example.com/';
  await putObject({
    Bucket: systemBucket,
    Key: `${process.env.stackName}/workflows/buckets.json`,
    Body: JSON.stringify(buckets)
  });
  await createBucket(buckets.public.name);
  return { internalBucket: systemBucket, publicBucket: buckets.public.name };
}


// create all the variables needed across this test
let esClient;
let esIndex;
let accessTokenModel;
let granuleModel;
let collectionModel;
let accessToken;
let userModel;

test.before(async () => {
  esIndex = randomId('esindex');

  // create esClient
  esClient = await Search.es('fakehost');

  // add fake elasticsearch index
  await bootstrap.bootstrapElasticSearch('fakehost', esIndex);

  // create a fake bucket
  await createBucket(process.env.system_bucket);

  // create fake Collections table
  collectionModel = new models.Collection();
  await collectionModel.createTable();

  // create fake Granules table
  granuleModel = new models.Granule();
  await granuleModel.createTable();

  // create fake Users table
  userModel = new models.User();
  await userModel.createTable();

  accessTokenModel = new models.AccessToken();
  await accessTokenModel.createTable();

  accessToken = await createFakeJwtAuthToken({ accessTokenModel, userModel });
});

test.beforeEach(async (t) => {
  t.context.testCollection = fakeCollectionFactory({
    name: 'fakeCollection',
    dataType: 'fakeCollection',
    version: 'v1',
    duplicateHandling: 'error'
  });
  await collectionModel.create(t.context.testCollection);

  // create fake granule records
  t.context.fakeGranules = [
    fakeGranuleFactoryV2({ status: 'completed' }),
    fakeGranuleFactoryV2({ status: 'failed' })
  ];

  await Promise.all(t.context.fakeGranules.map((granule) =>
    granuleModel.create(granule)
      .then((record) => indexer.indexGranule(esClient, record, esIndex))));
});

test.after.always(async () => {
  await collectionModel.deleteTable();
  await granuleModel.deleteTable();
  await accessTokenModel.deleteTable();
  await userModel.deleteTable();
  await esClient.indices.delete({ index: esIndex });
  await aws.recursivelyDeleteS3Bucket(process.env.system_bucket);
});

test.serial('default returns list of granules', async (t) => {
  const response = await request(app)
    .get('/granules')
    .set('Accept', 'application/json')
    .set('Authorization', `Bearer ${accessToken}`)
    .expect(200);

  const { meta, results } = response.body;
  t.is(results.length, 2);
  t.is(meta.stack, process.env.stackName);
  t.is(meta.table, 'granule');
  t.is(meta.count, 2);
  const granuleIds = t.context.fakeGranules.map((i) => i.granuleId);
  results.forEach((r) => {
    t.true(granuleIds.includes(r.granuleId));
  });
});

test.serial('CUMULUS-911 GET without pathParameters and without an Authorization header returns an Authorization Missing response', async (t) => {
  const response = await request(app)
    .get('/granules')
    .set('Accept', 'application/json')
    .expect(401);

  assertions.isAuthorizationMissingResponse(t, response);
});

test.serial('CUMULUS-911 GET with pathParameters.granuleName set and without an Authorization header returns an Authorization Missing response', async (t) => {
  const response = await request(app)
    .get('/granules/asdf')
    .set('Accept', 'application/json')
    .expect(401);

  assertions.isAuthorizationMissingResponse(t, response);
});

test.serial('CUMULUS-911 PUT with pathParameters.granuleName set and without an Authorization header returns an Authorization Missing response', async (t) => {
  const response = await request(app)
    .put('/granules/asdf')
    .set('Accept', 'application/json')
    .expect(401);

  assertions.isAuthorizationMissingResponse(t, response);
});

test.serial('CUMULUS-911 DELETE with pathParameters.granuleName set and without an Authorization header returns an Authorization Missing response', async (t) => {
  const response = await request(app)
    .delete('/granules/asdf')
    .set('Accept', 'application/json')
    .expect(401);

  assertions.isAuthorizationMissingResponse(t, response);
});

test.serial('CUMULUS-912 GET without pathParameters and with an invalid access token returns an unauthorized response', async (t) => {
  const response = await request(app)
    .get('/granules/asdf')
    .set('Accept', 'application/json')
    .set('Authorization', 'Bearer ThisIsAnInvalidAuthorizationToken')
    .expect(403);

  assertions.isInvalidAccessTokenResponse(t, response);
});

test.serial('CUMULUS-912 GET without pathParameters and with an unauthorized user returns an unauthorized response', async (t) => {
  const accessTokenRecord = fakeAccessTokenFactory();
  await accessTokenModel.create(accessTokenRecord);
  const jwtToken = createJwtToken(accessTokenRecord);

  const response = await request(app)
    .get('/granules')
    .set('Accept', 'application/json')
    .set('Authorization', `Bearer ${jwtToken}`)
    .expect(401);

  assertions.isUnauthorizedUserResponse(t, response);
});

test.serial('CUMULUS-912 GET with pathParameters.granuleName set and with an invalid access token returns an unauthorized response', async (t) => {
  const response = await request(app)
    .get('/granules/asdf')
    .set('Accept', 'application/json')
    .set('Authorization', 'Bearer ThisIsAnInvalidAuthorizationToken')
    .expect(403);

  assertions.isInvalidAccessTokenResponse(t, response);
});

test.todo('CUMULUS-912 GET with pathParameters.granuleName set and with an unauthorized user returns an unauthorized response');

test.serial('CUMULUS-912 PUT with pathParameters.granuleName set and with an invalid access token returns an unauthorized response', async (t) => {
  const response = await request(app)
    .put('/granules/asdf')
    .set('Accept', 'application/json')
    .set('Authorization', 'Bearer ThisIsAnInvalidAuthorizationToken')
    .expect(403);

  assertions.isInvalidAccessTokenResponse(t, response);
});

test.todo('CUMULUS-912 PUT with pathParameters.granuleName set and with an unauthorized user returns an unauthorized response');

test.serial('CUMULUS-912 DELETE with pathParameters.granuleName set and with an unauthorized user returns an unauthorized response', async (t) => {
  const accessTokenRecord = fakeAccessTokenFactory();
  await accessTokenModel.create(accessTokenRecord);
  const jwtToken = createJwtToken(accessTokenRecord);

  const response = await request(app)
    .delete('/granules/adsf')
    .set('Accept', 'application/json')
    .set('Authorization', `Bearer ${jwtToken}`)
    .expect(401);

  assertions.isUnauthorizedUserResponse(t, response);
});

test.serial('GET returns an existing granule', async (t) => {
  const response = await request(app)
    .get(`/granules/${t.context.fakeGranules[0].granuleId}`)
    .set('Accept', 'application/json')
    .set('Authorization', `Bearer ${accessToken}`)
    .expect(200);

  const { granuleId } = response.body;
  t.is(granuleId, t.context.fakeGranules[0].granuleId);
});

test.serial('GET returns a 404 response if the granule is not found', async (t) => {
  const response = await request(app)
    .get('/granules/unknownGranule')
    .set('Accept', 'application/json')
    .set('Authorization', `Bearer ${accessToken}`)
    .expect(404);

  t.is(response.status, 404);
  const { message } = response.body;
  t.is(message, 'Granule not found');
});

test.serial('PUT fails if action is not supported', async (t) => {
  const response = await request(app)
    .put(`/granules/${t.context.fakeGranules[0].granuleId}`)
    .set('Accept', 'application/json')
    .set('Authorization', `Bearer ${accessToken}`)
    .send({ action: 'someUnsupportedAction' })
    .expect(400);

  t.is(response.status, 400);
  const { message } = response.body;
  t.true(message.includes('Action is not supported'));
});

test.serial('PUT fails if action is not provided', async (t) => {
  const response = await request(app)
    .put(`/granules/${t.context.fakeGranules[0].granuleId}`)
    .set('Accept', 'application/json')
    .set('Authorization', `Bearer ${accessToken}`)
    .expect(400);

  t.is(response.status, 400);
  const { message } = response.body;
  t.is(message, 'Action is missing');
});

// This needs to be serial because it is stubbing aws.sfn's responses
test.serial('reingest a granule', async (t) => {
  const fakeDescribeExecutionResult = {
    input: JSON.stringify({
      meta: {
        workflow_name: 'IngestGranule'
      },
      payload: {}
    })
  };

  // fake workflow
  const message = JSON.parse(fakeDescribeExecutionResult.input);
  const key = `${process.env.stackName}/workflows/${message.meta.workflow_name}.json`;
  await putObject({ Bucket: process.env.system_bucket, Key: key, Body: 'test data' });
  const stub = sinon.stub(sfn(), 'describeExecution').returns({
    promise: () => Promise.resolve(fakeDescribeExecutionResult)
  });

  const response = await request(app)
    .put(`/granules/${t.context.fakeGranules[0].granuleId}`)
    .set('Accept', 'application/json')
    .set('Authorization', `Bearer ${accessToken}`)
    .send({ action: 'reingest' })
    .expect(200);

  const body = response.body;
  t.is(body.status, 'SUCCESS');
  t.is(body.action, 'reingest');
  t.true(body.warning.includes('overwritten'));

  const updatedGranule = await granuleModel.get({ granuleId: t.context.fakeGranules[0].granuleId });
  t.is(updatedGranule.status, 'running');
  stub.restore();
});

// This needs to be serial because it is stubbing aws.sfn's responses
test.serial('apply an in-place workflow to an existing granule', async (t) => {
  const fakeSFResponse = {
    execution: {
      input: JSON.stringify({
        meta: {
          workflow_name: 'inPlaceWorkflow'
        },
        payload: {}
      })
    }
  };

  //fake in-place workflow
  const message = JSON.parse(fakeSFResponse.execution.input);
  const key = `${process.env.stackName}/workflows/${message.meta.workflow_name}.json`;
  await putObject({ Bucket: process.env.system_bucket, Key: key, Body: 'fake in-place workflow' });

  const fakeDescribeExecutionResult = {
    output: JSON.stringify({
      meta: {
        workflow_name: 'IngestGranule'
      },
      payload: {}
    })
  };

  const stub = sinon.stub(sfn(), 'describeExecution').returns({
    promise: () => Promise.resolve(fakeDescribeExecutionResult)
  });

  const response = await request(app)
    .put(`/granules/${t.context.fakeGranules[0].granuleId}`)
    .set('Accept', 'application/json')
    .set('Authorization', `Bearer ${accessToken}`)
    .send({
      action: 'applyWorkflow',
      workflow: 'inPlaceWorkflow',
      messageSource: 'output'
    })
    .expect(200);

  const body = response.body;
  t.is(body.status, 'SUCCESS');
  t.is(body.action, 'applyWorkflow inPlaceWorkflow');

  const updatedGranule = await granuleModel.get({ granuleId: t.context.fakeGranules[0].granuleId });
  t.is(updatedGranule.status, 'running');
  stub.restore();
});

test.serial('remove a granule from CMR', async (t) => {
  sinon.stub(
    DefaultProvider,
    'decrypt'
  ).callsFake(() => Promise.resolve('fakePassword'));

  sinon.stub(
    CMR.prototype,
    'deleteGranule'
  ).callsFake(() => Promise.resolve());

  const response = await request(app)
    .put(`/granules/${t.context.fakeGranules[0].granuleId}`)
    .set('Accept', 'application/json')
    .set('Authorization', `Bearer ${accessToken}`)
    .send({ action: 'removeFromCmr' })
    .expect(200);


  const body = response.body;
  t.is(body.status, 'SUCCESS');
  t.is(body.action, 'removeFromCmr');

  const updatedGranule = await granuleModel.get({ granuleId: t.context.fakeGranules[0].granuleId });
  t.is(updatedGranule.published, false);
  t.is(updatedGranule.cmrLink, undefined);

  CMR.prototype.deleteGranule.restore();
  DefaultProvider.decrypt.restore();
});

test.serial('DELETE deleting an existing granule that is published will fail', async (t) => {
  const response = await request(app)
    .delete(`/granules/${t.context.fakeGranules[0].granuleId}`)
    .set('Accept', 'application/json')
    .set('Authorization', `Bearer ${accessToken}`)
    .expect(400);

  t.is(response.status, 400);
  const { message } = response.body;
  t.is(
    message,
    'You cannot delete a granule that is published to CMR. Remove it from CMR first'
  );
});

test.serial('DELETE deleting an existing unpublished granule', async (t) => {
  const buckets = {
    protected: {
      name: randomId('protected'),
      type: 'protected'
    },
    public: {
      name: randomId('public'),
      type: 'public'
    }
  };
  const newGranule = fakeGranuleFactoryV2({ status: 'failed' });
  newGranule.published = false;
  newGranule.files = [
    {
      bucket: buckets.protected.name,
      name: `${newGranule.granuleId}.hdf`,
      filepath: `${randomString(5)}/${newGranule.granuleId}.hdf`
    },
    {
      bucket: buckets.protected.name,
      name: `${newGranule.granuleId}.cmr.xml`,
      filepath: `${randomString(5)}/${newGranule.granuleId}.cmr.xml`
    },
    {
      bucket: buckets.public.name,
      name: `${newGranule.granuleId}.jpg`,
      filepath: `${randomString(5)}/${newGranule.granuleId}.jpg`
    }
  ];

  await createBuckets([
    buckets.protected.name,
    buckets.public.name
  ]);

  for (let i = 0; i < newGranule.files.length; i += 1) {
    const file = newGranule.files[i];
    await putObject({ // eslint-disable-line no-await-in-loop
      Bucket: file.bucket,
      Key: file.filepath,
      Body: `test data ${randomString()}`
    });
  }

  // create a new unpublished granule
  await granuleModel.create(newGranule);

  const response = await request(app)
    .delete(`/granules/${newGranule.granuleId}`)
    .set('Accept', 'application/json')
    .set('Authorization', `Bearer ${accessToken}`)
    .expect(200);

  t.is(response.status, 200);
  const { detail } = response.body;
  t.is(detail, 'Record deleted');

  // verify the files are deleted
  /* eslint-disable no-await-in-loop */
  for (let i = 0; i < newGranule.files.length; i += 1) {
    const file = newGranule.files[i];
    t.false(await aws.fileExists(file.bucket, file.filepath));
  }
  /* eslint-enable no-await-in-loop */

  await deleteBuckets([
    buckets.protected.name,
    buckets.public.name
  ]);
});

test.serial('move a granule with no .cmr.xml file', async (t) => {
  const bucket = process.env.system_bucket;
  const secondBucket = randomId('second');
  const thirdBucket = randomId('third');

  await runTestUsingBuckets(
    [secondBucket, thirdBucket],
    async () => {
      const newGranule = fakeGranuleFactoryV2();

      newGranule.files = [
        {
          bucket,
          name: `${newGranule.granuleId}.txt`,
          filepath: `${process.env.stackName}/original_filepath/${newGranule.granuleId}.txt`
        },
        {
          bucket,
          name: `${newGranule.granuleId}.md`,
          filepath: `${process.env.stackName}/original_filepath/${newGranule.granuleId}.md`
        },
        {
          bucket: secondBucket,
          name: `${newGranule.granuleId}.jpg`,
          filepath: `${process.env.stackName}/original_filepath/${newGranule.granuleId}.jpg`
        }
      ];

      await granuleModel.create(newGranule);

      await Promise.all(
        newGranule.files.map(
          (file) =>
            putObject({
              Bucket: file.bucket,
              Key: file.filepath,
              Body: 'test data'
            })
        )
      );

      const destinationFilepath = `${process.env.stackName}/granules_moved`;
      const destinations = [
        {
          regex: '.*.txt$',
          bucket,
          filepath: destinationFilepath
        },
        {
          regex: '.*.md$',
          bucket: thirdBucket,
          filepath: destinationFilepath
        },
        {
          regex: '.*.jpg$',
          bucket,
          filepath: destinationFilepath
        }
      ];

      const response = await request(app)
        .put(`/granules/${newGranule.granuleId}`)
        .set('Accept', 'application/json')
        .set('Authorization', `Bearer ${accessToken}`)
        .send({
          action: 'move',
          destinations
        })
        .expect(200);

      const body = response.body;
      t.is(body.status, 'SUCCESS');
      t.is(body.action, 'move');

      const bucketObjects = await aws.s3().listObjects({
        Bucket: bucket,
        Prefix: destinationFilepath
      }).promise();

      t.is(bucketObjects.Contents.length, 2);
      bucketObjects.Contents.forEach((item) => {
        t.is(item.Key.indexOf(destinationFilepath), 0);
      });


      const thirdBucketObjects = await aws.s3().listObjects({
        Bucket: thirdBucket,
        Prefix: destinationFilepath
      }).promise();

      t.is(thirdBucketObjects.Contents.length, 1);
      thirdBucketObjects.Contents.forEach((item) => {
        t.is(item.Key.indexOf(destinationFilepath), 0);
      });


      // check the granule in table is updated
      const updatedGranule = await granuleModel.get({ granuleId: newGranule.granuleId });
      updatedGranule.files.forEach((file) => {
        t.true(file.filepath.startsWith(destinationFilepath));
        const destination = destinations.find((dest) => file.name.match(dest.regex));
        t.is(destination.bucket, file.bucket);
        t.is(file.bucket, destination.bucket);
        t.true(file.filepath.startsWith(destinationFilepath));
      });
    }
  );
});

test.serial('move a file and update ECHO10 xml metadata', async (t) => {
  const { internalBucket, publicBucket } = await setupBucketsConfig();
  const newGranule = fakeGranuleFactoryV2();
  const metadata = fs.createReadStream(path.resolve(__dirname, '../../data/meta.xml'));

  newGranule.files = [
    {
      bucket: internalBucket,
      name: `${newGranule.granuleId}.txt`,
      filepath: `${process.env.stackName}/original_filepath/${newGranule.granuleId}.txt`
    },
    {
      bucket: publicBucket,
      name: `${newGranule.granuleId}.cmr.xml`,
      filepath: `${process.env.stackName}/original_filepath/${newGranule.granuleId}.cmr.xml`
    }
  ];

  await granuleModel.create(newGranule);

  await Promise.all(newGranule.files.map((file) => {
    if (file.name === `${newGranule.granuleId}.txt`) {
      return putObject({ Bucket: file.bucket, Key: file.filepath, Body: 'test data' });
    }
    return putObject({ Bucket: file.bucket, Key: file.filepath, Body: metadata });
  }));
<<<<<<< HEAD
  const originalXML = await metadataObjectFromCMRXMLFile(
    buildS3Uri(newGranule.files[1].bucket, newGranule.files[1].filepath)
  );
=======
  const originalXML = await metadataObjectFromCMRFile(newGranule.files[1].filename);
>>>>>>> 3d4f092c

  const destinationFilepath = `${process.env.stackName}/moved_granules`;
  const destinations = [
    {
      regex: '.*.txt$',
      bucket: internalBucket,
      filepath: destinationFilepath
    }
  ];

  sinon.stub(
    CMR.prototype,
    'ingestGranule'
  ).returns({ result: { 'concept-id': 'id204842' } });

  const response = await request(app)
    .put(`/granules/${newGranule.granuleId}`)
    .set('Accept', 'application/json')
    .set('Authorization', `Bearer ${accessToken}`)
    .send({
      action: 'move',
      destinations
    })
    .expect(200);

  const body = response.body;

  t.is(body.status, 'SUCCESS');
  t.is(body.action, 'move');

  const list = await aws.s3().listObjects({
    Bucket: internalBucket,
    Prefix: destinationFilepath
  }).promise();
  t.is(list.Contents.length, 1);
  t.is(list.Contents[0].Key.indexOf(destinationFilepath), 0);

  const list2 = await aws.s3().listObjects({
    Bucket: publicBucket,
    Prefix: `${process.env.stackName}/original_filepath`
  }).promise();
  t.is(list2.Contents.length, 1);
  t.is(newGranule.files[1].filepath, list2.Contents[0].Key);

<<<<<<< HEAD
  const xmlObject = await metadataObjectFromCMRXMLFile(
    aws.buildS3Uri(newGranule.files[1].bucket, newGranule.files[1].filepath)
  );
=======
  const xmlObject = await metadataObjectFromCMRFile(newGranule.files[1].filename);
>>>>>>> 3d4f092c

  const newUrls = xmlObject.Granule.OnlineAccessURLs.OnlineAccessURL.map((obj) => obj.URL);
  const newDestination = `${process.env.DISTRIBUTION_ENDPOINT}${destinations[0].bucket}/${destinations[0].filepath}/${newGranule.files[0].name}`;
  t.true(newUrls.includes(newDestination));

  // All original URLs are unchanged (because they weren't involved in the granule move)
  const originalURLObjects = originalXML.Granule.OnlineAccessURLs.OnlineAccessURL;
  const originalURLs = originalURLObjects.map((urlObj) => urlObj.URL);
  originalURLs.forEach((originalURL) => {
    t.true(newUrls.includes(originalURL));
  });

  CMR.prototype.ingestGranule.restore();
  await teardownBuckets(publicBucket);
});

test.serial('move a file and update its UMM-G JSON metadata', async (t) => {
  const { internalBucket, publicBucket } = await setupBucketsConfig();

  const newGranule = fakeGranuleFactoryV2();
  const ummgMetadataString = fs.readFileSync(path.resolve(__dirname, '../../data/ummg-meta.json'));
  const originalUMMG = JSON.parse(ummgMetadataString);

  newGranule.files = [
    {
      bucket: internalBucket,
      name: `${newGranule.granuleId}.txt`,
      filepath: `${process.env.stackName}/original_filepath/${newGranule.granuleId}.txt`
    },
    {
      bucket: publicBucket,
      name: `${newGranule.granuleId}.cmr.json`,
      filepath: `${process.env.stackName}/original_filepath/${newGranule.granuleId}.cmr.json`
    }
  ];

  await granuleModel.create(newGranule);

  await Promise.all(newGranule.files.map((file) => {
    if (file.name === `${newGranule.granuleId}.txt`) {
      return putObject({ Bucket: file.bucket, Key: file.filepath, Body: 'test data' });
    }
    return putObject({ Bucket: file.bucket, Key: file.filepath, Body: ummgMetadataString });
  }));

  const destinationFilepath = `${process.env.stackName}/moved_granules`;
  const destinations = [
    {
      regex: '.*.txt$',
      bucket: internalBucket,
      filepath: destinationFilepath
    }
  ];

  sinon.stub(
    CMR.prototype,
    'ingestUMMGranule'
  ).returns({ result: { 'concept-id': 'id204842' } });

  const response = await request(app)
    .put(`/granules/${newGranule.granuleId}`)
    .set('Accept', 'application/json')
    .set('Authorization', `Bearer ${accessToken}`)
    .send({
      action: 'move',
      destinations
    })
    .expect(200);

  const body = response.body;

  t.is(body.status, 'SUCCESS');
  t.is(body.action, 'move');

  // text file has moved to correct location
  const list = await aws.s3().listObjects({
    Bucket: internalBucket,
    Prefix: destinationFilepath
  }).promise();
  t.is(list.Contents.length, 1);
  t.is(list.Contents[0].Key.indexOf(destinationFilepath), 0);

  // CMR JSON  is in same location.
  const list2 = await aws.s3().listObjects({
    Bucket: publicBucket,
    Prefix: `${process.env.stackName}/original_filepath`
  }).promise();
  t.is(list2.Contents.length, 1);
  t.is(newGranule.files[1].filepath, list2.Contents[0].Key);

  // CMR UMMG JSON has been updated with the location of the moved file.
<<<<<<< HEAD
  const ummgObject = await metadataObjectFromCMRJSONFile(
    aws.buildS3Uri(newGranule.files[1].bucket, newGranule.files[1].filepath)
  );
=======
  const ummgObject = await metadataObjectFromCMRFile(newGranule.files[1].filename);
>>>>>>> 3d4f092c
  const updatedURLs = ummgObject.RelatedUrls.map((urlObj) => urlObj.URL);
  const newDestination = `${process.env.DISTRIBUTION_ENDPOINT}${destinations[0].bucket}/${destinations[0].filepath}/${newGranule.files[0].name}`;
  t.true(updatedURLs.includes(newDestination));

  // Original metadata is also unchanged.
  const origURLs = originalUMMG.RelatedUrls.map((urlObj) => urlObj.URL);
  origURLs.forEach((origURL) => {
    t.true(updatedURLs.includes(origURL));
  });

  CMR.prototype.ingestUMMGranule.restore();
  await teardownBuckets(publicBucket);
});

test('PUT with action move returns failure if one granule file exists', async (t) => {
  const filesExistingStub = sinon.stub(models.Granule.prototype, 'getFilesExistingAtLocation').returns([{ name: 'file1' }]);
  const moveGranuleStub = sinon.stub(models.Granule.prototype, 'move').resolves({});

  const granule = t.context.fakeGranules[0];

  await granuleModel.create(granule);

  const body = {
    action: 'move',
    destinations: [{
      regex: '.*.hdf$',
      bucket: 'fake-bucket',
      filepath: 'fake-destination'
    }]
  };

  const response = await request(app)
    .put(`/granules/${granule.granuleId}`)
    .set('Accept', 'application/json')
    .set('Authorization', `Bearer ${accessToken}`)
    .send(body)
    .expect(409);


  const responseBody = response.body;
  t.is(response.status, 409);
  t.is(responseBody.message,
    'Cannot move granule because the following files would be overwritten at the destination location: file1. Delete the existing files or reingest the source files.');

  filesExistingStub.restore();
  moveGranuleStub.restore();
});

test('PUT with action move returns failure if more than one granule file exists', async (t) => {
  const filesExistingStub = sinon.stub(models.Granule.prototype, 'getFilesExistingAtLocation').returns([
    { name: 'file1' },
    { name: 'file2' },
    { name: 'file3' }
  ]);
  const moveGranuleStub = sinon.stub(models.Granule.prototype, 'move').resolves({});

  const granule = t.context.fakeGranules[0];

  await granuleModel.create(granule);

  const body = {
    action: 'move',
    destinations: [{
      regex: '.*.hdf$',
      bucket: 'fake-bucket',
      filepath: 'fake-destination'
    }]
  };

  const response = await request(app)
    .put(`/granules/${granule.granuleId}`)
    .set('Accept', 'application/json')
    .set('Authorization', `Bearer ${accessToken}`)
    .send(body)
    .expect(409);

  const responseBody = response.body;
  t.is(response.statusCode, 409);
  t.is(responseBody.message,
    'Cannot move granule because the following files would be overwritten at the destination location: file1, file2, file3. Delete the existing files or reingest the source files.');

  filesExistingStub.restore();
  moveGranuleStub.restore();
});<|MERGE_RESOLUTION|>--- conflicted
+++ resolved
@@ -674,13 +674,9 @@
     }
     return putObject({ Bucket: file.bucket, Key: file.filepath, Body: metadata });
   }));
-<<<<<<< HEAD
-  const originalXML = await metadataObjectFromCMRXMLFile(
+  const originalXML = await metadataObjectFromCMRFile(
     buildS3Uri(newGranule.files[1].bucket, newGranule.files[1].filepath)
   );
-=======
-  const originalXML = await metadataObjectFromCMRFile(newGranule.files[1].filename);
->>>>>>> 3d4f092c
 
   const destinationFilepath = `${process.env.stackName}/moved_granules`;
   const destinations = [
@@ -725,13 +721,9 @@
   t.is(list2.Contents.length, 1);
   t.is(newGranule.files[1].filepath, list2.Contents[0].Key);
 
-<<<<<<< HEAD
-  const xmlObject = await metadataObjectFromCMRXMLFile(
+  const xmlObject = await metadataObjectFromCMRFile(
     aws.buildS3Uri(newGranule.files[1].bucket, newGranule.files[1].filepath)
   );
-=======
-  const xmlObject = await metadataObjectFromCMRFile(newGranule.files[1].filename);
->>>>>>> 3d4f092c
 
   const newUrls = xmlObject.Granule.OnlineAccessURLs.OnlineAccessURL.map((obj) => obj.URL);
   const newDestination = `${process.env.DISTRIBUTION_ENDPOINT}${destinations[0].bucket}/${destinations[0].filepath}/${newGranule.files[0].name}`;
@@ -823,13 +815,9 @@
   t.is(newGranule.files[1].filepath, list2.Contents[0].Key);
 
   // CMR UMMG JSON has been updated with the location of the moved file.
-<<<<<<< HEAD
-  const ummgObject = await metadataObjectFromCMRJSONFile(
+  const ummgObject = await metadataObjectFromCMRFile(
     aws.buildS3Uri(newGranule.files[1].bucket, newGranule.files[1].filepath)
   );
-=======
-  const ummgObject = await metadataObjectFromCMRFile(newGranule.files[1].filename);
->>>>>>> 3d4f092c
   const updatedURLs = ummgObject.RelatedUrls.map((urlObj) => urlObj.URL);
   const newDestination = `${process.env.DISTRIBUTION_ENDPOINT}${destinations[0].bucket}/${destinations[0].filepath}/${newGranule.files[0].name}`;
   t.true(updatedURLs.includes(newDestination));
