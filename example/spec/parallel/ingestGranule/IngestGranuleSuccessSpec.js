'use strict';

const fs = require('fs-extra');
const isNumber = require('lodash.isnumber');
const isString = require('lodash.isstring');
const path = require('path');
const { URL, resolve } = require('url');
const difference = require('lodash.difference');
const includes = require('lodash.includes');
const intersection = require('lodash.intersection');

const {
  models: {
    AccessToken, Execution, Granule, Collection, Provider
  }
} = require('@cumulus/api');
const { generateChecksumFromStream } = require('@cumulus/checksum');
const {
  aws: {
    deleteS3Object,
    parseS3Uri,
    s3,
    s3CopyObject,
    s3GetObjectTagging,
    s3ObjectExists
  },
  constructCollectionId
} = require('@cumulus/common');
const { getUrl } = require('@cumulus/cmrjs');
const {
  addCollections,
  api: apiTestUtils,
  executionsApi: executionsApiTestUtils,
  buildAndExecuteWorkflow,
  LambdaStep,
  conceptExists,
  getOnlineResources,
  granulesApi: granulesApiTestUtils,
  waitForConceptExistsOutcome,
  waitUntilGranuleStatusIs,
  waitForTestExecutionStart,
  waitForCompletedExecution,
  EarthdataLogin: { getEarthdataAccessToken },
  distributionApi: {
    getDistributionApiRedirect,
    getDistributionApiFileStream,
    getDistributionFileUrl
  }
} = require('@cumulus/integration-tests');

const {
  loadConfig,
  templateFile,
  uploadTestDataToBucket,
  deleteFolder,
  getExecutionUrl,
  createTimestampedTestId,
  createTestDataPath,
  createTestSuffix,
  getFilesMetadata
} = require('../../helpers/testUtils');
const {
  setDistributionApiEnvVars
} = require('../../helpers/apiUtils');
const {
  addUniqueGranuleFilePathToGranuleFiles,
  addUrlPathToGranuleFiles,
  setupTestGranuleForIngest,
  loadFileWithUpdatedGranuleIdPathAndCollection
} = require('../../helpers/granuleUtils');

const { isReingestExecutionForGranuleId } = require('../../helpers/workflowUtils');

const { getConfigObject } = require('../../helpers/configUtils');

const config = loadConfig();
const lambdaStep = new LambdaStep();
const workflowName = 'IngestAndPublishGranule';

const workflowConfigFile = './workflows/sips.yml';

const granuleRegex = '^MOD09GQ\\.A[\\d]{7}\\.[\\w]{6}\\.006\\.[\\d]{13}$';

const templatedSyncGranuleFilename = templateFile({
  inputTemplateFilename: './spec/parallel/ingestGranule/SyncGranule.output.payload.template.json',
  config: config[workflowName].SyncGranuleOutput
});

const templatedOutputPayloadFilename = templateFile({
  inputTemplateFilename: './spec/parallel/ingestGranule/IngestGranule.output.payload.template.json',
  config: config[workflowName].IngestGranuleOutput
});

const s3data = [
  '@cumulus/test-data/granules/MOD09GQ.A2016358.h13v04.006.2016360104606.hdf.met',
  '@cumulus/test-data/granules/MOD09GQ.A2016358.h13v04.006.2016360104606.hdf',
  '@cumulus/test-data/granules/MOD09GQ.A2016358.h13v04.006.2016360104606_ndvi.jpg'
];

function isExecutionForGranuleId(taskInput, params) {
  return taskInput.payload.granules && taskInput.payload.granules[0].granuleId === params.granuleId;
}

describe('The S3 Ingest Granules workflow', () => {
  const testId = createTimestampedTestId(config.stackName, 'IngestGranuleSuccess');
  const testSuffix = createTestSuffix(testId);
  const testDataFolder = createTestDataPath(testId);
  const inputPayloadFilename = './spec/parallel/ingestGranule/IngestGranule.input.payload.json';
  const providersDir = './data/providers/s3/';
  const collectionsDir = './data/collections/s3_MOD09GQ_006';
  const collection = { name: `MOD09GQ${testSuffix}`, version: '006' };
  const newCollectionId = constructCollectionId(collection.name, collection.version);
  const provider = { id: `s3_provider${testSuffix}` };
  const collectionDupeHandling = 'error';

  let workflowExecution = null;
  let failingWorkflowExecution;
  let failedExecutionArn;
  let failedExecutionName;
  let inputPayload;
  let expectedSyncGranulePayload;
  let expectedPayload;
  let expectedS3TagSet;
  let postToCmrOutput;

  process.env.AccessTokensTable = `${config.stackName}-AccessTokensTable`;
  const accessTokensModel = new AccessToken();
  process.env.GranulesTable = `${config.stackName}-GranulesTable`;
  const granuleModel = new Granule();
  process.env.ExecutionsTable = `${config.stackName}-ExecutionsTable`;
  const executionModel = new Execution();
  process.env.CollectionsTable = `${config.stackName}-CollectionsTable`;
  const collectionModel = new Collection();
  process.env.ProvidersTable = `${config.stackName}-ProvidersTable`;
  const providerModel = new Provider();
  let executionName;

  beforeAll(async () => {
    const providerJson = JSON.parse(fs.readFileSync(`${providersDir}/s3_provider.json`, 'utf8'));
    const providerData = Object.assign({}, providerJson, {
      id: provider.id,
      host: config.bucket
    });

    // populate collections, providers and test data
    await Promise.all([
      uploadTestDataToBucket(config.bucket, s3data, testDataFolder),
      addCollections(config.stackName, config.bucket, collectionsDir, testSuffix, testId, collectionDupeHandling),
      apiTestUtils.addProviderApi({ prefix: config.stackName, provider: providerData })
    ]);
    const inputPayloadJson = fs.readFileSync(inputPayloadFilename, 'utf8');
    // update test data filepaths
    inputPayload = await setupTestGranuleForIngest(config.bucket, inputPayloadJson, granuleRegex, testSuffix, testDataFolder);
    const granuleId = inputPayload.granules[0].granuleId;
    expectedS3TagSet = [{ Key: 'granuleId', Value: granuleId }];
    await Promise.all(inputPayload.granules[0].files.map((fileToTag) =>
      s3().putObjectTagging({ Bucket: config.bucket, Key: `${fileToTag.path}/${fileToTag.name}`, Tagging: { TagSet: expectedS3TagSet } }).promise()));

    const collectionUrlString = '{cmrMetadata.Granule.Collection.ShortName}___{cmrMetadata.Granule.Collection.VersionId}/{substring(file.name, 0, 3)}/';
    expectedSyncGranulePayload = loadFileWithUpdatedGranuleIdPathAndCollection(templatedSyncGranuleFilename, granuleId, testDataFolder, newCollectionId);
    expectedSyncGranulePayload.granules[0].dataType += testSuffix;
    expectedSyncGranulePayload.granules[0].files = addUrlPathToGranuleFiles(expectedSyncGranulePayload.granules[0].files, testId, '');
    expectedPayload = loadFileWithUpdatedGranuleIdPathAndCollection(templatedOutputPayloadFilename, granuleId, testDataFolder, newCollectionId);
    expectedPayload.granules[0].dataType += testSuffix;
    expectedPayload.granules = addUniqueGranuleFilePathToGranuleFiles(expectedPayload.granules, testId);
    expectedPayload.granules[0].files = addUrlPathToGranuleFiles(expectedPayload.granules[0].files, testId, collectionUrlString);
    // process.env.DISTRIBUTION_ENDPOINT needs to be set for below
    setDistributionApiEnvVars();

    console.log('Start SuccessExecution');
    workflowExecution = await buildAndExecuteWorkflow(
      config.stackName,
      config.bucket,
      workflowName,
      collection,
      provider,
      inputPayload,
      {
        distribution_endpoint: process.env.DISTRIBUTION_ENDPOINT
      }
    );
  });

  afterAll(async () => {
    // clean up stack state added by test
    await Promise.all([
      deleteFolder(config.bucket, testDataFolder),
      collectionModel.delete(collection),
      providerModel.delete(provider),
      executionModel.delete({ arn: workflowExecution.executionArn }),
      granulesApiTestUtils.removePublishedGranule({
        prefix: config.stackName,
        granuleId: inputPayload.granules[0].granuleId
      })
    ]);
  });

  it('completes execution with success status', () => {
    expect(workflowExecution.status).toEqual('SUCCEEDED');
  });

  it('can retrieve the specific provider that was created', async () => {
    const providerListResponse = await apiTestUtils.getProviders({ prefix: config.stackName });
    const providerList = JSON.parse(providerListResponse.body);
    expect(providerList.results.length).toBeGreaterThan(0);

    const providerResultResponse = await apiTestUtils.getProvider({ prefix: config.stackName, providerId: provider.id });
    const providerResult = JSON.parse(providerResultResponse.body);
    expect(providerResult).not.toBeNull();
  });

  it('can retrieve the specific collection that was created', async () => {
    const collectionListResponse = await apiTestUtils.getCollections({ prefix: config.stackName });
    const collectionList = JSON.parse(collectionListResponse.body);
    expect(collectionList.results.length).toBeGreaterThan(0);

    const collectionResponse = await apiTestUtils.getCollection(
      { prefix: config.stackName, collectionName: collection.name, collectionVersion: collection.version }
    );
    const collectionResult = JSON.parse(collectionResponse.body);
    expect(collectionResult).not.toBeNull();
  });

  it('makes the granule available through the Cumulus API', async () => {
    const granuleResponse = await granulesApiTestUtils.getGranule({
      prefix: config.stackName,
      granuleId: inputPayload.granules[0].granuleId
    });
    const granule = JSON.parse(granuleResponse.body);

    expect(granule.granuleId).toEqual(inputPayload.granules[0].granuleId);
  });

  describe('the SyncGranules task', () => {
    let lambdaInput;
    let lambdaOutput;

    beforeAll(async () => {
      lambdaInput = await lambdaStep.getStepInput(workflowExecution.executionArn, 'SyncGranule');
      lambdaOutput = await lambdaStep.getStepOutput(workflowExecution.executionArn, 'SyncGranule');
    });

    it('receives the correct collection and provider configuration', () => {
      expect(lambdaInput.meta.collection.name).toEqual(collection.name);
      expect(lambdaInput.meta.provider.id).toEqual(provider.id);
    });

    it('output includes the ingested granule with file staging location paths', () => {
      const updatedGranule = {
        ...expectedSyncGranulePayload.granules[0],
        sync_granule_end_time: lambdaOutput.meta.input_granules[0].sync_granule_end_time,
        sync_granule_duration: lambdaOutput.meta.input_granules[0].sync_granule_duration
      };

      const updatedPayload = {
        ...expectedSyncGranulePayload,
        granules: [updatedGranule]
      };
      expect(lambdaOutput.payload).toEqual(updatedPayload);
    });

    it('updates the meta object with input_granules', () => {
      const updatedGranule = {
        ...expectedSyncGranulePayload.granules[0],
        sync_granule_end_time: lambdaOutput.meta.input_granules[0].sync_granule_end_time,
        sync_granule_duration: lambdaOutput.meta.input_granules[0].sync_granule_duration
      };
      expect(lambdaOutput.meta.input_granules).toEqual([updatedGranule]);
    });
  });

  describe('the MoveGranules task', () => {
    let lambdaOutput;
    let files;
    let movedTaggings;
    let existCheck = [];

    beforeAll(async () => {
      lambdaOutput = await lambdaStep.getStepOutput(workflowExecution.executionArn, 'MoveGranules');
      files = lambdaOutput.payload.granules[0].files;
      movedTaggings = await Promise.all(lambdaOutput.payload.granules[0].files.map((file) => {
        const { Bucket, Key } = parseS3Uri(file.filename);
        return s3GetObjectTagging(Bucket, Key);
      }));

      existCheck = await Promise.all([
        s3ObjectExists({ Bucket: files[0].bucket, Key: files[0].filepath }),
        s3ObjectExists({ Bucket: files[1].bucket, Key: files[1].filepath }),
        s3ObjectExists({ Bucket: files[2].bucket, Key: files[2].filepath })
      ]);
    });

    it('has a payload with correct buckets, filenames, sizes', () => {
      files.forEach((file) => {
        const expectedFile = expectedPayload.granules[0].files.find((f) => f.name === file.name);
        expect(file.filename).toEqual(expectedFile.filename);
        expect(file.bucket).toEqual(expectedFile.bucket);
        if (file.size) {
          expect(file.size).toEqual(expectedFile.size);
        }
      });
    });

    it('moves files to the bucket folder based on metadata', () => {
      existCheck.forEach((check) => {
        expect(check).toEqual(true);
      });
    });

    it('preserves tags on moved files', () => {
      movedTaggings.forEach((tagging) => {
        expect(tagging.TagSet).toEqual(expectedS3TagSet);
      });
    });
  });

  describe('the PostToCmr task', () => {
    let cmrResource;
    let ummCmrResource;
    let files;
    let granule;
    let resourceURLs;
    let accessToken;

    beforeAll(async () => {
      process.env.CMR_ENVIRONMENT = 'UAT';
      postToCmrOutput = await lambdaStep.getStepOutput(workflowExecution.executionArn, 'PostToCmr');
      if (postToCmrOutput === null) throw new Error(`Failed to get the PostToCmr step's output for ${workflowExecution.executionArn}`);
      granule = postToCmrOutput.payload.granules[0];
      const ummGranule = Object.assign({}, granule, { cmrMetadataFormat: 'umm_json_v5' });
      files = granule.files;
      const result = await Promise.all([
        getOnlineResources(granule),
        getOnlineResources(ummGranule),
        // Login with Earthdata and get access token.
        getEarthdataAccessToken({
          redirectUri: process.env.DISTRIBUTION_REDIRECT_ENDPOINT,
          requestOrigin: process.env.DISTRIBUTION_ENDPOINT
        })
      ]);
      cmrResource = result[0];
      ummCmrResource = result[1];
      resourceURLs = cmrResource.map((resource) => resource.href);
      accessToken = result[2].accessToken;
    });

    afterAll(async () => {
      await accessTokensModel.delete({ accessToken });
    });

    it('has expected payload', () => {
<<<<<<< HEAD
      expect(granule.cmrLink).toEqual(`${getUrl('search', null, 'UAT')}granules.json?concept_id=${granule.cmrConceptId}`);

=======
      expect(granule.cmrLink).toEqual(`${getUrl('search')}granules.json?concept_id=${granule.cmrConceptId}`);
      const updatedGranule = expectedPayload.granules[0];
>>>>>>> d45bf0a7
      const thisExpectedPayload = {
        ...expectedPayload,
        granules: [
          {
            ...updatedGranule,
            cmrConceptId: postToCmrOutput.payload.granules[0].cmrConceptId,
            cmrLink: postToCmrOutput.payload.granules[0].cmrLink,
            post_to_cmr_duration: postToCmrOutput.payload.granules[0].post_to_cmr_duration,
            post_to_cmr_start_time: postToCmrOutput.payload.granules[0].post_to_cmr_start_time,
            sync_granule_duration: postToCmrOutput.payload.granules[0].sync_granule_duration,
            sync_granule_end_time: postToCmrOutput.payload.granules[0].sync_granule_end_time
          }
        ]
      };
      expect(postToCmrOutput.payload).toEqual(thisExpectedPayload);
    });

    it('publishes the granule metadata to CMR', () => {
      const result = conceptExists(granule.cmrLink);

      expect(granule.published).toEqual(true);
      expect(result).not.toEqual(false);
    });

    it('updates the CMR metadata online resources with the final metadata location', () => {
      const scienceFileUrl = getDistributionFileUrl({ bucket: files[0].bucket, key: files[0].filepath });
      const s3BrowseImageUrl = getDistributionFileUrl({ bucket: files[2].bucket, key: files[2].filepath });
      const s3CredsUrl = resolve(process.env.DISTRIBUTION_ENDPOINT, 's3credentials');

      console.log('parallel resourceURLs: ', resourceURLs);
      console.log('s3CredsUrl: ', s3CredsUrl);

      expect(resourceURLs.includes(scienceFileUrl)).toBe(true);
      expect(resourceURLs.includes(s3BrowseImageUrl)).toBe(true);
      expect(resourceURLs.includes(s3CredsUrl)).toBe(true);
    });

    it('updates the CMR metadata "online resources" with the proper types and urls', () => {
      const resource = ummCmrResource;
      const distributionUrl = getDistributionFileUrl({
        bucket: files[0].bucket,
        key: files[0].filepath
      });
      const s3BrowseImageUrl = getDistributionFileUrl({ bucket: files[2].bucket, key: files[2].filepath });
      const s3CredsUrl = resolve(process.env.DISTRIBUTION_ENDPOINT, 's3credentials');
      const expectedTypes = [
        'GET DATA',
        'VIEW RELATED INFORMATION',
        'VIEW RELATED INFORMATION',
        'GET RELATED VISUALIZATION'
      ];
      const cmrUrls = resource.map((r) => r.URL);

      expect(cmrUrls.includes(distributionUrl)).toBe(true);
      expect(cmrUrls.includes(s3BrowseImageUrl)).toBe(true);
      expect(cmrUrls.includes(s3CredsUrl)).toBe(true);
      expect(expectedTypes).toEqual(resource.map((r) => r.Type));
    });

    it('includes the Earthdata login ID for requests to protected science files', async () => {
      const filepath = `/${files[0].bucket}/${files[0].filepath}`;
      const s3SignedUrl = await getDistributionApiRedirect(filepath, accessToken);
      const earthdataLoginParam = new URL(s3SignedUrl).searchParams.get('x-EarthdataLoginUsername');
      expect(earthdataLoginParam).toEqual(process.env.EARTHDATA_USERNAME);
    });

    it('downloads the requested science file for authorized requests', async () => {
      const scienceFileUrls = resourceURLs
        .filter((url) =>
          (url.startsWith(process.env.DISTRIBUTION_ENDPOINT) ||
          url.match(/s3\.amazonaws\.com/)) &&
          !url.endsWith('.cmr.xml') &&
          !url.includes('s3credentials'));

      const checkFiles = await Promise.all(
        scienceFileUrls
          .map(async (url) => {
            const extension = path.extname(new URL(url).pathname);
            const sourceFile = s3data.find((d) => d.endsWith(extension));
            const sourceChecksum = await generateChecksumFromStream(
              'cksum',
              fs.createReadStream(require.resolve(sourceFile))
            );
            const file = files.find((f) => f.name.endsWith(extension));

            const filepath = `/${file.bucket}/${file.filepath}`;
            const fileStream = await getDistributionApiFileStream(filepath, accessToken);
            // Compare checksum of downloaded file with expected checksum.
            const downloadChecksum = await generateChecksumFromStream('cksum', fileStream);
            return downloadChecksum === sourceChecksum;
          })
      );

      checkFiles.forEach((fileCheck) => {
        expect(fileCheck).toBe(true);
      });
    });
  });

  describe('an SNS message', () => {
    let existCheck = [];

    beforeAll(async () => {
      console.log('Start FailingExecution');
      failingWorkflowExecution = await buildAndExecuteWorkflow(
        config.stackName,
        config.bucket,
        workflowName,
        collection,
        provider,
        {}
      );
      failedExecutionArn = failingWorkflowExecution.executionArn.split(':');
      failedExecutionName = failedExecutionArn.pop();

      executionName = postToCmrOutput.cumulus_meta.execution_name;
      existCheck = await Promise.all([
        s3ObjectExists({ Bucket: config.bucket, Key: `${config.stackName}/test-output/${executionName}.output` }),
        s3ObjectExists({ Bucket: config.bucket, Key: `${config.stackName}/test-output/${failedExecutionName}.output` })
      ]);
    });

    afterAll(async () => {
      await executionModel.delete({ arn: failingWorkflowExecution.executionArn });
    });

    it('is published on a successful workflow completion', () => {
      expect(existCheck[0]).toEqual(true);
    });

    it('is published on workflow failure', () => {
      expect(existCheck[1]).toEqual(true);
    });

    it('triggers the granule record being added to DynamoDB', async () => {
      const record = await granuleModel.get({ granuleId: inputPayload.granules[0].granuleId });
      expect(record.execution).toEqual(getExecutionUrl(workflowExecution.executionArn));
    });

    it('triggers the execution record being added to DynamoDB', async () => {
      const record = await executionModel.get({ arn: workflowExecution.executionArn });
      expect(record.status).toEqual('completed');
    });
  });

  describe('The Cumulus API', () => {
    let workflowConfig;
    beforeAll(() => {
      workflowConfig = getConfigObject(workflowConfigFile, workflowName);
    });

    describe('granule endpoint', () => {
      let granule;
      let cmrLink;

      beforeAll(async () => {
        const granuleResponse = await granulesApiTestUtils.getGranule({
          prefix: config.stackName,
          granuleId: inputPayload.granules[0].granuleId
        });
        granule = JSON.parse(granuleResponse.body);
        cmrLink = granule.cmrLink;
      });

      it('makes the granule available through the Cumulus API', async () => {
        expect(granule.granuleId).toEqual(inputPayload.granules[0].granuleId);
      });

      it('returns the granule with a CMR link', () => {
        expect(granule.cmrLink).not.toBeUndefined();
      });

      it('returns the granule with a timeToPreprocess', () => {
        expect(isNumber(granule.timeToPreprocess)).toBe(true);
      });

      it('returns the granule with a timeToArchive', () => {
        expect(isNumber(granule.timeToArchive)).toBe(true);
      });

      it('returns the granule with a processingStartDateTime', () => {
        expect(isString(granule.processingStartDateTime)).toBe(true);
      });

      it('returns the granule with a processingEndDateTime', () => {
        expect(isString(granule.processingEndDateTime)).toBe(true);
      });

      describe('when a reingest granule is triggered via the API', () => {
        let oldExecution;
        let oldUpdatedAt;
        let reingestResponse;
        let startTime;

        beforeAll(async () => {
          startTime = new Date();
          oldUpdatedAt = granule.updatedAt;
          oldExecution = granule.execution;
          const reingestGranuleResponse = await granulesApiTestUtils.reingestGranule({
            prefix: config.stackName,
            granuleId: inputPayload.granules[0].granuleId
          });
          reingestResponse = JSON.parse(reingestGranuleResponse.body);
        });

        it('executes successfully', () => {
          expect(reingestResponse.status).toEqual('SUCCESS');
        });

        it('returns a warning that data may be overwritten when duplicateHandling is "error"', () => {
          expect(reingestResponse.warning && reingestResponse.warning.includes('overwritten')).toBeTruthy();
        });

        it('overwrites granule files', async () => {
          // Await reingest completion
          const reingestGranuleExecution = await waitForTestExecutionStart({
            workflowName,
            stackName: config.stackName,
            bucket: config.bucket,
            findExecutionFn: isReingestExecutionForGranuleId,
            findExecutionFnParams: { granuleId: inputPayload.granules[0].granuleId }
          });

          console.log(`Wait for completed execution ${reingestGranuleExecution.executionArn}`);

          await waitForCompletedExecution(reingestGranuleExecution.executionArn);

          const moveGranuleOutput = await lambdaStep.getStepOutput(
            reingestGranuleExecution.executionArn,
            'MoveGranule'
          );

          const moveGranuleOutputFiles = moveGranuleOutput.payload.granules[0].files;
          const nonCmrFiles = moveGranuleOutputFiles.filter((f) => !f.filename.endsWith('.cmr.xml'));
          nonCmrFiles.forEach((f) => expect(f.duplicate_found).toBe(true));

          await waitUntilGranuleStatusIs(config.stackName, inputPayload.granules[0].granuleId, 'completed');
          const updatedGranuleResponse = await granulesApiTestUtils.getGranule({
            prefix: config.stackName,
            granuleId: inputPayload.granules[0].granuleId
          });

          const updatedGranule = JSON.parse(updatedGranuleResponse.body);
          expect(updatedGranule.status).toEqual('completed');
          expect(updatedGranule.updatedAt).toBeGreaterThan(oldUpdatedAt);
          expect(updatedGranule.execution).not.toEqual(oldExecution);

          // the updated granule has the same files
          const oldFileNames = granule.files.map((f) => f.filename);
          const newFileNames = updatedGranule.files.map((f) => f.filename);
          expect(difference(oldFileNames, newFileNames).length).toBe(0);

          const currentFiles = await getFilesMetadata(updatedGranule.files);
          currentFiles.forEach((cf) => {
            expect(cf.LastModified).toBeGreaterThan(startTime);
          });
        });
      });

      it('removeFromCMR removes the ingested granule from CMR', async () => {
        const existsInCMR = await conceptExists(cmrLink);

        expect(existsInCMR).toEqual(true);

        // Remove the granule from CMR
        await granulesApiTestUtils.removeFromCMR({
          prefix: config.stackName,
          granuleId: inputPayload.granules[0].granuleId
        });

        // Check that the granule was removed
        await waitForConceptExistsOutcome(cmrLink, false);
        const doesExist = await conceptExists(cmrLink);
        expect(doesExist).toEqual(false);
      });

      it('applyWorkflow PublishGranule publishes the granule to CMR', async () => {
        const existsInCMR = await conceptExists(cmrLink);
        expect(existsInCMR).toEqual(false);

        // Publish the granule to CMR
        await granulesApiTestUtils.applyWorkflow({
          prefix: config.stackName,
          granuleId: inputPayload.granules[0].granuleId,
          workflow: 'PublishGranule'
        });

        const publishGranuleExecution = await waitForTestExecutionStart({
          workflowName: 'PublishGranule',
          stackName: config.stackName,
          bucket: config.bucket,
          findExecutionFn: isExecutionForGranuleId,
          findExecutionFnParams: { granuleId: inputPayload.granules[0].granuleId }
        });

        console.log(`Wait for completed execution ${publishGranuleExecution.executionArn}`);

        await waitForCompletedExecution(publishGranuleExecution.executionArn);

        await waitForConceptExistsOutcome(cmrLink, true);
        const doesExist = await conceptExists(cmrLink);
        expect(doesExist).toEqual(true);
      });

      describe('when moving a granule', () => {
        let file;
        let destinationKey;
        let destinations;

        beforeAll(() => {
          try {
            file = granule.files[0];

            destinationKey = `${testDataFolder}/${file.key}`;

            destinations = [{
              regex: '.*.hdf$',
              bucket: config.bucket,
              filepath: `${testDataFolder}/${path.dirname(file.key)}`
            }];
          } catch (err) {
            console.error('Error in beforeAll() block:', err);
            console.log(`File errored on: ${JSON.stringify(file, null, 2)}`);
          }
        });

        it('rejects moving a granule to a location that already exists', async () => {
          await s3CopyObject({
            Bucket: config.bucket,
            CopySource: `${file.bucket}/${file.key}`,
            Key: destinationKey
          });

          const moveGranuleResponse = await granulesApiTestUtils.moveGranule({
            prefix: config.stackName,
            granuleId: inputPayload.granules[0].granuleId,
            destinations
          });

          const responseBody = JSON.parse(moveGranuleResponse.body);

          expect(moveGranuleResponse.statusCode).toEqual(409);
          expect(responseBody.message).toEqual(
            `Cannot move granule because the following files would be overwritten at the destination location: ${granule.files[0].fileName}. Delete the existing files or reingest the source files.`
          );
        });

        it('when the file is deleted and the move retried, the move completes successfully', async () => {
          await deleteS3Object(config.bucket, destinationKey);

          // Sanity check
          let fileExists = await s3ObjectExists({ Bucket: config.bucket, Key: destinationKey });
          expect(fileExists).toBe(false);

          const moveGranuleResponse = await granulesApiTestUtils.moveGranule({
            prefix: config.stackName,
            granuleId: inputPayload.granules[0].granuleId,
            destinations
          });

          expect(moveGranuleResponse.statusCode).toEqual(200);

          fileExists = await s3ObjectExists({ Bucket: config.bucket, Key: destinationKey });
          expect(fileExists).toBe(true);
        });
      });

      it('can delete the ingested granule from the API', async () => {
        // pre-delete: Remove the granule from CMR
        await granulesApiTestUtils.removeFromCMR({
          prefix: config.stackName,
          granuleId: inputPayload.granules[0].granuleId
        });

        // Delete the granule
        await granulesApiTestUtils.deleteGranule({
          prefix: config.stackName,
          granuleId: inputPayload.granules[0].granuleId
        });

        // Verify deletion
        const granuleResponse = await granulesApiTestUtils.getGranule({
          prefix: config.stackName,
          granuleId: inputPayload.granules[0].granuleId
        });
        const resp = JSON.parse(granuleResponse.body);

        expect(resp.message).toEqual('Granule not found');
      });
    });

    describe('executions endpoint', () => {
      let executionResponse;
      let executions;

      beforeAll(async () => {
        const executionsApiResponse = await executionsApiTestUtils.getExecutions({
          prefix: config.stackName
        });
        executions = JSON.parse(executionsApiResponse.body);
        const executionApiResponse = await executionsApiTestUtils.getExecution({
          prefix: config.stackName,
          arn: workflowExecution.executionArn
        });
        executionResponse = JSON.parse(executionApiResponse.body);
      });

      it('returns a list of exeuctions', async () => {
        expect(executions.results.length).toBeGreaterThan(0);
      });

      it('returns overall status and timing for the execution', async () => {
        expect(executionResponse.status).toBeDefined();
        expect(executionResponse.createdAt).toBeDefined();
        expect(executionResponse.updatedAt).toBeDefined();
        expect(executionResponse.duration).toBeDefined();
      });

      it('returns tasks metadata with name and version', async () => {
        expect(executionResponse.tasks).toBeDefined();
        expect(executionResponse.tasks.length).not.toEqual(0);
        Object.keys(executionResponse.tasks).forEach((step) => {
          const task = executionResponse.tasks[step];
          expect(task.name).toBeDefined();
          expect(task.version).toBeDefined();
        });
      });
    });

    describe('When accessing a workflow execution via the API', () => {
      let executionStatus;
      let allStates;

      beforeAll(async () => {
        const executionArn = workflowExecution.executionArn;
        const executionStatusResponse = await executionsApiTestUtils.getExecutionStatus({
          prefix: config.stackName,
          arn: executionArn
        });

        executionStatus = JSON.parse(executionStatusResponse.body);

        allStates = Object.keys(workflowConfig.States);
      });

      it('returns the inputs and outputs for the entire workflow', async () => {
        expect(executionStatus.execution).toBeTruthy();
        expect(executionStatus.execution.executionArn).toEqual(workflowExecution.executionArn);
        const input = JSON.parse(executionStatus.execution.input);
        const output = JSON.parse(executionStatus.execution.output);
        expect(input.payload).toEqual(inputPayload);
        expect(output.payload || output.replace).toBeTruthy();
      });

      it('returns the stateMachine information and workflow definition', async () => {
        expect(executionStatus.stateMachine).toBeTruthy();
        expect(executionStatus.stateMachine.stateMachineArn).toEqual(executionStatus.execution.stateMachineArn);
        expect(executionStatus.stateMachine.stateMachineArn.endsWith(executionStatus.stateMachine.name)).toBe(true);

        const definition = JSON.parse(executionStatus.stateMachine.definition);
        expect(definition.Comment).toEqual('Ingest Granule');
        const stateNames = Object.keys(definition.States);

        // definition has all the states' information
        expect(difference(allStates, stateNames).length).toBe(0);
      });

      it('returns the inputs, outputs, timing, and status information for each executed step', async () => {
        expect(executionStatus.executionHistory).toBeTruthy();

        // expected 'not executed' steps
        const expectedNotExecutedSteps = ['WorkflowFailed'];

        // expected 'executed' steps
        const expectedExecutedSteps = difference(allStates, expectedNotExecutedSteps);

        // steps with *EventDetails will have the input/output, and also stepname when state is entered/exited
        const stepNames = [];
        executionStatus.executionHistory.events.forEach((event) => {
          // expect timing information for each step
          expect(event.timestamp).toBeDefined();
          const eventKeys = Object.keys(event);
          // protect against "undefined": TaskStateEntered has "input" but not "name"
          if (event.name && intersection(eventKeys, ['input', 'output']).length === 1) {
            // each step should contain status information
            if (event.type === 'TaskStateExited') {
              const prevEvent = executionStatus.executionHistory.events[event.previousEventId - 1];
              expect(['LambdaFunctionSucceeded', 'LambdaFunctionFailed']).toContain(prevEvent.type);
            }
            if (!includes(stepNames, event.name)) stepNames.push(event.name);
          }
        });

        // all the executed steps have *EventDetails
        expect(difference(expectedExecutedSteps, stepNames).length).toBe(0);
        // some steps are not executed
        expect(difference(expectedNotExecutedSteps, stepNames).length).toBe(expectedNotExecutedSteps.length);
      });
    });

    describe('logs endpoint', () => {
      it('returns logs with a specific execution name', async () => {
        const executionARNTokens = workflowExecution.executionArn.split(':');
        const logsExecutionName = executionARNTokens[executionARNTokens.length - 1];
        const logsResponse = await apiTestUtils.getExecutionLogs({ prefix: config.stackName, executionName: logsExecutionName });
        const logs = JSON.parse(logsResponse.body);
        expect(logs.meta.count).not.toEqual(0);
        logs.results.forEach((log) => {
          expect(log.sender).not.toBe(undefined);
          expect(log.executions).toEqual(logsExecutionName);
        });
      });
    });

    describe('workflows endpoint', () => {
      it('returns a list of workflows', async () => {
        const workflowsResponse = await apiTestUtils.getWorkflows({ prefix: config.stackName });

        const workflows = JSON.parse(workflowsResponse.body);
        expect(workflows).not.toBe(undefined);
        expect(workflows.length).toBeGreaterThan(0);
      });

      it('returns the expected workflow', async () => {
        const workflowResponse = await apiTestUtils.getWorkflow({
          prefix: config.stackName,
          workflowName: workflowName
        });
        const foundWorkflow = JSON.parse(workflowResponse.body);
        const foundKeys = Object.keys(foundWorkflow.definition.States);
        const configKeys = Object.keys(workflowConfig.States);
        expect(foundWorkflow.definition.Comment).toEqual(workflowConfig.Comment);
        expect(foundKeys).toEqual(configKeys);
      });
    });
  });
});<|MERGE_RESOLUTION|>--- conflicted
+++ resolved
@@ -349,13 +349,8 @@
     });
 
     it('has expected payload', () => {
-<<<<<<< HEAD
       expect(granule.cmrLink).toEqual(`${getUrl('search', null, 'UAT')}granules.json?concept_id=${granule.cmrConceptId}`);
-
-=======
-      expect(granule.cmrLink).toEqual(`${getUrl('search')}granules.json?concept_id=${granule.cmrConceptId}`);
       const updatedGranule = expectedPayload.granules[0];
->>>>>>> d45bf0a7
       const thisExpectedPayload = {
         ...expectedPayload,
         granules: [
