--- conflicted
+++ resolved
@@ -11,11 +11,7 @@
     "clean": "rm -rf dist",
     "db:local:schema": "env PGPASSWORD=password pg_dump -h localhost -U postgres --schema-only --no-owner | egrep -v '^--' | cat -s | tee schema.sql",
     "webpack": "../../node_modules/.bin/webpack",
-<<<<<<< HEAD
-    "build-lambda-zip": "(cd dist/webpack && cp -R ../lambda/migrations . && zip -r lambda.zip index.js migrations)",
-=======
     "build-lambda-zip": "(cd dist/webpack && cp -R ../lambda/migrations . && node ../../../../bin/zip.js lambda.zip index.js migrations/*)",
->>>>>>> 646d250e
     "package": "npm run clean && npm run tsc && npm run webpack && npm run build-lambda-zip",
     "prepare": "npm run tsc",
     "tsc": "../../node_modules/.bin/tsc"
@@ -24,12 +20,5 @@
     "@cumulus/db": "2.0.1-alpha.1",
     "knex": "^0.21.5",
     "pg": "^8.3.0"
-<<<<<<< HEAD
-  },
-  "devDependencies": {
-    "@types/pg": "^7.14.4",
-    "string-replace-loader": "^2.3.0"
-=======
->>>>>>> 646d250e
   }
 }